--- conflicted
+++ resolved
@@ -151,19 +151,11 @@
 	return count;
 }
 
-<<<<<<< HEAD
-static int is_unsupported_fs(struct dentry *dentry)
+static int is_unsupported_hmac_fs(struct dentry *dentry)
 {
 	struct inode *inode = d_backing_inode(dentry);
 
-	if (inode->i_sb->s_iflags & SB_I_EVM_UNSUPPORTED) {
-=======
-static int is_unsupported_hmac_fs(struct dentry *dentry)
-{
-	struct inode *inode = d_backing_inode(dentry);
-
 	if (inode->i_sb->s_iflags & SB_I_EVM_HMAC_UNSUPPORTED) {
->>>>>>> 0c383648
 		pr_info_once("%s not supported\n", inode->i_sb->s_type->name);
 		return 1;
 	}
@@ -200,16 +192,12 @@
 		     iint->evm_status == INTEGRITY_PASS_IMMUTABLE))
 		return iint->evm_status;
 
-<<<<<<< HEAD
-	if (is_unsupported_fs(dentry))
-=======
 	/*
 	 * On unsupported filesystems without EVM_INIT_X509 enabled, skip
 	 * signature verification.
 	 */
 	if (!(evm_initialized & EVM_INIT_X509) &&
 	    is_unsupported_hmac_fs(dentry))
->>>>>>> 0c383648
 		return INTEGRITY_UNKNOWN;
 
 	/* if status is not PASS, try to check again - against -ENOMEM */
@@ -437,12 +425,6 @@
 	if (!evm_key_loaded() || !evm_protected_xattr(xattr_name))
 		return INTEGRITY_UNKNOWN;
 
-<<<<<<< HEAD
-	if (is_unsupported_fs(dentry))
-		return INTEGRITY_UNKNOWN;
-
-=======
->>>>>>> 0c383648
 	return evm_verify_hmac(dentry, xattr_name, xattr_value,
 				 xattr_value_len);
 }
@@ -521,20 +503,12 @@
 	if (strcmp(xattr_name, XATTR_NAME_EVM) == 0) {
 		if (!capable(CAP_SYS_ADMIN))
 			return -EPERM;
-<<<<<<< HEAD
-		if (is_unsupported_fs(dentry))
-=======
 		if (is_unsupported_hmac_fs(dentry))
->>>>>>> 0c383648
 			return -EPERM;
 	} else if (!evm_protected_xattr(xattr_name)) {
 		if (!posix_xattr_acl(xattr_name))
 			return 0;
-<<<<<<< HEAD
-		if (is_unsupported_fs(dentry))
-=======
 		if (is_unsupported_hmac_fs(dentry))
->>>>>>> 0c383648
 			return 0;
 
 		evm_status = evm_verify_current_integrity(dentry);
@@ -542,11 +516,7 @@
 		    (evm_status == INTEGRITY_NOXATTRS))
 			return 0;
 		goto out;
-<<<<<<< HEAD
-	} else if (is_unsupported_fs(dentry))
-=======
 	} else if (is_unsupported_hmac_fs(dentry))
->>>>>>> 0c383648
 		return 0;
 
 	evm_status = evm_verify_current_integrity(dentry);
@@ -848,11 +818,7 @@
 	if (!(evm_initialized & EVM_INIT_HMAC))
 		return;
 
-<<<<<<< HEAD
-	if (is_unsupported_fs(dentry))
-=======
 	if (is_unsupported_hmac_fs(dentry))
->>>>>>> 0c383648
 		return;
 
 	evm_update_evmxattr(dentry, xattr_name, xattr_value, xattr_value_len);
@@ -951,11 +917,7 @@
 	if (evm_initialized & EVM_ALLOW_METADATA_WRITES)
 		return 0;
 
-<<<<<<< HEAD
-	if (is_unsupported_fs(dentry))
-=======
 	if (is_unsupported_hmac_fs(dentry))
->>>>>>> 0c383648
 		return 0;
 
 	if (!(ia_valid & (ATTR_MODE | ATTR_UID | ATTR_GID)))
@@ -1006,24 +968,13 @@
 	if (!(evm_initialized & EVM_INIT_HMAC))
 		return;
 
-<<<<<<< HEAD
-	if (is_unsupported_fs(dentry))
-=======
 	if (is_unsupported_hmac_fs(dentry))
->>>>>>> 0c383648
 		return;
 
 	if (ia_valid & (ATTR_MODE | ATTR_UID | ATTR_GID))
 		evm_update_evmxattr(dentry, NULL, NULL, 0);
 }
 
-<<<<<<< HEAD
-static int evm_inode_copy_up_xattr(const char *name)
-{
-	if (strcmp(name, XATTR_NAME_EVM) == 0)
-		return 1; /* Discard */
-	return -EOPNOTSUPP;
-=======
 static int evm_inode_copy_up_xattr(struct dentry *src, const char *name)
 {
 	struct evm_ima_xattr_data *xattr_data = NULL;
@@ -1054,7 +1005,6 @@
 
 	kfree(xattr_data);
 	return rc;
->>>>>>> 0c383648
 }
 
 /*
@@ -1070,7 +1020,6 @@
 	int rc;
 
 	if (!(evm_initialized & EVM_INIT_HMAC) || !xattrs)
-<<<<<<< HEAD
 		return 0;
 
 	/*
@@ -1087,24 +1036,6 @@
 	if (!evm_protected_xattrs)
 		return 0;
 
-=======
-		return 0;
-
-	/*
-	 * security_inode_init_security() makes sure that the xattrs array is
-	 * contiguous, there is enough space for security.evm, and that there is
-	 * a terminator at the end of the array.
-	 */
-	for (xattr = xattrs; xattr->name; xattr++) {
-		if (evm_protected_xattr(xattr->name))
-			evm_protected_xattrs = true;
-	}
-
-	/* EVM xattr not needed. */
-	if (!evm_protected_xattrs)
-		return 0;
-
->>>>>>> 0c383648
 	evm_xattr = lsm_get_xattr_slot(xattrs, xattr_count);
 	/*
 	 * Array terminator (xattr name = NULL) must be the first non-filled
