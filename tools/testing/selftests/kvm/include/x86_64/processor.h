/* SPDX-License-Identifier: GPL-2.0-only */
/*
 * tools/testing/selftests/kvm/include/x86_64/processor.h
 *
 * Copyright (C) 2018, Google LLC.
 */

#ifndef SELFTEST_KVM_PROCESSOR_H
#define SELFTEST_KVM_PROCESSOR_H

#include <assert.h>
#include <stdint.h>
#include <syscall.h>

#include <asm/msr-index.h>
#include <asm/prctl.h>

#include <linux/kvm_para.h>
#include <linux/stringify.h>

#include "kvm_util.h"
#include "ucall_common.h"

extern bool host_cpu_is_intel;
extern bool host_cpu_is_amd;

<<<<<<< HEAD
enum vm_guest_x86_subtype {
	VM_SUBTYPE_NONE = 0,
	VM_SUBTYPE_SEV,
	VM_SUBTYPE_SEV_ES,
};

=======
>>>>>>> 0c383648
/* Forced emulation prefix, used to invoke the emulator unconditionally. */
#define KVM_FEP "ud2; .byte 'k', 'v', 'm';"

#define NMI_VECTOR		0x02

#define X86_EFLAGS_FIXED	 (1u << 1)

#define X86_CR4_VME		(1ul << 0)
#define X86_CR4_PVI		(1ul << 1)
#define X86_CR4_TSD		(1ul << 2)
#define X86_CR4_DE		(1ul << 3)
#define X86_CR4_PSE		(1ul << 4)
#define X86_CR4_PAE		(1ul << 5)
#define X86_CR4_MCE		(1ul << 6)
#define X86_CR4_PGE		(1ul << 7)
#define X86_CR4_PCE		(1ul << 8)
#define X86_CR4_OSFXSR		(1ul << 9)
#define X86_CR4_OSXMMEXCPT	(1ul << 10)
#define X86_CR4_UMIP		(1ul << 11)
#define X86_CR4_LA57		(1ul << 12)
#define X86_CR4_VMXE		(1ul << 13)
#define X86_CR4_SMXE		(1ul << 14)
#define X86_CR4_FSGSBASE	(1ul << 16)
#define X86_CR4_PCIDE		(1ul << 17)
#define X86_CR4_OSXSAVE		(1ul << 18)
#define X86_CR4_SMEP		(1ul << 20)
#define X86_CR4_SMAP		(1ul << 21)
#define X86_CR4_PKE		(1ul << 22)

struct xstate_header {
	u64				xstate_bv;
	u64				xcomp_bv;
	u64				reserved[6];
} __attribute__((packed));

struct xstate {
	u8				i387[512];
	struct xstate_header		header;
	u8				extended_state_area[0];
} __attribute__ ((packed, aligned (64)));

#define XFEATURE_MASK_FP		BIT_ULL(0)
#define XFEATURE_MASK_SSE		BIT_ULL(1)
#define XFEATURE_MASK_YMM		BIT_ULL(2)
#define XFEATURE_MASK_BNDREGS		BIT_ULL(3)
#define XFEATURE_MASK_BNDCSR		BIT_ULL(4)
#define XFEATURE_MASK_OPMASK		BIT_ULL(5)
#define XFEATURE_MASK_ZMM_Hi256		BIT_ULL(6)
#define XFEATURE_MASK_Hi16_ZMM		BIT_ULL(7)
#define XFEATURE_MASK_PT		BIT_ULL(8)
#define XFEATURE_MASK_PKRU		BIT_ULL(9)
#define XFEATURE_MASK_PASID		BIT_ULL(10)
#define XFEATURE_MASK_CET_USER		BIT_ULL(11)
#define XFEATURE_MASK_CET_KERNEL	BIT_ULL(12)
#define XFEATURE_MASK_LBR		BIT_ULL(15)
#define XFEATURE_MASK_XTILE_CFG		BIT_ULL(17)
#define XFEATURE_MASK_XTILE_DATA	BIT_ULL(18)

#define XFEATURE_MASK_AVX512		(XFEATURE_MASK_OPMASK | \
					 XFEATURE_MASK_ZMM_Hi256 | \
					 XFEATURE_MASK_Hi16_ZMM)
#define XFEATURE_MASK_XTILE		(XFEATURE_MASK_XTILE_DATA | \
					 XFEATURE_MASK_XTILE_CFG)

/* Note, these are ordered alphabetically to match kvm_cpuid_entry2.  Eww. */
enum cpuid_output_regs {
	KVM_CPUID_EAX,
	KVM_CPUID_EBX,
	KVM_CPUID_ECX,
	KVM_CPUID_EDX
};

/*
 * Pack the information into a 64-bit value so that each X86_FEATURE_XXX can be
 * passed by value with no overhead.
 */
struct kvm_x86_cpu_feature {
	u32	function;
	u16	index;
	u8	reg;
	u8	bit;
};
#define	KVM_X86_CPU_FEATURE(fn, idx, gpr, __bit)				\
({										\
	struct kvm_x86_cpu_feature feature = {					\
		.function = fn,							\
		.index = idx,							\
		.reg = KVM_CPUID_##gpr,						\
		.bit = __bit,							\
	};									\
										\
	kvm_static_assert((fn & 0xc0000000) == 0 ||				\
			  (fn & 0xc0000000) == 0x40000000 ||			\
			  (fn & 0xc0000000) == 0x80000000 ||			\
			  (fn & 0xc0000000) == 0xc0000000);			\
	kvm_static_assert(idx < BIT(sizeof(feature.index) * BITS_PER_BYTE));	\
	feature;								\
})

/*
 * Basic Leafs, a.k.a. Intel defined
 */
#define	X86_FEATURE_MWAIT		KVM_X86_CPU_FEATURE(0x1, 0, ECX, 3)
#define	X86_FEATURE_VMX			KVM_X86_CPU_FEATURE(0x1, 0, ECX, 5)
#define	X86_FEATURE_SMX			KVM_X86_CPU_FEATURE(0x1, 0, ECX, 6)
#define	X86_FEATURE_PDCM		KVM_X86_CPU_FEATURE(0x1, 0, ECX, 15)
#define	X86_FEATURE_PCID		KVM_X86_CPU_FEATURE(0x1, 0, ECX, 17)
#define X86_FEATURE_X2APIC		KVM_X86_CPU_FEATURE(0x1, 0, ECX, 21)
#define	X86_FEATURE_MOVBE		KVM_X86_CPU_FEATURE(0x1, 0, ECX, 22)
#define	X86_FEATURE_TSC_DEADLINE_TIMER	KVM_X86_CPU_FEATURE(0x1, 0, ECX, 24)
#define	X86_FEATURE_XSAVE		KVM_X86_CPU_FEATURE(0x1, 0, ECX, 26)
#define	X86_FEATURE_OSXSAVE		KVM_X86_CPU_FEATURE(0x1, 0, ECX, 27)
#define	X86_FEATURE_RDRAND		KVM_X86_CPU_FEATURE(0x1, 0, ECX, 30)
#define	X86_FEATURE_HYPERVISOR		KVM_X86_CPU_FEATURE(0x1, 0, ECX, 31)
#define X86_FEATURE_PAE			KVM_X86_CPU_FEATURE(0x1, 0, EDX, 6)
#define	X86_FEATURE_MCE			KVM_X86_CPU_FEATURE(0x1, 0, EDX, 7)
#define	X86_FEATURE_APIC		KVM_X86_CPU_FEATURE(0x1, 0, EDX, 9)
#define	X86_FEATURE_CLFLUSH		KVM_X86_CPU_FEATURE(0x1, 0, EDX, 19)
#define	X86_FEATURE_XMM			KVM_X86_CPU_FEATURE(0x1, 0, EDX, 25)
#define	X86_FEATURE_XMM2		KVM_X86_CPU_FEATURE(0x1, 0, EDX, 26)
#define	X86_FEATURE_FSGSBASE		KVM_X86_CPU_FEATURE(0x7, 0, EBX, 0)
#define	X86_FEATURE_TSC_ADJUST		KVM_X86_CPU_FEATURE(0x7, 0, EBX, 1)
#define	X86_FEATURE_SGX			KVM_X86_CPU_FEATURE(0x7, 0, EBX, 2)
#define	X86_FEATURE_HLE			KVM_X86_CPU_FEATURE(0x7, 0, EBX, 4)
#define	X86_FEATURE_SMEP	        KVM_X86_CPU_FEATURE(0x7, 0, EBX, 7)
#define	X86_FEATURE_INVPCID		KVM_X86_CPU_FEATURE(0x7, 0, EBX, 10)
#define	X86_FEATURE_RTM			KVM_X86_CPU_FEATURE(0x7, 0, EBX, 11)
#define	X86_FEATURE_MPX			KVM_X86_CPU_FEATURE(0x7, 0, EBX, 14)
#define	X86_FEATURE_SMAP		KVM_X86_CPU_FEATURE(0x7, 0, EBX, 20)
#define	X86_FEATURE_PCOMMIT		KVM_X86_CPU_FEATURE(0x7, 0, EBX, 22)
#define	X86_FEATURE_CLFLUSHOPT		KVM_X86_CPU_FEATURE(0x7, 0, EBX, 23)
#define	X86_FEATURE_CLWB		KVM_X86_CPU_FEATURE(0x7, 0, EBX, 24)
#define	X86_FEATURE_UMIP		KVM_X86_CPU_FEATURE(0x7, 0, ECX, 2)
#define	X86_FEATURE_PKU			KVM_X86_CPU_FEATURE(0x7, 0, ECX, 3)
#define	X86_FEATURE_OSPKE		KVM_X86_CPU_FEATURE(0x7, 0, ECX, 4)
#define	X86_FEATURE_LA57		KVM_X86_CPU_FEATURE(0x7, 0, ECX, 16)
#define	X86_FEATURE_RDPID		KVM_X86_CPU_FEATURE(0x7, 0, ECX, 22)
#define	X86_FEATURE_SGX_LC		KVM_X86_CPU_FEATURE(0x7, 0, ECX, 30)
#define	X86_FEATURE_SHSTK		KVM_X86_CPU_FEATURE(0x7, 0, ECX, 7)
#define	X86_FEATURE_IBT			KVM_X86_CPU_FEATURE(0x7, 0, EDX, 20)
#define	X86_FEATURE_AMX_TILE		KVM_X86_CPU_FEATURE(0x7, 0, EDX, 24)
#define	X86_FEATURE_SPEC_CTRL		KVM_X86_CPU_FEATURE(0x7, 0, EDX, 26)
#define	X86_FEATURE_ARCH_CAPABILITIES	KVM_X86_CPU_FEATURE(0x7, 0, EDX, 29)
#define	X86_FEATURE_PKS			KVM_X86_CPU_FEATURE(0x7, 0, ECX, 31)
#define	X86_FEATURE_XTILECFG		KVM_X86_CPU_FEATURE(0xD, 0, EAX, 17)
#define	X86_FEATURE_XTILEDATA		KVM_X86_CPU_FEATURE(0xD, 0, EAX, 18)
#define	X86_FEATURE_XSAVES		KVM_X86_CPU_FEATURE(0xD, 1, EAX, 3)
#define	X86_FEATURE_XFD			KVM_X86_CPU_FEATURE(0xD, 1, EAX, 4)
#define X86_FEATURE_XTILEDATA_XFD	KVM_X86_CPU_FEATURE(0xD, 18, ECX, 2)

/*
 * Extended Leafs, a.k.a. AMD defined
 */
#define	X86_FEATURE_SVM			KVM_X86_CPU_FEATURE(0x80000001, 0, ECX, 2)
#define	X86_FEATURE_NX			KVM_X86_CPU_FEATURE(0x80000001, 0, EDX, 20)
#define	X86_FEATURE_GBPAGES		KVM_X86_CPU_FEATURE(0x80000001, 0, EDX, 26)
#define	X86_FEATURE_RDTSCP		KVM_X86_CPU_FEATURE(0x80000001, 0, EDX, 27)
#define	X86_FEATURE_LM			KVM_X86_CPU_FEATURE(0x80000001, 0, EDX, 29)
#define	X86_FEATURE_INVTSC		KVM_X86_CPU_FEATURE(0x80000007, 0, EDX, 8)
#define	X86_FEATURE_RDPRU		KVM_X86_CPU_FEATURE(0x80000008, 0, EBX, 4)
#define	X86_FEATURE_AMD_IBPB		KVM_X86_CPU_FEATURE(0x80000008, 0, EBX, 12)
#define	X86_FEATURE_NPT			KVM_X86_CPU_FEATURE(0x8000000A, 0, EDX, 0)
#define	X86_FEATURE_LBRV		KVM_X86_CPU_FEATURE(0x8000000A, 0, EDX, 1)
#define	X86_FEATURE_NRIPS		KVM_X86_CPU_FEATURE(0x8000000A, 0, EDX, 3)
#define X86_FEATURE_TSCRATEMSR          KVM_X86_CPU_FEATURE(0x8000000A, 0, EDX, 4)
#define X86_FEATURE_PAUSEFILTER         KVM_X86_CPU_FEATURE(0x8000000A, 0, EDX, 10)
#define X86_FEATURE_PFTHRESHOLD         KVM_X86_CPU_FEATURE(0x8000000A, 0, EDX, 12)
#define	X86_FEATURE_VGIF		KVM_X86_CPU_FEATURE(0x8000000A, 0, EDX, 16)
#define X86_FEATURE_SEV			KVM_X86_CPU_FEATURE(0x8000001F, 0, EAX, 1)
#define X86_FEATURE_SEV_ES		KVM_X86_CPU_FEATURE(0x8000001F, 0, EAX, 3)

/*
 * KVM defined paravirt features.
 */
#define X86_FEATURE_KVM_CLOCKSOURCE	KVM_X86_CPU_FEATURE(0x40000001, 0, EAX, 0)
#define X86_FEATURE_KVM_NOP_IO_DELAY	KVM_X86_CPU_FEATURE(0x40000001, 0, EAX, 1)
#define X86_FEATURE_KVM_MMU_OP		KVM_X86_CPU_FEATURE(0x40000001, 0, EAX, 2)
#define X86_FEATURE_KVM_CLOCKSOURCE2	KVM_X86_CPU_FEATURE(0x40000001, 0, EAX, 3)
#define X86_FEATURE_KVM_ASYNC_PF	KVM_X86_CPU_FEATURE(0x40000001, 0, EAX, 4)
#define X86_FEATURE_KVM_STEAL_TIME	KVM_X86_CPU_FEATURE(0x40000001, 0, EAX, 5)
#define X86_FEATURE_KVM_PV_EOI		KVM_X86_CPU_FEATURE(0x40000001, 0, EAX, 6)
#define X86_FEATURE_KVM_PV_UNHALT	KVM_X86_CPU_FEATURE(0x40000001, 0, EAX, 7)
/* Bit 8 apparently isn't used?!?! */
#define X86_FEATURE_KVM_PV_TLB_FLUSH	KVM_X86_CPU_FEATURE(0x40000001, 0, EAX, 9)
#define X86_FEATURE_KVM_ASYNC_PF_VMEXIT	KVM_X86_CPU_FEATURE(0x40000001, 0, EAX, 10)
#define X86_FEATURE_KVM_PV_SEND_IPI	KVM_X86_CPU_FEATURE(0x40000001, 0, EAX, 11)
#define X86_FEATURE_KVM_POLL_CONTROL	KVM_X86_CPU_FEATURE(0x40000001, 0, EAX, 12)
#define X86_FEATURE_KVM_PV_SCHED_YIELD	KVM_X86_CPU_FEATURE(0x40000001, 0, EAX, 13)
#define X86_FEATURE_KVM_ASYNC_PF_INT	KVM_X86_CPU_FEATURE(0x40000001, 0, EAX, 14)
#define X86_FEATURE_KVM_MSI_EXT_DEST_ID	KVM_X86_CPU_FEATURE(0x40000001, 0, EAX, 15)
#define X86_FEATURE_KVM_HC_MAP_GPA_RANGE	KVM_X86_CPU_FEATURE(0x40000001, 0, EAX, 16)
#define X86_FEATURE_KVM_MIGRATION_CONTROL	KVM_X86_CPU_FEATURE(0x40000001, 0, EAX, 17)

/*
 * Same idea as X86_FEATURE_XXX, but X86_PROPERTY_XXX retrieves a multi-bit
 * value/property as opposed to a single-bit feature.  Again, pack the info
 * into a 64-bit value to pass by value with no overhead.
 */
struct kvm_x86_cpu_property {
	u32	function;
	u8	index;
	u8	reg;
	u8	lo_bit;
	u8	hi_bit;
};
#define	KVM_X86_CPU_PROPERTY(fn, idx, gpr, low_bit, high_bit)			\
({										\
	struct kvm_x86_cpu_property property = {				\
		.function = fn,							\
		.index = idx,							\
		.reg = KVM_CPUID_##gpr,						\
		.lo_bit = low_bit,						\
		.hi_bit = high_bit,						\
	};									\
										\
	kvm_static_assert(low_bit < high_bit);					\
	kvm_static_assert((fn & 0xc0000000) == 0 ||				\
			  (fn & 0xc0000000) == 0x40000000 ||			\
			  (fn & 0xc0000000) == 0x80000000 ||			\
			  (fn & 0xc0000000) == 0xc0000000);			\
	kvm_static_assert(idx < BIT(sizeof(property.index) * BITS_PER_BYTE));	\
	property;								\
})

#define X86_PROPERTY_MAX_BASIC_LEAF		KVM_X86_CPU_PROPERTY(0, 0, EAX, 0, 31)
#define X86_PROPERTY_PMU_VERSION		KVM_X86_CPU_PROPERTY(0xa, 0, EAX, 0, 7)
#define X86_PROPERTY_PMU_NR_GP_COUNTERS		KVM_X86_CPU_PROPERTY(0xa, 0, EAX, 8, 15)
#define X86_PROPERTY_PMU_GP_COUNTERS_BIT_WIDTH	KVM_X86_CPU_PROPERTY(0xa, 0, EAX, 16, 23)
#define X86_PROPERTY_PMU_EBX_BIT_VECTOR_LENGTH	KVM_X86_CPU_PROPERTY(0xa, 0, EAX, 24, 31)
#define X86_PROPERTY_PMU_EVENTS_MASK		KVM_X86_CPU_PROPERTY(0xa, 0, EBX, 0, 7)
#define X86_PROPERTY_PMU_FIXED_COUNTERS_BITMASK	KVM_X86_CPU_PROPERTY(0xa, 0, ECX, 0, 31)
#define X86_PROPERTY_PMU_NR_FIXED_COUNTERS	KVM_X86_CPU_PROPERTY(0xa, 0, EDX, 0, 4)
#define X86_PROPERTY_PMU_FIXED_COUNTERS_BIT_WIDTH	KVM_X86_CPU_PROPERTY(0xa, 0, EDX, 5, 12)

#define X86_PROPERTY_SUPPORTED_XCR0_LO		KVM_X86_CPU_PROPERTY(0xd,  0, EAX,  0, 31)
#define X86_PROPERTY_XSTATE_MAX_SIZE_XCR0	KVM_X86_CPU_PROPERTY(0xd,  0, EBX,  0, 31)
#define X86_PROPERTY_XSTATE_MAX_SIZE		KVM_X86_CPU_PROPERTY(0xd,  0, ECX,  0, 31)
#define X86_PROPERTY_SUPPORTED_XCR0_HI		KVM_X86_CPU_PROPERTY(0xd,  0, EDX,  0, 31)

#define X86_PROPERTY_XSTATE_TILE_SIZE		KVM_X86_CPU_PROPERTY(0xd, 18, EAX,  0, 31)
#define X86_PROPERTY_XSTATE_TILE_OFFSET		KVM_X86_CPU_PROPERTY(0xd, 18, EBX,  0, 31)
#define X86_PROPERTY_AMX_MAX_PALETTE_TABLES	KVM_X86_CPU_PROPERTY(0x1d, 0, EAX,  0, 31)
#define X86_PROPERTY_AMX_TOTAL_TILE_BYTES	KVM_X86_CPU_PROPERTY(0x1d, 1, EAX,  0, 15)
#define X86_PROPERTY_AMX_BYTES_PER_TILE		KVM_X86_CPU_PROPERTY(0x1d, 1, EAX, 16, 31)
#define X86_PROPERTY_AMX_BYTES_PER_ROW		KVM_X86_CPU_PROPERTY(0x1d, 1, EBX, 0,  15)
#define X86_PROPERTY_AMX_NR_TILE_REGS		KVM_X86_CPU_PROPERTY(0x1d, 1, EBX, 16, 31)
#define X86_PROPERTY_AMX_MAX_ROWS		KVM_X86_CPU_PROPERTY(0x1d, 1, ECX, 0,  15)

#define X86_PROPERTY_MAX_KVM_LEAF		KVM_X86_CPU_PROPERTY(0x40000000, 0, EAX, 0, 31)

#define X86_PROPERTY_MAX_EXT_LEAF		KVM_X86_CPU_PROPERTY(0x80000000, 0, EAX, 0, 31)
#define X86_PROPERTY_MAX_PHY_ADDR		KVM_X86_CPU_PROPERTY(0x80000008, 0, EAX, 0, 7)
#define X86_PROPERTY_MAX_VIRT_ADDR		KVM_X86_CPU_PROPERTY(0x80000008, 0, EAX, 8, 15)
<<<<<<< HEAD
=======
#define X86_PROPERTY_GUEST_MAX_PHY_ADDR		KVM_X86_CPU_PROPERTY(0x80000008, 0, EAX, 16, 23)
>>>>>>> 0c383648
#define X86_PROPERTY_SEV_C_BIT			KVM_X86_CPU_PROPERTY(0x8000001F, 0, EBX, 0, 5)
#define X86_PROPERTY_PHYS_ADDR_REDUCTION	KVM_X86_CPU_PROPERTY(0x8000001F, 0, EBX, 6, 11)

#define X86_PROPERTY_MAX_CENTAUR_LEAF		KVM_X86_CPU_PROPERTY(0xC0000000, 0, EAX, 0, 31)

/*
 * Intel's architectural PMU events are bizarre.  They have a "feature" bit
 * that indicates the feature is _not_ supported, and a property that states
 * the length of the bit mask of unsupported features.  A feature is supported
 * if the size of the bit mask is larger than the "unavailable" bit, and said
 * bit is not set.  Fixed counters also bizarre enumeration, but inverted from
 * arch events for general purpose counters.  Fixed counters are supported if a
 * feature flag is set **OR** the total number of fixed counters is greater
 * than index of the counter.
 *
 * Wrap the events for general purpose and fixed counters to simplify checking
 * whether or not a given architectural event is supported.
 */
struct kvm_x86_pmu_feature {
	struct kvm_x86_cpu_feature f;
};
#define	KVM_X86_PMU_FEATURE(__reg, __bit)				\
({									\
	struct kvm_x86_pmu_feature feature = {				\
		.f = KVM_X86_CPU_FEATURE(0xa, 0, __reg, __bit),		\
	};								\
									\
	kvm_static_assert(KVM_CPUID_##__reg == KVM_CPUID_EBX ||		\
			  KVM_CPUID_##__reg == KVM_CPUID_ECX);		\
	feature;							\
})

#define X86_PMU_FEATURE_CPU_CYCLES			KVM_X86_PMU_FEATURE(EBX, 0)
#define X86_PMU_FEATURE_INSNS_RETIRED			KVM_X86_PMU_FEATURE(EBX, 1)
#define X86_PMU_FEATURE_REFERENCE_CYCLES		KVM_X86_PMU_FEATURE(EBX, 2)
#define X86_PMU_FEATURE_LLC_REFERENCES			KVM_X86_PMU_FEATURE(EBX, 3)
#define X86_PMU_FEATURE_LLC_MISSES			KVM_X86_PMU_FEATURE(EBX, 4)
#define X86_PMU_FEATURE_BRANCH_INSNS_RETIRED		KVM_X86_PMU_FEATURE(EBX, 5)
#define X86_PMU_FEATURE_BRANCHES_MISPREDICTED		KVM_X86_PMU_FEATURE(EBX, 6)
#define X86_PMU_FEATURE_TOPDOWN_SLOTS			KVM_X86_PMU_FEATURE(EBX, 7)

#define X86_PMU_FEATURE_INSNS_RETIRED_FIXED		KVM_X86_PMU_FEATURE(ECX, 0)
#define X86_PMU_FEATURE_CPU_CYCLES_FIXED		KVM_X86_PMU_FEATURE(ECX, 1)
#define X86_PMU_FEATURE_REFERENCE_TSC_CYCLES_FIXED	KVM_X86_PMU_FEATURE(ECX, 2)
#define X86_PMU_FEATURE_TOPDOWN_SLOTS_FIXED		KVM_X86_PMU_FEATURE(ECX, 3)

static inline unsigned int x86_family(unsigned int eax)
{
	unsigned int x86;

	x86 = (eax >> 8) & 0xf;

	if (x86 == 0xf)
		x86 += (eax >> 20) & 0xff;

	return x86;
}

static inline unsigned int x86_model(unsigned int eax)
{
	return ((eax >> 12) & 0xf0) | ((eax >> 4) & 0x0f);
}

/* Page table bitfield declarations */
#define PTE_PRESENT_MASK        BIT_ULL(0)
#define PTE_WRITABLE_MASK       BIT_ULL(1)
#define PTE_USER_MASK           BIT_ULL(2)
#define PTE_ACCESSED_MASK       BIT_ULL(5)
#define PTE_DIRTY_MASK          BIT_ULL(6)
#define PTE_LARGE_MASK          BIT_ULL(7)
#define PTE_GLOBAL_MASK         BIT_ULL(8)
#define PTE_NX_MASK             BIT_ULL(63)

#define PHYSICAL_PAGE_MASK      GENMASK_ULL(51, 12)

#define PAGE_SHIFT		12
#define PAGE_SIZE		(1ULL << PAGE_SHIFT)
#define PAGE_MASK		(~(PAGE_SIZE-1) & PHYSICAL_PAGE_MASK)

#define HUGEPAGE_SHIFT(x)	(PAGE_SHIFT + (((x) - 1) * 9))
#define HUGEPAGE_SIZE(x)	(1UL << HUGEPAGE_SHIFT(x))
#define HUGEPAGE_MASK(x)	(~(HUGEPAGE_SIZE(x) - 1) & PHYSICAL_PAGE_MASK)

#define PTE_GET_PA(pte)		((pte) & PHYSICAL_PAGE_MASK)
#define PTE_GET_PFN(pte)        (PTE_GET_PA(pte) >> PAGE_SHIFT)

/* General Registers in 64-Bit Mode */
struct gpr64_regs {
	u64 rax;
	u64 rcx;
	u64 rdx;
	u64 rbx;
	u64 rsp;
	u64 rbp;
	u64 rsi;
	u64 rdi;
	u64 r8;
	u64 r9;
	u64 r10;
	u64 r11;
	u64 r12;
	u64 r13;
	u64 r14;
	u64 r15;
};

struct desc64 {
	uint16_t limit0;
	uint16_t base0;
	unsigned base1:8, type:4, s:1, dpl:2, p:1;
	unsigned limit1:4, avl:1, l:1, db:1, g:1, base2:8;
	uint32_t base3;
	uint32_t zero1;
} __attribute__((packed));

struct desc_ptr {
	uint16_t size;
	uint64_t address;
} __attribute__((packed));

struct kvm_x86_state {
	struct kvm_xsave *xsave;
	struct kvm_vcpu_events events;
	struct kvm_mp_state mp_state;
	struct kvm_regs regs;
	struct kvm_xcrs xcrs;
	struct kvm_sregs sregs;
	struct kvm_debugregs debugregs;
	union {
		struct kvm_nested_state nested;
		char nested_[16384];
	};
	struct kvm_msrs msrs;
};

static inline uint64_t get_desc64_base(const struct desc64 *desc)
{
	return ((uint64_t)desc->base3 << 32) |
		(desc->base0 | ((desc->base1) << 16) | ((desc->base2) << 24));
}

static inline uint64_t rdtsc(void)
{
	uint32_t eax, edx;
	uint64_t tsc_val;
	/*
	 * The lfence is to wait (on Intel CPUs) until all previous
	 * instructions have been executed. If software requires RDTSC to be
	 * executed prior to execution of any subsequent instruction, it can
	 * execute LFENCE immediately after RDTSC
	 */
	__asm__ __volatile__("lfence; rdtsc; lfence" : "=a"(eax), "=d"(edx));
	tsc_val = ((uint64_t)edx) << 32 | eax;
	return tsc_val;
}

static inline uint64_t rdtscp(uint32_t *aux)
{
	uint32_t eax, edx;

	__asm__ __volatile__("rdtscp" : "=a"(eax), "=d"(edx), "=c"(*aux));
	return ((uint64_t)edx) << 32 | eax;
}

static inline uint64_t rdmsr(uint32_t msr)
{
	uint32_t a, d;

	__asm__ __volatile__("rdmsr" : "=a"(a), "=d"(d) : "c"(msr) : "memory");

	return a | ((uint64_t) d << 32);
}

static inline void wrmsr(uint32_t msr, uint64_t value)
{
	uint32_t a = value;
	uint32_t d = value >> 32;

	__asm__ __volatile__("wrmsr" :: "a"(a), "d"(d), "c"(msr) : "memory");
}


static inline uint16_t inw(uint16_t port)
{
	uint16_t tmp;

	__asm__ __volatile__("in %%dx, %%ax"
		: /* output */ "=a" (tmp)
		: /* input */ "d" (port));

	return tmp;
}

static inline uint16_t get_es(void)
{
	uint16_t es;

	__asm__ __volatile__("mov %%es, %[es]"
			     : /* output */ [es]"=rm"(es));
	return es;
}

static inline uint16_t get_cs(void)
{
	uint16_t cs;

	__asm__ __volatile__("mov %%cs, %[cs]"
			     : /* output */ [cs]"=rm"(cs));
	return cs;
}

static inline uint16_t get_ss(void)
{
	uint16_t ss;

	__asm__ __volatile__("mov %%ss, %[ss]"
			     : /* output */ [ss]"=rm"(ss));
	return ss;
}

static inline uint16_t get_ds(void)
{
	uint16_t ds;

	__asm__ __volatile__("mov %%ds, %[ds]"
			     : /* output */ [ds]"=rm"(ds));
	return ds;
}

static inline uint16_t get_fs(void)
{
	uint16_t fs;

	__asm__ __volatile__("mov %%fs, %[fs]"
			     : /* output */ [fs]"=rm"(fs));
	return fs;
}

static inline uint16_t get_gs(void)
{
	uint16_t gs;

	__asm__ __volatile__("mov %%gs, %[gs]"
			     : /* output */ [gs]"=rm"(gs));
	return gs;
}

static inline uint16_t get_tr(void)
{
	uint16_t tr;

	__asm__ __volatile__("str %[tr]"
			     : /* output */ [tr]"=rm"(tr));
	return tr;
}

static inline uint64_t get_cr0(void)
{
	uint64_t cr0;

	__asm__ __volatile__("mov %%cr0, %[cr0]"
			     : /* output */ [cr0]"=r"(cr0));
	return cr0;
}

static inline uint64_t get_cr3(void)
{
	uint64_t cr3;

	__asm__ __volatile__("mov %%cr3, %[cr3]"
			     : /* output */ [cr3]"=r"(cr3));
	return cr3;
}

static inline uint64_t get_cr4(void)
{
	uint64_t cr4;

	__asm__ __volatile__("mov %%cr4, %[cr4]"
			     : /* output */ [cr4]"=r"(cr4));
	return cr4;
}

static inline void set_cr4(uint64_t val)
{
	__asm__ __volatile__("mov %0, %%cr4" : : "r" (val) : "memory");
}

static inline u64 xgetbv(u32 index)
{
	u32 eax, edx;

	__asm__ __volatile__("xgetbv;"
		     : "=a" (eax), "=d" (edx)
		     : "c" (index));
	return eax | ((u64)edx << 32);
}

static inline void xsetbv(u32 index, u64 value)
{
	u32 eax = value;
	u32 edx = value >> 32;

	__asm__ __volatile__("xsetbv" :: "a" (eax), "d" (edx), "c" (index));
}

static inline void wrpkru(u32 pkru)
{
	/* Note, ECX and EDX are architecturally required to be '0'. */
	asm volatile(".byte 0x0f,0x01,0xef\n\t"
		     : : "a" (pkru), "c"(0), "d"(0));
}

static inline struct desc_ptr get_gdt(void)
{
	struct desc_ptr gdt;
	__asm__ __volatile__("sgdt %[gdt]"
			     : /* output */ [gdt]"=m"(gdt));
	return gdt;
}

static inline struct desc_ptr get_idt(void)
{
	struct desc_ptr idt;
	__asm__ __volatile__("sidt %[idt]"
			     : /* output */ [idt]"=m"(idt));
	return idt;
}

static inline void outl(uint16_t port, uint32_t value)
{
	__asm__ __volatile__("outl %%eax, %%dx" : : "d"(port), "a"(value));
}

static inline void __cpuid(uint32_t function, uint32_t index,
			   uint32_t *eax, uint32_t *ebx,
			   uint32_t *ecx, uint32_t *edx)
{
	*eax = function;
	*ecx = index;

	asm volatile("cpuid"
	    : "=a" (*eax),
	      "=b" (*ebx),
	      "=c" (*ecx),
	      "=d" (*edx)
	    : "0" (*eax), "2" (*ecx)
	    : "memory");
}

static inline void cpuid(uint32_t function,
			 uint32_t *eax, uint32_t *ebx,
			 uint32_t *ecx, uint32_t *edx)
{
	return __cpuid(function, 0, eax, ebx, ecx, edx);
}

static inline uint32_t this_cpu_fms(void)
{
	uint32_t eax, ebx, ecx, edx;

	cpuid(1, &eax, &ebx, &ecx, &edx);
	return eax;
}

static inline uint32_t this_cpu_family(void)
{
	return x86_family(this_cpu_fms());
}

static inline uint32_t this_cpu_model(void)
{
	return x86_model(this_cpu_fms());
}

static inline bool this_cpu_vendor_string_is(const char *vendor)
{
	const uint32_t *chunk = (const uint32_t *)vendor;
	uint32_t eax, ebx, ecx, edx;

	cpuid(0, &eax, &ebx, &ecx, &edx);
	return (ebx == chunk[0] && edx == chunk[1] && ecx == chunk[2]);
}

static inline bool this_cpu_is_intel(void)
{
	return this_cpu_vendor_string_is("GenuineIntel");
}

/*
 * Exclude early K5 samples with a vendor string of "AMDisbetter!"
 */
static inline bool this_cpu_is_amd(void)
{
	return this_cpu_vendor_string_is("AuthenticAMD");
}

static inline uint32_t __this_cpu_has(uint32_t function, uint32_t index,
				      uint8_t reg, uint8_t lo, uint8_t hi)
{
	uint32_t gprs[4];

	__cpuid(function, index,
		&gprs[KVM_CPUID_EAX], &gprs[KVM_CPUID_EBX],
		&gprs[KVM_CPUID_ECX], &gprs[KVM_CPUID_EDX]);

	return (gprs[reg] & GENMASK(hi, lo)) >> lo;
}

static inline bool this_cpu_has(struct kvm_x86_cpu_feature feature)
{
	return __this_cpu_has(feature.function, feature.index,
			      feature.reg, feature.bit, feature.bit);
}

static inline uint32_t this_cpu_property(struct kvm_x86_cpu_property property)
{
	return __this_cpu_has(property.function, property.index,
			      property.reg, property.lo_bit, property.hi_bit);
}

static __always_inline bool this_cpu_has_p(struct kvm_x86_cpu_property property)
{
	uint32_t max_leaf;

	switch (property.function & 0xc0000000) {
	case 0:
		max_leaf = this_cpu_property(X86_PROPERTY_MAX_BASIC_LEAF);
		break;
	case 0x40000000:
		max_leaf = this_cpu_property(X86_PROPERTY_MAX_KVM_LEAF);
		break;
	case 0x80000000:
		max_leaf = this_cpu_property(X86_PROPERTY_MAX_EXT_LEAF);
		break;
	case 0xc0000000:
		max_leaf = this_cpu_property(X86_PROPERTY_MAX_CENTAUR_LEAF);
	}
	return max_leaf >= property.function;
}

static inline bool this_pmu_has(struct kvm_x86_pmu_feature feature)
{
	uint32_t nr_bits;

	if (feature.f.reg == KVM_CPUID_EBX) {
		nr_bits = this_cpu_property(X86_PROPERTY_PMU_EBX_BIT_VECTOR_LENGTH);
		return nr_bits > feature.f.bit && !this_cpu_has(feature.f);
	}

	GUEST_ASSERT(feature.f.reg == KVM_CPUID_ECX);
	nr_bits = this_cpu_property(X86_PROPERTY_PMU_NR_FIXED_COUNTERS);
	return nr_bits > feature.f.bit || this_cpu_has(feature.f);
}

static __always_inline uint64_t this_cpu_supported_xcr0(void)
{
	if (!this_cpu_has_p(X86_PROPERTY_SUPPORTED_XCR0_LO))
		return 0;

	return this_cpu_property(X86_PROPERTY_SUPPORTED_XCR0_LO) |
	       ((uint64_t)this_cpu_property(X86_PROPERTY_SUPPORTED_XCR0_HI) << 32);
}

typedef u32		__attribute__((vector_size(16))) sse128_t;
#define __sse128_u	union { sse128_t vec; u64 as_u64[2]; u32 as_u32[4]; }
#define sse128_lo(x)	({ __sse128_u t; t.vec = x; t.as_u64[0]; })
#define sse128_hi(x)	({ __sse128_u t; t.vec = x; t.as_u64[1]; })

static inline void read_sse_reg(int reg, sse128_t *data)
{
	switch (reg) {
	case 0:
		asm("movdqa %%xmm0, %0" : "=m"(*data));
		break;
	case 1:
		asm("movdqa %%xmm1, %0" : "=m"(*data));
		break;
	case 2:
		asm("movdqa %%xmm2, %0" : "=m"(*data));
		break;
	case 3:
		asm("movdqa %%xmm3, %0" : "=m"(*data));
		break;
	case 4:
		asm("movdqa %%xmm4, %0" : "=m"(*data));
		break;
	case 5:
		asm("movdqa %%xmm5, %0" : "=m"(*data));
		break;
	case 6:
		asm("movdqa %%xmm6, %0" : "=m"(*data));
		break;
	case 7:
		asm("movdqa %%xmm7, %0" : "=m"(*data));
		break;
	default:
		BUG();
	}
}

static inline void write_sse_reg(int reg, const sse128_t *data)
{
	switch (reg) {
	case 0:
		asm("movdqa %0, %%xmm0" : : "m"(*data));
		break;
	case 1:
		asm("movdqa %0, %%xmm1" : : "m"(*data));
		break;
	case 2:
		asm("movdqa %0, %%xmm2" : : "m"(*data));
		break;
	case 3:
		asm("movdqa %0, %%xmm3" : : "m"(*data));
		break;
	case 4:
		asm("movdqa %0, %%xmm4" : : "m"(*data));
		break;
	case 5:
		asm("movdqa %0, %%xmm5" : : "m"(*data));
		break;
	case 6:
		asm("movdqa %0, %%xmm6" : : "m"(*data));
		break;
	case 7:
		asm("movdqa %0, %%xmm7" : : "m"(*data));
		break;
	default:
		BUG();
	}
}

static inline void cpu_relax(void)
{
	asm volatile("rep; nop" ::: "memory");
}

#define ud2()			\
	__asm__ __volatile__(	\
		"ud2\n"	\
		)

#define hlt()			\
	__asm__ __volatile__(	\
		"hlt\n"	\
		)

struct kvm_x86_state *vcpu_save_state(struct kvm_vcpu *vcpu);
void vcpu_load_state(struct kvm_vcpu *vcpu, struct kvm_x86_state *state);
void kvm_x86_state_cleanup(struct kvm_x86_state *state);

const struct kvm_msr_list *kvm_get_msr_index_list(void);
const struct kvm_msr_list *kvm_get_feature_msr_index_list(void);
bool kvm_msr_is_in_save_restore_list(uint32_t msr_index);
uint64_t kvm_get_feature_msr(uint64_t msr_index);

static inline void vcpu_msrs_get(struct kvm_vcpu *vcpu,
				 struct kvm_msrs *msrs)
{
	int r = __vcpu_ioctl(vcpu, KVM_GET_MSRS, msrs);

	TEST_ASSERT(r == msrs->nmsrs,
		    "KVM_GET_MSRS failed, r: %i (failed on MSR %x)",
		    r, r < 0 || r >= msrs->nmsrs ? -1 : msrs->entries[r].index);
}
static inline void vcpu_msrs_set(struct kvm_vcpu *vcpu, struct kvm_msrs *msrs)
{
	int r = __vcpu_ioctl(vcpu, KVM_SET_MSRS, msrs);

	TEST_ASSERT(r == msrs->nmsrs,
		    "KVM_SET_MSRS failed, r: %i (failed on MSR %x)",
		    r, r < 0 || r >= msrs->nmsrs ? -1 : msrs->entries[r].index);
}
static inline void vcpu_debugregs_get(struct kvm_vcpu *vcpu,
				      struct kvm_debugregs *debugregs)
{
	vcpu_ioctl(vcpu, KVM_GET_DEBUGREGS, debugregs);
}
static inline void vcpu_debugregs_set(struct kvm_vcpu *vcpu,
				      struct kvm_debugregs *debugregs)
{
	vcpu_ioctl(vcpu, KVM_SET_DEBUGREGS, debugregs);
}
static inline void vcpu_xsave_get(struct kvm_vcpu *vcpu,
				  struct kvm_xsave *xsave)
{
	vcpu_ioctl(vcpu, KVM_GET_XSAVE, xsave);
}
static inline void vcpu_xsave2_get(struct kvm_vcpu *vcpu,
				   struct kvm_xsave *xsave)
{
	vcpu_ioctl(vcpu, KVM_GET_XSAVE2, xsave);
}
static inline void vcpu_xsave_set(struct kvm_vcpu *vcpu,
				  struct kvm_xsave *xsave)
{
	vcpu_ioctl(vcpu, KVM_SET_XSAVE, xsave);
}
static inline void vcpu_xcrs_get(struct kvm_vcpu *vcpu,
				 struct kvm_xcrs *xcrs)
{
	vcpu_ioctl(vcpu, KVM_GET_XCRS, xcrs);
}
static inline void vcpu_xcrs_set(struct kvm_vcpu *vcpu, struct kvm_xcrs *xcrs)
{
	vcpu_ioctl(vcpu, KVM_SET_XCRS, xcrs);
}

const struct kvm_cpuid_entry2 *get_cpuid_entry(const struct kvm_cpuid2 *cpuid,
					       uint32_t function, uint32_t index);
const struct kvm_cpuid2 *kvm_get_supported_cpuid(void);
const struct kvm_cpuid2 *kvm_get_supported_hv_cpuid(void);
const struct kvm_cpuid2 *vcpu_get_supported_hv_cpuid(struct kvm_vcpu *vcpu);

static inline uint32_t kvm_cpu_fms(void)
{
	return get_cpuid_entry(kvm_get_supported_cpuid(), 0x1, 0)->eax;
}

static inline uint32_t kvm_cpu_family(void)
{
	return x86_family(kvm_cpu_fms());
}

static inline uint32_t kvm_cpu_model(void)
{
	return x86_model(kvm_cpu_fms());
}

bool kvm_cpuid_has(const struct kvm_cpuid2 *cpuid,
		   struct kvm_x86_cpu_feature feature);

static inline bool kvm_cpu_has(struct kvm_x86_cpu_feature feature)
{
	return kvm_cpuid_has(kvm_get_supported_cpuid(), feature);
}

uint32_t kvm_cpuid_property(const struct kvm_cpuid2 *cpuid,
			    struct kvm_x86_cpu_property property);

static inline uint32_t kvm_cpu_property(struct kvm_x86_cpu_property property)
{
	return kvm_cpuid_property(kvm_get_supported_cpuid(), property);
}

static __always_inline bool kvm_cpu_has_p(struct kvm_x86_cpu_property property)
{
	uint32_t max_leaf;

	switch (property.function & 0xc0000000) {
	case 0:
		max_leaf = kvm_cpu_property(X86_PROPERTY_MAX_BASIC_LEAF);
		break;
	case 0x40000000:
		max_leaf = kvm_cpu_property(X86_PROPERTY_MAX_KVM_LEAF);
		break;
	case 0x80000000:
		max_leaf = kvm_cpu_property(X86_PROPERTY_MAX_EXT_LEAF);
		break;
	case 0xc0000000:
		max_leaf = kvm_cpu_property(X86_PROPERTY_MAX_CENTAUR_LEAF);
	}
	return max_leaf >= property.function;
}

static inline bool kvm_pmu_has(struct kvm_x86_pmu_feature feature)
{
	uint32_t nr_bits;
<<<<<<< HEAD

	if (feature.f.reg == KVM_CPUID_EBX) {
		nr_bits = kvm_cpu_property(X86_PROPERTY_PMU_EBX_BIT_VECTOR_LENGTH);
		return nr_bits > feature.f.bit && !kvm_cpu_has(feature.f);
	}

	TEST_ASSERT_EQ(feature.f.reg, KVM_CPUID_ECX);
	nr_bits = kvm_cpu_property(X86_PROPERTY_PMU_NR_FIXED_COUNTERS);
	return nr_bits > feature.f.bit || kvm_cpu_has(feature.f);
}

static __always_inline uint64_t kvm_cpu_supported_xcr0(void)
{
	if (!kvm_cpu_has_p(X86_PROPERTY_SUPPORTED_XCR0_LO))
		return 0;

=======

	if (feature.f.reg == KVM_CPUID_EBX) {
		nr_bits = kvm_cpu_property(X86_PROPERTY_PMU_EBX_BIT_VECTOR_LENGTH);
		return nr_bits > feature.f.bit && !kvm_cpu_has(feature.f);
	}

	TEST_ASSERT_EQ(feature.f.reg, KVM_CPUID_ECX);
	nr_bits = kvm_cpu_property(X86_PROPERTY_PMU_NR_FIXED_COUNTERS);
	return nr_bits > feature.f.bit || kvm_cpu_has(feature.f);
}

static __always_inline uint64_t kvm_cpu_supported_xcr0(void)
{
	if (!kvm_cpu_has_p(X86_PROPERTY_SUPPORTED_XCR0_LO))
		return 0;

>>>>>>> 0c383648
	return kvm_cpu_property(X86_PROPERTY_SUPPORTED_XCR0_LO) |
	       ((uint64_t)kvm_cpu_property(X86_PROPERTY_SUPPORTED_XCR0_HI) << 32);
}

static inline size_t kvm_cpuid2_size(int nr_entries)
{
	return sizeof(struct kvm_cpuid2) +
	       sizeof(struct kvm_cpuid_entry2) * nr_entries;
}

/*
 * Allocate a "struct kvm_cpuid2* instance, with the 0-length arrary of
 * entries sized to hold @nr_entries.  The caller is responsible for freeing
 * the struct.
 */
static inline struct kvm_cpuid2 *allocate_kvm_cpuid2(int nr_entries)
{
	struct kvm_cpuid2 *cpuid;

	cpuid = malloc(kvm_cpuid2_size(nr_entries));
	TEST_ASSERT(cpuid, "-ENOMEM when allocating kvm_cpuid2");

	cpuid->nent = nr_entries;

	return cpuid;
}

void vcpu_init_cpuid(struct kvm_vcpu *vcpu, const struct kvm_cpuid2 *cpuid);
void vcpu_set_hv_cpuid(struct kvm_vcpu *vcpu);

static inline struct kvm_cpuid_entry2 *__vcpu_get_cpuid_entry(struct kvm_vcpu *vcpu,
							      uint32_t function,
							      uint32_t index)
{
	return (struct kvm_cpuid_entry2 *)get_cpuid_entry(vcpu->cpuid,
							  function, index);
}

static inline struct kvm_cpuid_entry2 *vcpu_get_cpuid_entry(struct kvm_vcpu *vcpu,
							    uint32_t function)
{
	return __vcpu_get_cpuid_entry(vcpu, function, 0);
}

static inline int __vcpu_set_cpuid(struct kvm_vcpu *vcpu)
{
	int r;

	TEST_ASSERT(vcpu->cpuid, "Must do vcpu_init_cpuid() first");
	r = __vcpu_ioctl(vcpu, KVM_SET_CPUID2, vcpu->cpuid);
	if (r)
		return r;

	/* On success, refresh the cache to pick up adjustments made by KVM. */
	vcpu_ioctl(vcpu, KVM_GET_CPUID2, vcpu->cpuid);
	return 0;
}

static inline void vcpu_set_cpuid(struct kvm_vcpu *vcpu)
{
	TEST_ASSERT(vcpu->cpuid, "Must do vcpu_init_cpuid() first");
	vcpu_ioctl(vcpu, KVM_SET_CPUID2, vcpu->cpuid);

	/* Refresh the cache to pick up adjustments made by KVM. */
	vcpu_ioctl(vcpu, KVM_GET_CPUID2, vcpu->cpuid);
}

void vcpu_set_cpuid_property(struct kvm_vcpu *vcpu,
			     struct kvm_x86_cpu_property property,
			     uint32_t value);
void vcpu_set_cpuid_maxphyaddr(struct kvm_vcpu *vcpu, uint8_t maxphyaddr);

void vcpu_clear_cpuid_entry(struct kvm_vcpu *vcpu, uint32_t function);

static inline bool vcpu_cpuid_has(struct kvm_vcpu *vcpu,
				  struct kvm_x86_cpu_feature feature)
{
	struct kvm_cpuid_entry2 *entry;

	entry = __vcpu_get_cpuid_entry(vcpu, feature.function, feature.index);
	return *((&entry->eax) + feature.reg) & BIT(feature.bit);
}

void vcpu_set_or_clear_cpuid_feature(struct kvm_vcpu *vcpu,
				     struct kvm_x86_cpu_feature feature,
				     bool set);

static inline void vcpu_set_cpuid_feature(struct kvm_vcpu *vcpu,
					  struct kvm_x86_cpu_feature feature)
{
	vcpu_set_or_clear_cpuid_feature(vcpu, feature, true);

}

static inline void vcpu_clear_cpuid_feature(struct kvm_vcpu *vcpu,
					    struct kvm_x86_cpu_feature feature)
{
	vcpu_set_or_clear_cpuid_feature(vcpu, feature, false);
}

uint64_t vcpu_get_msr(struct kvm_vcpu *vcpu, uint64_t msr_index);
int _vcpu_set_msr(struct kvm_vcpu *vcpu, uint64_t msr_index, uint64_t msr_value);

/*
 * Assert on an MSR access(es) and pretty print the MSR name when possible.
 * Note, the caller provides the stringified name so that the name of macro is
 * printed, not the value the macro resolves to (due to macro expansion).
 */
#define TEST_ASSERT_MSR(cond, fmt, msr, str, args...)				\
do {										\
	if (__builtin_constant_p(msr)) {					\
		TEST_ASSERT(cond, fmt, str, args);				\
	} else if (!(cond)) {							\
		char buf[16];							\
										\
		snprintf(buf, sizeof(buf), "MSR 0x%x", msr);			\
		TEST_ASSERT(cond, fmt, buf, args);				\
	}									\
} while (0)

/*
 * Returns true if KVM should return the last written value when reading an MSR
 * from userspace, e.g. the MSR isn't a command MSR, doesn't emulate state that
 * is changing, etc.  This is NOT an exhaustive list!  The intent is to filter
 * out MSRs that are not durable _and_ that a selftest wants to write.
 */
static inline bool is_durable_msr(uint32_t msr)
{
	return msr != MSR_IA32_TSC;
}

#define vcpu_set_msr(vcpu, msr, val)							\
do {											\
	uint64_t r, v = val;								\
											\
	TEST_ASSERT_MSR(_vcpu_set_msr(vcpu, msr, v) == 1,				\
			"KVM_SET_MSRS failed on %s, value = 0x%lx", msr, #msr, v);	\
	if (!is_durable_msr(msr))							\
		break;									\
	r = vcpu_get_msr(vcpu, msr);							\
	TEST_ASSERT_MSR(r == v, "Set %s to '0x%lx', got back '0x%lx'", msr, #msr, v, r);\
} while (0)

void kvm_get_cpu_address_width(unsigned int *pa_bits, unsigned int *va_bits);
void kvm_init_vm_address_properties(struct kvm_vm *vm);
bool vm_is_unrestricted_guest(struct kvm_vm *vm);

struct ex_regs {
	uint64_t rax, rcx, rdx, rbx;
	uint64_t rbp, rsi, rdi;
	uint64_t r8, r9, r10, r11;
	uint64_t r12, r13, r14, r15;
	uint64_t vector;
	uint64_t error_code;
	uint64_t rip;
	uint64_t cs;
	uint64_t rflags;
};

struct idt_entry {
	uint16_t offset0;
	uint16_t selector;
	uint16_t ist : 3;
	uint16_t : 5;
	uint16_t type : 4;
	uint16_t : 1;
	uint16_t dpl : 2;
	uint16_t p : 1;
	uint16_t offset1;
	uint32_t offset2; uint32_t reserved;
};

void vm_install_exception_handler(struct kvm_vm *vm, int vector,
			void (*handler)(struct ex_regs *));

/* If a toddler were to say "abracadabra". */
#define KVM_EXCEPTION_MAGIC 0xabacadabaULL

/*
 * KVM selftest exception fixup uses registers to coordinate with the exception
 * handler, versus the kernel's in-memory tables and KVM-Unit-Tests's in-memory
 * per-CPU data.  Using only registers avoids having to map memory into the
 * guest, doesn't require a valid, stable GS.base, and reduces the risk of
 * for recursive faults when accessing memory in the handler.  The downside to
 * using registers is that it restricts what registers can be used by the actual
 * instruction.  But, selftests are 64-bit only, making register* pressure a
 * minor concern.  Use r9-r11 as they are volatile, i.e. don't need to be saved
 * by the callee, and except for r11 are not implicit parameters to any
 * instructions.  Ideally, fixup would use r8-r10 and thus avoid implicit
 * parameters entirely, but Hyper-V's hypercall ABI uses r8 and testing Hyper-V
 * is higher priority than testing non-faulting SYSCALL/SYSRET.
 *
 * Note, the fixup handler deliberately does not handle #DE, i.e. the vector
 * is guaranteed to be non-zero on fault.
 *
 * REGISTER INPUTS:
 * r9  = MAGIC
 * r10 = RIP
 * r11 = new RIP on fault
 *
 * REGISTER OUTPUTS:
 * r9  = exception vector (non-zero)
 * r10 = error code
 */
#define __KVM_ASM_SAFE(insn, fep)				\
	"mov $" __stringify(KVM_EXCEPTION_MAGIC) ", %%r9\n\t"	\
	"lea 1f(%%rip), %%r10\n\t"				\
	"lea 2f(%%rip), %%r11\n\t"				\
	fep "1: " insn "\n\t"					\
	"xor %%r9, %%r9\n\t"					\
	"2:\n\t"						\
	"mov  %%r9b, %[vector]\n\t"				\
	"mov  %%r10, %[error_code]\n\t"

#define KVM_ASM_SAFE(insn) __KVM_ASM_SAFE(insn, "")
#define KVM_ASM_SAFE_FEP(insn) __KVM_ASM_SAFE(insn, KVM_FEP)

#define KVM_ASM_SAFE_OUTPUTS(v, ec)	[vector] "=qm"(v), [error_code] "=rm"(ec)
#define KVM_ASM_SAFE_CLOBBERS	"r9", "r10", "r11"

#define kvm_asm_safe(insn, inputs...)					\
({									\
	uint64_t ign_error_code;					\
	uint8_t vector;							\
									\
	asm volatile(KVM_ASM_SAFE(insn)					\
		     : KVM_ASM_SAFE_OUTPUTS(vector, ign_error_code)	\
		     : inputs						\
		     : KVM_ASM_SAFE_CLOBBERS);				\
	vector;								\
})

#define kvm_asm_safe_ec(insn, error_code, inputs...)			\
({									\
	uint8_t vector;							\
									\
	asm volatile(KVM_ASM_SAFE(insn)					\
		     : KVM_ASM_SAFE_OUTPUTS(vector, error_code)		\
		     : inputs						\
		     : KVM_ASM_SAFE_CLOBBERS);				\
	vector;								\
})

#define kvm_asm_safe_fep(insn, inputs...)				\
({									\
	uint64_t ign_error_code;					\
	uint8_t vector;							\
									\
	asm volatile(KVM_ASM_SAFE(insn)					\
		     : KVM_ASM_SAFE_OUTPUTS(vector, ign_error_code)	\
		     : inputs						\
		     : KVM_ASM_SAFE_CLOBBERS);				\
	vector;								\
})

#define kvm_asm_safe_ec_fep(insn, error_code, inputs...)		\
({									\
	uint8_t vector;							\
									\
	asm volatile(KVM_ASM_SAFE_FEP(insn)				\
		     : KVM_ASM_SAFE_OUTPUTS(vector, error_code)		\
		     : inputs						\
		     : KVM_ASM_SAFE_CLOBBERS);				\
	vector;								\
})

#define BUILD_READ_U64_SAFE_HELPER(insn, _fep, _FEP)			\
static inline uint8_t insn##_safe ##_fep(uint32_t idx, uint64_t *val)	\
{									\
	uint64_t error_code;						\
	uint8_t vector;							\
	uint32_t a, d;							\
									\
	asm volatile(KVM_ASM_SAFE##_FEP(#insn)				\
		     : "=a"(a), "=d"(d),				\
		       KVM_ASM_SAFE_OUTPUTS(vector, error_code)		\
		     : "c"(idx)						\
		     : KVM_ASM_SAFE_CLOBBERS);				\
									\
	*val = (uint64_t)a | ((uint64_t)d << 32);			\
	return vector;							\
}

/*
 * Generate {insn}_safe() and {insn}_safe_fep() helpers for instructions that
 * use ECX as in input index, and EDX:EAX as a 64-bit output.
 */
#define BUILD_READ_U64_SAFE_HELPERS(insn)				\
	BUILD_READ_U64_SAFE_HELPER(insn, , )				\
	BUILD_READ_U64_SAFE_HELPER(insn, _fep, _FEP)			\

BUILD_READ_U64_SAFE_HELPERS(rdmsr)
BUILD_READ_U64_SAFE_HELPERS(rdpmc)
BUILD_READ_U64_SAFE_HELPERS(xgetbv)

static inline uint8_t wrmsr_safe(uint32_t msr, uint64_t val)
{
	return kvm_asm_safe("wrmsr", "a"(val & -1u), "d"(val >> 32), "c"(msr));
}

static inline uint8_t xsetbv_safe(uint32_t index, uint64_t value)
{
	u32 eax = value;
	u32 edx = value >> 32;

	return kvm_asm_safe("xsetbv", "a" (eax), "d" (edx), "c" (index));
}

bool kvm_is_tdp_enabled(void);

static inline bool kvm_is_pmu_enabled(void)
{
	return get_kvm_param_bool("enable_pmu");
}

static inline bool kvm_is_forced_emulation_enabled(void)
{
	return !!get_kvm_param_integer("force_emulation_prefix");
}

uint64_t *__vm_get_page_table_entry(struct kvm_vm *vm, uint64_t vaddr,
				    int *level);
uint64_t *vm_get_page_table_entry(struct kvm_vm *vm, uint64_t vaddr);

uint64_t kvm_hypercall(uint64_t nr, uint64_t a0, uint64_t a1, uint64_t a2,
		       uint64_t a3);
uint64_t __xen_hypercall(uint64_t nr, uint64_t a0, void *a1);
void xen_hypercall(uint64_t nr, uint64_t a0, void *a1);

static inline uint64_t __kvm_hypercall_map_gpa_range(uint64_t gpa,
						     uint64_t size, uint64_t flags)
{
	return kvm_hypercall(KVM_HC_MAP_GPA_RANGE, gpa, size >> PAGE_SHIFT, flags, 0);
}

static inline void kvm_hypercall_map_gpa_range(uint64_t gpa, uint64_t size,
					       uint64_t flags)
{
	uint64_t ret = __kvm_hypercall_map_gpa_range(gpa, size, flags);

	GUEST_ASSERT(!ret);
}

void __vm_xsave_require_permission(uint64_t xfeature, const char *name);

#define vm_xsave_require_permission(xfeature)	\
	__vm_xsave_require_permission(xfeature, #xfeature)

enum pg_level {
	PG_LEVEL_NONE,
	PG_LEVEL_4K,
	PG_LEVEL_2M,
	PG_LEVEL_1G,
	PG_LEVEL_512G,
	PG_LEVEL_NUM
};

#define PG_LEVEL_SHIFT(_level) ((_level - 1) * 9 + 12)
#define PG_LEVEL_SIZE(_level) (1ull << PG_LEVEL_SHIFT(_level))

#define PG_SIZE_4K PG_LEVEL_SIZE(PG_LEVEL_4K)
#define PG_SIZE_2M PG_LEVEL_SIZE(PG_LEVEL_2M)
#define PG_SIZE_1G PG_LEVEL_SIZE(PG_LEVEL_1G)

void __virt_pg_map(struct kvm_vm *vm, uint64_t vaddr, uint64_t paddr, int level);
void virt_map_level(struct kvm_vm *vm, uint64_t vaddr, uint64_t paddr,
		    uint64_t nr_bytes, int level);

/*
 * Basic CPU control in CR0
 */
#define X86_CR0_PE          (1UL<<0) /* Protection Enable */
#define X86_CR0_MP          (1UL<<1) /* Monitor Coprocessor */
#define X86_CR0_EM          (1UL<<2) /* Emulation */
#define X86_CR0_TS          (1UL<<3) /* Task Switched */
#define X86_CR0_ET          (1UL<<4) /* Extension Type */
#define X86_CR0_NE          (1UL<<5) /* Numeric Error */
#define X86_CR0_WP          (1UL<<16) /* Write Protect */
#define X86_CR0_AM          (1UL<<18) /* Alignment Mask */
#define X86_CR0_NW          (1UL<<29) /* Not Write-through */
#define X86_CR0_CD          (1UL<<30) /* Cache Disable */
#define X86_CR0_PG          (1UL<<31) /* Paging */

#define PFERR_PRESENT_BIT 0
#define PFERR_WRITE_BIT 1
#define PFERR_USER_BIT 2
#define PFERR_RSVD_BIT 3
#define PFERR_FETCH_BIT 4
#define PFERR_PK_BIT 5
#define PFERR_SGX_BIT 15
#define PFERR_GUEST_FINAL_BIT 32
#define PFERR_GUEST_PAGE_BIT 33
#define PFERR_IMPLICIT_ACCESS_BIT 48

#define PFERR_PRESENT_MASK	BIT(PFERR_PRESENT_BIT)
#define PFERR_WRITE_MASK	BIT(PFERR_WRITE_BIT)
#define PFERR_USER_MASK		BIT(PFERR_USER_BIT)
#define PFERR_RSVD_MASK		BIT(PFERR_RSVD_BIT)
#define PFERR_FETCH_MASK	BIT(PFERR_FETCH_BIT)
#define PFERR_PK_MASK		BIT(PFERR_PK_BIT)
#define PFERR_SGX_MASK		BIT(PFERR_SGX_BIT)
#define PFERR_GUEST_FINAL_MASK	BIT_ULL(PFERR_GUEST_FINAL_BIT)
#define PFERR_GUEST_PAGE_MASK	BIT_ULL(PFERR_GUEST_PAGE_BIT)
#define PFERR_IMPLICIT_ACCESS	BIT_ULL(PFERR_IMPLICIT_ACCESS_BIT)

bool sys_clocksource_is_based_on_tsc(void);

#endif /* SELFTEST_KVM_PROCESSOR_H */<|MERGE_RESOLUTION|>--- conflicted
+++ resolved
@@ -24,15 +24,6 @@
 extern bool host_cpu_is_intel;
 extern bool host_cpu_is_amd;
 
-<<<<<<< HEAD
-enum vm_guest_x86_subtype {
-	VM_SUBTYPE_NONE = 0,
-	VM_SUBTYPE_SEV,
-	VM_SUBTYPE_SEV_ES,
-};
-
-=======
->>>>>>> 0c383648
 /* Forced emulation prefix, used to invoke the emulator unconditionally. */
 #define KVM_FEP "ud2; .byte 'k', 'v', 'm';"
 
@@ -286,10 +277,7 @@
 #define X86_PROPERTY_MAX_EXT_LEAF		KVM_X86_CPU_PROPERTY(0x80000000, 0, EAX, 0, 31)
 #define X86_PROPERTY_MAX_PHY_ADDR		KVM_X86_CPU_PROPERTY(0x80000008, 0, EAX, 0, 7)
 #define X86_PROPERTY_MAX_VIRT_ADDR		KVM_X86_CPU_PROPERTY(0x80000008, 0, EAX, 8, 15)
-<<<<<<< HEAD
-=======
 #define X86_PROPERTY_GUEST_MAX_PHY_ADDR		KVM_X86_CPU_PROPERTY(0x80000008, 0, EAX, 16, 23)
->>>>>>> 0c383648
 #define X86_PROPERTY_SEV_C_BIT			KVM_X86_CPU_PROPERTY(0x8000001F, 0, EBX, 0, 5)
 #define X86_PROPERTY_PHYS_ADDR_REDUCTION	KVM_X86_CPU_PROPERTY(0x8000001F, 0, EBX, 6, 11)
 
@@ -959,7 +947,6 @@
 static inline bool kvm_pmu_has(struct kvm_x86_pmu_feature feature)
 {
 	uint32_t nr_bits;
-<<<<<<< HEAD
 
 	if (feature.f.reg == KVM_CPUID_EBX) {
 		nr_bits = kvm_cpu_property(X86_PROPERTY_PMU_EBX_BIT_VECTOR_LENGTH);
@@ -976,24 +963,6 @@
 	if (!kvm_cpu_has_p(X86_PROPERTY_SUPPORTED_XCR0_LO))
 		return 0;
 
-=======
-
-	if (feature.f.reg == KVM_CPUID_EBX) {
-		nr_bits = kvm_cpu_property(X86_PROPERTY_PMU_EBX_BIT_VECTOR_LENGTH);
-		return nr_bits > feature.f.bit && !kvm_cpu_has(feature.f);
-	}
-
-	TEST_ASSERT_EQ(feature.f.reg, KVM_CPUID_ECX);
-	nr_bits = kvm_cpu_property(X86_PROPERTY_PMU_NR_FIXED_COUNTERS);
-	return nr_bits > feature.f.bit || kvm_cpu_has(feature.f);
-}
-
-static __always_inline uint64_t kvm_cpu_supported_xcr0(void)
-{
-	if (!kvm_cpu_has_p(X86_PROPERTY_SUPPORTED_XCR0_LO))
-		return 0;
-
->>>>>>> 0c383648
 	return kvm_cpu_property(X86_PROPERTY_SUPPORTED_XCR0_LO) |
 	       ((uint64_t)kvm_cpu_property(X86_PROPERTY_SUPPORTED_XCR0_HI) << 32);
 }
