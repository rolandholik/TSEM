/*
 * Copyright (c) 2013-2015, Mellanox Technologies, Ltd.  All rights reserved.
 *
 * This software is available to you under a choice of one of two
 * licenses.  You may choose to be licensed under the terms of the GNU
 * General Public License (GPL) Version 2, available from the file
 * COPYING in the main directory of this source tree, or the
 * OpenIB.org BSD license below:
 *
 *     Redistribution and use in source and binary forms, with or
 *     without modification, are permitted provided that the following
 *     conditions are met:
 *
 *      - Redistributions of source code must retain the above
 *        copyright notice, this list of conditions and the following
 *        disclaimer.
 *
 *      - Redistributions in binary form must reproduce the above
 *        copyright notice, this list of conditions and the following
 *        disclaimer in the documentation and/or other materials
 *        provided with the distribution.
 *
 * THE SOFTWARE IS PROVIDED "AS IS", WITHOUT WARRANTY OF ANY KIND,
 * EXPRESS OR IMPLIED, INCLUDING BUT NOT LIMITED TO THE WARRANTIES OF
 * MERCHANTABILITY, FITNESS FOR A PARTICULAR PURPOSE AND
 * NONINFRINGEMENT. IN NO EVENT SHALL THE AUTHORS OR COPYRIGHT HOLDERS
 * BE LIABLE FOR ANY CLAIM, DAMAGES OR OTHER LIABILITY, WHETHER IN AN
 * ACTION OF CONTRACT, TORT OR OTHERWISE, ARISING FROM, OUT OF OR IN
 * CONNECTION WITH THE SOFTWARE OR THE USE OR OTHER DEALINGS IN THE
 * SOFTWARE.
*/
#ifndef MLX5_IFC_H
#define MLX5_IFC_H

enum {
	MLX5_EVENT_TYPE_CODING_COMPLETION_EVENTS                   = 0x0,
	MLX5_EVENT_TYPE_CODING_PATH_MIGRATED_SUCCEEDED             = 0x1,
	MLX5_EVENT_TYPE_CODING_COMMUNICATION_ESTABLISHED           = 0x2,
	MLX5_EVENT_TYPE_CODING_SEND_QUEUE_DRAINED                  = 0x3,
	MLX5_EVENT_TYPE_CODING_LAST_WQE_REACHED                    = 0x13,
	MLX5_EVENT_TYPE_CODING_SRQ_LIMIT                           = 0x14,
	MLX5_EVENT_TYPE_CODING_DCT_ALL_CONNECTIONS_CLOSED          = 0x1c,
	MLX5_EVENT_TYPE_CODING_DCT_ACCESS_KEY_VIOLATION            = 0x1d,
	MLX5_EVENT_TYPE_CODING_CQ_ERROR                            = 0x4,
	MLX5_EVENT_TYPE_CODING_LOCAL_WQ_CATASTROPHIC_ERROR         = 0x5,
	MLX5_EVENT_TYPE_CODING_PATH_MIGRATION_FAILED               = 0x7,
	MLX5_EVENT_TYPE_CODING_PAGE_FAULT_EVENT                    = 0xc,
	MLX5_EVENT_TYPE_CODING_INVALID_REQUEST_LOCAL_WQ_ERROR      = 0x10,
	MLX5_EVENT_TYPE_CODING_LOCAL_ACCESS_VIOLATION_WQ_ERROR     = 0x11,
	MLX5_EVENT_TYPE_CODING_LOCAL_SRQ_CATASTROPHIC_ERROR        = 0x12,
	MLX5_EVENT_TYPE_CODING_INTERNAL_ERROR                      = 0x8,
	MLX5_EVENT_TYPE_CODING_PORT_STATE_CHANGE                   = 0x9,
	MLX5_EVENT_TYPE_CODING_GPIO_EVENT                          = 0x15,
	MLX5_EVENT_TYPE_CODING_REMOTE_CONFIGURATION_PROTOCOL_EVENT = 0x19,
	MLX5_EVENT_TYPE_CODING_DOORBELL_BLUEFLAME_CONGESTION_EVENT = 0x1a,
	MLX5_EVENT_TYPE_CODING_STALL_VL_EVENT                      = 0x1b,
	MLX5_EVENT_TYPE_CODING_DROPPED_PACKET_LOGGED_EVENT         = 0x1f,
	MLX5_EVENT_TYPE_CODING_COMMAND_INTERFACE_COMPLETION        = 0xa,
	MLX5_EVENT_TYPE_CODING_PAGE_REQUEST                        = 0xb
};

enum {
	MLX5_MODIFY_TIR_BITMASK_LRO                   = 0x0,
	MLX5_MODIFY_TIR_BITMASK_INDIRECT_TABLE        = 0x1,
	MLX5_MODIFY_TIR_BITMASK_HASH                  = 0x2,
	MLX5_MODIFY_TIR_BITMASK_TUNNELED_OFFLOAD_EN   = 0x3
};

enum {
	MLX5_SET_HCA_CAP_OP_MOD_GENERAL_DEVICE        = 0x0,
	MLX5_SET_HCA_CAP_OP_MOD_ATOMIC                = 0x3,
};

enum {
	MLX5_CMD_OP_QUERY_HCA_CAP                 = 0x100,
	MLX5_CMD_OP_QUERY_ADAPTER                 = 0x101,
	MLX5_CMD_OP_INIT_HCA                      = 0x102,
	MLX5_CMD_OP_TEARDOWN_HCA                  = 0x103,
	MLX5_CMD_OP_ENABLE_HCA                    = 0x104,
	MLX5_CMD_OP_DISABLE_HCA                   = 0x105,
	MLX5_CMD_OP_QUERY_PAGES                   = 0x107,
	MLX5_CMD_OP_MANAGE_PAGES                  = 0x108,
	MLX5_CMD_OP_SET_HCA_CAP                   = 0x109,
	MLX5_CMD_OP_QUERY_ISSI                    = 0x10a,
	MLX5_CMD_OP_SET_ISSI                      = 0x10b,
	MLX5_CMD_OP_CREATE_MKEY                   = 0x200,
	MLX5_CMD_OP_QUERY_MKEY                    = 0x201,
	MLX5_CMD_OP_DESTROY_MKEY                  = 0x202,
	MLX5_CMD_OP_QUERY_SPECIAL_CONTEXTS        = 0x203,
	MLX5_CMD_OP_PAGE_FAULT_RESUME             = 0x204,
	MLX5_CMD_OP_CREATE_EQ                     = 0x301,
	MLX5_CMD_OP_DESTROY_EQ                    = 0x302,
	MLX5_CMD_OP_QUERY_EQ                      = 0x303,
	MLX5_CMD_OP_GEN_EQE                       = 0x304,
	MLX5_CMD_OP_CREATE_CQ                     = 0x400,
	MLX5_CMD_OP_DESTROY_CQ                    = 0x401,
	MLX5_CMD_OP_QUERY_CQ                      = 0x402,
	MLX5_CMD_OP_MODIFY_CQ                     = 0x403,
	MLX5_CMD_OP_CREATE_QP                     = 0x500,
	MLX5_CMD_OP_DESTROY_QP                    = 0x501,
	MLX5_CMD_OP_RST2INIT_QP                   = 0x502,
	MLX5_CMD_OP_INIT2RTR_QP                   = 0x503,
	MLX5_CMD_OP_RTR2RTS_QP                    = 0x504,
	MLX5_CMD_OP_RTS2RTS_QP                    = 0x505,
	MLX5_CMD_OP_SQERR2RTS_QP                  = 0x506,
	MLX5_CMD_OP_2ERR_QP                       = 0x507,
	MLX5_CMD_OP_2RST_QP                       = 0x50a,
	MLX5_CMD_OP_QUERY_QP                      = 0x50b,
	MLX5_CMD_OP_SQD_RTS_QP                    = 0x50c,
	MLX5_CMD_OP_INIT2INIT_QP                  = 0x50e,
	MLX5_CMD_OP_CREATE_PSV                    = 0x600,
	MLX5_CMD_OP_DESTROY_PSV                   = 0x601,
	MLX5_CMD_OP_CREATE_SRQ                    = 0x700,
	MLX5_CMD_OP_DESTROY_SRQ                   = 0x701,
	MLX5_CMD_OP_QUERY_SRQ                     = 0x702,
	MLX5_CMD_OP_ARM_RQ                        = 0x703,
	MLX5_CMD_OP_CREATE_XRC_SRQ                = 0x705,
	MLX5_CMD_OP_DESTROY_XRC_SRQ               = 0x706,
	MLX5_CMD_OP_QUERY_XRC_SRQ                 = 0x707,
	MLX5_CMD_OP_ARM_XRC_SRQ                   = 0x708,
	MLX5_CMD_OP_CREATE_DCT                    = 0x710,
	MLX5_CMD_OP_DESTROY_DCT                   = 0x711,
	MLX5_CMD_OP_DRAIN_DCT                     = 0x712,
	MLX5_CMD_OP_QUERY_DCT                     = 0x713,
	MLX5_CMD_OP_ARM_DCT_FOR_KEY_VIOLATION     = 0x714,
	MLX5_CMD_OP_QUERY_VPORT_STATE             = 0x750,
	MLX5_CMD_OP_MODIFY_VPORT_STATE            = 0x751,
	MLX5_CMD_OP_QUERY_ESW_VPORT_CONTEXT       = 0x752,
	MLX5_CMD_OP_MODIFY_ESW_VPORT_CONTEXT      = 0x753,
	MLX5_CMD_OP_QUERY_NIC_VPORT_CONTEXT       = 0x754,
	MLX5_CMD_OP_MODIFY_NIC_VPORT_CONTEXT      = 0x755,
	MLX5_CMD_OP_QUERY_ROCE_ADDRESS            = 0x760,
	MLX5_CMD_OP_SET_ROCE_ADDRESS              = 0x761,
	MLX5_CMD_OP_QUERY_HCA_VPORT_CONTEXT       = 0x762,
	MLX5_CMD_OP_MODIFY_HCA_VPORT_CONTEXT      = 0x763,
	MLX5_CMD_OP_QUERY_HCA_VPORT_GID           = 0x764,
	MLX5_CMD_OP_QUERY_HCA_VPORT_PKEY          = 0x765,
	MLX5_CMD_OP_QUERY_VPORT_COUNTER           = 0x770,
	MLX5_CMD_OP_ALLOC_Q_COUNTER               = 0x771,
	MLX5_CMD_OP_DEALLOC_Q_COUNTER             = 0x772,
	MLX5_CMD_OP_QUERY_Q_COUNTER               = 0x773,
	MLX5_CMD_OP_ALLOC_PD                      = 0x800,
	MLX5_CMD_OP_DEALLOC_PD                    = 0x801,
	MLX5_CMD_OP_ALLOC_UAR                     = 0x802,
	MLX5_CMD_OP_DEALLOC_UAR                   = 0x803,
	MLX5_CMD_OP_CONFIG_INT_MODERATION         = 0x804,
	MLX5_CMD_OP_ACCESS_REG                    = 0x805,
	MLX5_CMD_OP_ATTACH_TO_MCG                 = 0x806,
	MLX5_CMD_OP_DETTACH_FROM_MCG              = 0x807,
	MLX5_CMD_OP_GET_DROPPED_PACKET_LOG        = 0x80a,
	MLX5_CMD_OP_MAD_IFC                       = 0x50d,
	MLX5_CMD_OP_QUERY_MAD_DEMUX               = 0x80b,
	MLX5_CMD_OP_SET_MAD_DEMUX                 = 0x80c,
	MLX5_CMD_OP_NOP                           = 0x80d,
	MLX5_CMD_OP_ALLOC_XRCD                    = 0x80e,
	MLX5_CMD_OP_DEALLOC_XRCD                  = 0x80f,
	MLX5_CMD_OP_ALLOC_TRANSPORT_DOMAIN        = 0x816,
	MLX5_CMD_OP_DEALLOC_TRANSPORT_DOMAIN      = 0x817,
	MLX5_CMD_OP_QUERY_CONG_STATUS             = 0x822,
	MLX5_CMD_OP_MODIFY_CONG_STATUS            = 0x823,
	MLX5_CMD_OP_QUERY_CONG_PARAMS             = 0x824,
	MLX5_CMD_OP_MODIFY_CONG_PARAMS            = 0x825,
	MLX5_CMD_OP_QUERY_CONG_STATISTICS         = 0x826,
	MLX5_CMD_OP_ADD_VXLAN_UDP_DPORT           = 0x827,
	MLX5_CMD_OP_DELETE_VXLAN_UDP_DPORT        = 0x828,
	MLX5_CMD_OP_SET_L2_TABLE_ENTRY            = 0x829,
	MLX5_CMD_OP_QUERY_L2_TABLE_ENTRY          = 0x82a,
	MLX5_CMD_OP_DELETE_L2_TABLE_ENTRY         = 0x82b,
	MLX5_CMD_OP_CREATE_TIR                    = 0x900,
	MLX5_CMD_OP_MODIFY_TIR                    = 0x901,
	MLX5_CMD_OP_DESTROY_TIR                   = 0x902,
	MLX5_CMD_OP_QUERY_TIR                     = 0x903,
	MLX5_CMD_OP_CREATE_SQ                     = 0x904,
	MLX5_CMD_OP_MODIFY_SQ                     = 0x905,
	MLX5_CMD_OP_DESTROY_SQ                    = 0x906,
	MLX5_CMD_OP_QUERY_SQ                      = 0x907,
	MLX5_CMD_OP_CREATE_RQ                     = 0x908,
	MLX5_CMD_OP_MODIFY_RQ                     = 0x909,
	MLX5_CMD_OP_DESTROY_RQ                    = 0x90a,
	MLX5_CMD_OP_QUERY_RQ                      = 0x90b,
	MLX5_CMD_OP_CREATE_RMP                    = 0x90c,
	MLX5_CMD_OP_MODIFY_RMP                    = 0x90d,
	MLX5_CMD_OP_DESTROY_RMP                   = 0x90e,
	MLX5_CMD_OP_QUERY_RMP                     = 0x90f,
	MLX5_CMD_OP_CREATE_TIS                    = 0x912,
	MLX5_CMD_OP_MODIFY_TIS                    = 0x913,
	MLX5_CMD_OP_DESTROY_TIS                   = 0x914,
	MLX5_CMD_OP_QUERY_TIS                     = 0x915,
	MLX5_CMD_OP_CREATE_RQT                    = 0x916,
	MLX5_CMD_OP_MODIFY_RQT                    = 0x917,
	MLX5_CMD_OP_DESTROY_RQT                   = 0x918,
	MLX5_CMD_OP_QUERY_RQT                     = 0x919,
	MLX5_CMD_OP_SET_FLOW_TABLE_ROOT		  = 0x92f,
	MLX5_CMD_OP_CREATE_FLOW_TABLE             = 0x930,
	MLX5_CMD_OP_DESTROY_FLOW_TABLE            = 0x931,
	MLX5_CMD_OP_QUERY_FLOW_TABLE              = 0x932,
	MLX5_CMD_OP_CREATE_FLOW_GROUP             = 0x933,
	MLX5_CMD_OP_DESTROY_FLOW_GROUP            = 0x934,
	MLX5_CMD_OP_QUERY_FLOW_GROUP              = 0x935,
	MLX5_CMD_OP_SET_FLOW_TABLE_ENTRY          = 0x936,
	MLX5_CMD_OP_QUERY_FLOW_TABLE_ENTRY        = 0x937,
	MLX5_CMD_OP_DELETE_FLOW_TABLE_ENTRY       = 0x938,
	MLX5_CMD_OP_MODIFY_FLOW_TABLE             = 0x93c
};

struct mlx5_ifc_flow_table_fields_supported_bits {
	u8         outer_dmac[0x1];
	u8         outer_smac[0x1];
	u8         outer_ether_type[0x1];
	u8         reserved_at_3[0x1];
	u8         outer_first_prio[0x1];
	u8         outer_first_cfi[0x1];
	u8         outer_first_vid[0x1];
	u8         reserved_at_7[0x1];
	u8         outer_second_prio[0x1];
	u8         outer_second_cfi[0x1];
	u8         outer_second_vid[0x1];
	u8         reserved_at_b[0x1];
	u8         outer_sip[0x1];
	u8         outer_dip[0x1];
	u8         outer_frag[0x1];
	u8         outer_ip_protocol[0x1];
	u8         outer_ip_ecn[0x1];
	u8         outer_ip_dscp[0x1];
	u8         outer_udp_sport[0x1];
	u8         outer_udp_dport[0x1];
	u8         outer_tcp_sport[0x1];
	u8         outer_tcp_dport[0x1];
	u8         outer_tcp_flags[0x1];
	u8         outer_gre_protocol[0x1];
	u8         outer_gre_key[0x1];
	u8         outer_vxlan_vni[0x1];
	u8         reserved_at_1a[0x5];
	u8         source_eswitch_port[0x1];

	u8         inner_dmac[0x1];
	u8         inner_smac[0x1];
	u8         inner_ether_type[0x1];
	u8         reserved_at_23[0x1];
	u8         inner_first_prio[0x1];
	u8         inner_first_cfi[0x1];
	u8         inner_first_vid[0x1];
	u8         reserved_at_27[0x1];
	u8         inner_second_prio[0x1];
	u8         inner_second_cfi[0x1];
	u8         inner_second_vid[0x1];
	u8         reserved_at_2b[0x1];
	u8         inner_sip[0x1];
	u8         inner_dip[0x1];
	u8         inner_frag[0x1];
	u8         inner_ip_protocol[0x1];
	u8         inner_ip_ecn[0x1];
	u8         inner_ip_dscp[0x1];
	u8         inner_udp_sport[0x1];
	u8         inner_udp_dport[0x1];
	u8         inner_tcp_sport[0x1];
	u8         inner_tcp_dport[0x1];
	u8         inner_tcp_flags[0x1];
	u8         reserved_at_37[0x9];

	u8         reserved_at_40[0x40];
};

struct mlx5_ifc_flow_table_prop_layout_bits {
	u8         ft_support[0x1];
	u8         reserved_at_1[0x2];
	u8	   flow_modify_en[0x1];
	u8         modify_root[0x1];
	u8         identified_miss_table_mode[0x1];
	u8         flow_table_modify[0x1];
	u8         reserved_at_7[0x19];

	u8         reserved_at_20[0x2];
	u8         log_max_ft_size[0x6];
	u8         reserved_at_28[0x10];
	u8         max_ft_level[0x8];

	u8         reserved_at_40[0x20];

	u8         reserved_at_60[0x18];
	u8         log_max_ft_num[0x8];

	u8         reserved_at_80[0x18];
	u8         log_max_destination[0x8];

	u8         reserved_at_a0[0x18];
	u8         log_max_flow[0x8];

	u8         reserved_at_c0[0x40];

	struct mlx5_ifc_flow_table_fields_supported_bits ft_field_support;

	struct mlx5_ifc_flow_table_fields_supported_bits ft_field_bitmask_support;
};

struct mlx5_ifc_odp_per_transport_service_cap_bits {
	u8         send[0x1];
	u8         receive[0x1];
	u8         write[0x1];
	u8         read[0x1];
	u8         reserved_at_4[0x1];
	u8         srq_receive[0x1];
	u8         reserved_at_6[0x1a];
};

struct mlx5_ifc_ipv4_layout_bits {
	u8         reserved_at_0[0x60];

	u8         ipv4[0x20];
};

struct mlx5_ifc_ipv6_layout_bits {
	u8         ipv6[16][0x8];
};

union mlx5_ifc_ipv6_layout_ipv4_layout_auto_bits {
	struct mlx5_ifc_ipv6_layout_bits ipv6_layout;
	struct mlx5_ifc_ipv4_layout_bits ipv4_layout;
	u8         reserved_at_0[0x80];
};

struct mlx5_ifc_fte_match_set_lyr_2_4_bits {
	u8         smac_47_16[0x20];

	u8         smac_15_0[0x10];
	u8         ethertype[0x10];

	u8         dmac_47_16[0x20];

	u8         dmac_15_0[0x10];
	u8         first_prio[0x3];
	u8         first_cfi[0x1];
	u8         first_vid[0xc];

	u8         ip_protocol[0x8];
	u8         ip_dscp[0x6];
	u8         ip_ecn[0x2];
	u8         vlan_tag[0x1];
	u8         reserved_at_91[0x1];
	u8         frag[0x1];
	u8         reserved_at_93[0x4];
	u8         tcp_flags[0x9];

	u8         tcp_sport[0x10];
	u8         tcp_dport[0x10];

	u8         reserved_at_c0[0x20];

	u8         udp_sport[0x10];
	u8         udp_dport[0x10];

	union mlx5_ifc_ipv6_layout_ipv4_layout_auto_bits src_ipv4_src_ipv6;

	union mlx5_ifc_ipv6_layout_ipv4_layout_auto_bits dst_ipv4_dst_ipv6;
};

struct mlx5_ifc_fte_match_set_misc_bits {
	u8         reserved_at_0[0x20];

	u8         reserved_at_20[0x10];
	u8         source_port[0x10];

	u8         outer_second_prio[0x3];
	u8         outer_second_cfi[0x1];
	u8         outer_second_vid[0xc];
	u8         inner_second_prio[0x3];
	u8         inner_second_cfi[0x1];
	u8         inner_second_vid[0xc];

	u8         outer_second_vlan_tag[0x1];
	u8         inner_second_vlan_tag[0x1];
	u8         reserved_at_62[0xe];
	u8         gre_protocol[0x10];

	u8         gre_key_h[0x18];
	u8         gre_key_l[0x8];

	u8         vxlan_vni[0x18];
	u8         reserved_at_b8[0x8];

	u8         reserved_at_c0[0x20];

	u8         reserved_at_e0[0xc];
	u8         outer_ipv6_flow_label[0x14];

	u8         reserved_at_100[0xc];
	u8         inner_ipv6_flow_label[0x14];

	u8         reserved_at_120[0xe0];
};

struct mlx5_ifc_cmd_pas_bits {
	u8         pa_h[0x20];

	u8         pa_l[0x14];
	u8         reserved_at_34[0xc];
};

struct mlx5_ifc_uint64_bits {
	u8         hi[0x20];

	u8         lo[0x20];
};

enum {
	MLX5_ADS_STAT_RATE_NO_LIMIT  = 0x0,
	MLX5_ADS_STAT_RATE_2_5GBPS   = 0x7,
	MLX5_ADS_STAT_RATE_10GBPS    = 0x8,
	MLX5_ADS_STAT_RATE_30GBPS    = 0x9,
	MLX5_ADS_STAT_RATE_5GBPS     = 0xa,
	MLX5_ADS_STAT_RATE_20GBPS    = 0xb,
	MLX5_ADS_STAT_RATE_40GBPS    = 0xc,
	MLX5_ADS_STAT_RATE_60GBPS    = 0xd,
	MLX5_ADS_STAT_RATE_80GBPS    = 0xe,
	MLX5_ADS_STAT_RATE_120GBPS   = 0xf,
};

struct mlx5_ifc_ads_bits {
	u8         fl[0x1];
	u8         free_ar[0x1];
	u8         reserved_at_2[0xe];
	u8         pkey_index[0x10];

	u8         reserved_at_20[0x8];
	u8         grh[0x1];
	u8         mlid[0x7];
	u8         rlid[0x10];

	u8         ack_timeout[0x5];
	u8         reserved_at_45[0x3];
	u8         src_addr_index[0x8];
	u8         reserved_at_50[0x4];
	u8         stat_rate[0x4];
	u8         hop_limit[0x8];

	u8         reserved_at_60[0x4];
	u8         tclass[0x8];
	u8         flow_label[0x14];

	u8         rgid_rip[16][0x8];

	u8         reserved_at_100[0x4];
	u8         f_dscp[0x1];
	u8         f_ecn[0x1];
	u8         reserved_at_106[0x1];
	u8         f_eth_prio[0x1];
	u8         ecn[0x2];
	u8         dscp[0x6];
	u8         udp_sport[0x10];

	u8         dei_cfi[0x1];
	u8         eth_prio[0x3];
	u8         sl[0x4];
	u8         port[0x8];
	u8         rmac_47_32[0x10];

	u8         rmac_31_0[0x20];
};

struct mlx5_ifc_flow_table_nic_cap_bits {
<<<<<<< HEAD
	u8         reserved_at_0[0x200];
=======
	u8         nic_rx_multi_path_tirs[0x1];
	u8         reserved_at_1[0x1ff];
>>>>>>> 082eaa50

	struct mlx5_ifc_flow_table_prop_layout_bits flow_table_properties_nic_receive;

	u8         reserved_at_400[0x200];

	struct mlx5_ifc_flow_table_prop_layout_bits flow_table_properties_nic_receive_sniffer;

	struct mlx5_ifc_flow_table_prop_layout_bits flow_table_properties_nic_transmit;

	u8         reserved_at_a00[0x200];

	struct mlx5_ifc_flow_table_prop_layout_bits flow_table_properties_nic_transmit_sniffer;

	u8         reserved_at_e00[0x7200];
};

struct mlx5_ifc_flow_table_eswitch_cap_bits {
	u8     reserved_at_0[0x200];

	struct mlx5_ifc_flow_table_prop_layout_bits flow_table_properties_nic_esw_fdb;

	struct mlx5_ifc_flow_table_prop_layout_bits flow_table_properties_esw_acl_ingress;

	struct mlx5_ifc_flow_table_prop_layout_bits flow_table_properties_esw_acl_egress;

	u8      reserved_at_800[0x7800];
};

struct mlx5_ifc_e_switch_cap_bits {
	u8         vport_svlan_strip[0x1];
	u8         vport_cvlan_strip[0x1];
	u8         vport_svlan_insert[0x1];
	u8         vport_cvlan_insert_if_not_exist[0x1];
	u8         vport_cvlan_insert_overwrite[0x1];
	u8         reserved_at_5[0x1b];

	u8         reserved_at_20[0x7e0];
};

struct mlx5_ifc_per_protocol_networking_offload_caps_bits {
	u8         csum_cap[0x1];
	u8         vlan_cap[0x1];
	u8         lro_cap[0x1];
	u8         lro_psh_flag[0x1];
	u8         lro_time_stamp[0x1];
	u8         reserved_at_5[0x3];
	u8         self_lb_en_modifiable[0x1];
	u8         reserved_at_9[0x2];
	u8         max_lso_cap[0x5];
	u8         reserved_at_10[0x4];
	u8         rss_ind_tbl_cap[0x4];
	u8         reserved_at_18[0x3];
	u8         tunnel_lso_const_out_ip_id[0x1];
	u8         reserved_at_1c[0x2];
	u8         tunnel_statless_gre[0x1];
	u8         tunnel_stateless_vxlan[0x1];

	u8         reserved_at_20[0x20];

	u8         reserved_at_40[0x10];
	u8         lro_min_mss_size[0x10];

	u8         reserved_at_60[0x120];

	u8         lro_timer_supported_periods[4][0x20];

	u8         reserved_at_200[0x600];
};

struct mlx5_ifc_roce_cap_bits {
	u8         roce_apm[0x1];
	u8         reserved_at_1[0x1f];

	u8         reserved_at_20[0x60];

	u8         reserved_at_80[0xc];
	u8         l3_type[0x4];
	u8         reserved_at_90[0x8];
	u8         roce_version[0x8];

	u8         reserved_at_a0[0x10];
	u8         r_roce_dest_udp_port[0x10];

	u8         r_roce_max_src_udp_port[0x10];
	u8         r_roce_min_src_udp_port[0x10];

	u8         reserved_at_e0[0x10];
	u8         roce_address_table_size[0x10];

	u8         reserved_at_100[0x700];
};

enum {
	MLX5_ATOMIC_CAPS_ATOMIC_SIZE_QP_1_BYTE     = 0x0,
	MLX5_ATOMIC_CAPS_ATOMIC_SIZE_QP_2_BYTES    = 0x2,
	MLX5_ATOMIC_CAPS_ATOMIC_SIZE_QP_4_BYTES    = 0x4,
	MLX5_ATOMIC_CAPS_ATOMIC_SIZE_QP_8_BYTES    = 0x8,
	MLX5_ATOMIC_CAPS_ATOMIC_SIZE_QP_16_BYTES   = 0x10,
	MLX5_ATOMIC_CAPS_ATOMIC_SIZE_QP_32_BYTES   = 0x20,
	MLX5_ATOMIC_CAPS_ATOMIC_SIZE_QP_64_BYTES   = 0x40,
	MLX5_ATOMIC_CAPS_ATOMIC_SIZE_QP_128_BYTES  = 0x80,
	MLX5_ATOMIC_CAPS_ATOMIC_SIZE_QP_256_BYTES  = 0x100,
};

enum {
	MLX5_ATOMIC_CAPS_ATOMIC_SIZE_DC_1_BYTE     = 0x1,
	MLX5_ATOMIC_CAPS_ATOMIC_SIZE_DC_2_BYTES    = 0x2,
	MLX5_ATOMIC_CAPS_ATOMIC_SIZE_DC_4_BYTES    = 0x4,
	MLX5_ATOMIC_CAPS_ATOMIC_SIZE_DC_8_BYTES    = 0x8,
	MLX5_ATOMIC_CAPS_ATOMIC_SIZE_DC_16_BYTES   = 0x10,
	MLX5_ATOMIC_CAPS_ATOMIC_SIZE_DC_32_BYTES   = 0x20,
	MLX5_ATOMIC_CAPS_ATOMIC_SIZE_DC_64_BYTES   = 0x40,
	MLX5_ATOMIC_CAPS_ATOMIC_SIZE_DC_128_BYTES  = 0x80,
	MLX5_ATOMIC_CAPS_ATOMIC_SIZE_DC_256_BYTES  = 0x100,
};

struct mlx5_ifc_atomic_caps_bits {
	u8         reserved_at_0[0x40];

	u8         atomic_req_8B_endianess_mode[0x2];
	u8         reserved_at_42[0x4];
	u8         supported_atomic_req_8B_endianess_mode_1[0x1];

	u8         reserved_at_47[0x19];

	u8         reserved_at_60[0x20];

	u8         reserved_at_80[0x10];
	u8         atomic_operations[0x10];

	u8         reserved_at_a0[0x10];
	u8         atomic_size_qp[0x10];

	u8         reserved_at_c0[0x10];
	u8         atomic_size_dc[0x10];

	u8         reserved_at_e0[0x720];
};

struct mlx5_ifc_odp_cap_bits {
	u8         reserved_at_0[0x40];

	u8         sig[0x1];
	u8         reserved_at_41[0x1f];

	u8         reserved_at_60[0x20];

	struct mlx5_ifc_odp_per_transport_service_cap_bits rc_odp_caps;

	struct mlx5_ifc_odp_per_transport_service_cap_bits uc_odp_caps;

	struct mlx5_ifc_odp_per_transport_service_cap_bits ud_odp_caps;

	u8         reserved_at_e0[0x720];
};

enum {
	MLX5_WQ_TYPE_LINKED_LIST  = 0x0,
	MLX5_WQ_TYPE_CYCLIC       = 0x1,
	MLX5_WQ_TYPE_STRQ         = 0x2,
};

enum {
	MLX5_WQ_END_PAD_MODE_NONE   = 0x0,
	MLX5_WQ_END_PAD_MODE_ALIGN  = 0x1,
};

enum {
	MLX5_CMD_HCA_CAP_GID_TABLE_SIZE_8_GID_ENTRIES    = 0x0,
	MLX5_CMD_HCA_CAP_GID_TABLE_SIZE_16_GID_ENTRIES   = 0x1,
	MLX5_CMD_HCA_CAP_GID_TABLE_SIZE_32_GID_ENTRIES   = 0x2,
	MLX5_CMD_HCA_CAP_GID_TABLE_SIZE_64_GID_ENTRIES   = 0x3,
	MLX5_CMD_HCA_CAP_GID_TABLE_SIZE_128_GID_ENTRIES  = 0x4,
};

enum {
	MLX5_CMD_HCA_CAP_PKEY_TABLE_SIZE_128_ENTRIES  = 0x0,
	MLX5_CMD_HCA_CAP_PKEY_TABLE_SIZE_256_ENTRIES  = 0x1,
	MLX5_CMD_HCA_CAP_PKEY_TABLE_SIZE_512_ENTRIES  = 0x2,
	MLX5_CMD_HCA_CAP_PKEY_TABLE_SIZE_1K_ENTRIES   = 0x3,
	MLX5_CMD_HCA_CAP_PKEY_TABLE_SIZE_2K_ENTRIES   = 0x4,
	MLX5_CMD_HCA_CAP_PKEY_TABLE_SIZE_4K_ENTRIES   = 0x5,
};

enum {
	MLX5_CMD_HCA_CAP_PORT_TYPE_IB        = 0x0,
	MLX5_CMD_HCA_CAP_PORT_TYPE_ETHERNET  = 0x1,
};

enum {
	MLX5_CMD_HCA_CAP_CMDIF_CHECKSUM_DISABLED       = 0x0,
	MLX5_CMD_HCA_CAP_CMDIF_CHECKSUM_INITIAL_STATE  = 0x1,
	MLX5_CMD_HCA_CAP_CMDIF_CHECKSUM_ENABLED        = 0x3,
};

enum {
	MLX5_CAP_PORT_TYPE_IB  = 0x0,
	MLX5_CAP_PORT_TYPE_ETH = 0x1,
};

struct mlx5_ifc_cmd_hca_cap_bits {
	u8         reserved_at_0[0x80];

	u8         log_max_srq_sz[0x8];
	u8         log_max_qp_sz[0x8];
	u8         reserved_at_90[0xb];
	u8         log_max_qp[0x5];

	u8         reserved_at_a0[0xb];
	u8         log_max_srq[0x5];
	u8         reserved_at_b0[0x10];

	u8         reserved_at_c0[0x8];
	u8         log_max_cq_sz[0x8];
	u8         reserved_at_d0[0xb];
	u8         log_max_cq[0x5];

	u8         log_max_eq_sz[0x8];
	u8         reserved_at_e8[0x2];
	u8         log_max_mkey[0x6];
	u8         reserved_at_f0[0xc];
	u8         log_max_eq[0x4];

	u8         max_indirection[0x8];
	u8         reserved_at_108[0x1];
	u8         log_max_mrw_sz[0x7];
	u8         reserved_at_110[0x2];
	u8         log_max_bsf_list_size[0x6];
	u8         reserved_at_118[0x2];
	u8         log_max_klm_list_size[0x6];

	u8         reserved_at_120[0xa];
	u8         log_max_ra_req_dc[0x6];
	u8         reserved_at_130[0xa];
	u8         log_max_ra_res_dc[0x6];

	u8         reserved_at_140[0xa];
	u8         log_max_ra_req_qp[0x6];
	u8         reserved_at_150[0xa];
	u8         log_max_ra_res_qp[0x6];

	u8         pad_cap[0x1];
	u8         cc_query_allowed[0x1];
	u8         cc_modify_allowed[0x1];
	u8         reserved_at_163[0xd];
	u8         gid_table_size[0x10];

	u8         out_of_seq_cnt[0x1];
	u8         vport_counters[0x1];
	u8         reserved_at_182[0x4];
	u8         max_qp_cnt[0xa];
	u8         pkey_table_size[0x10];

	u8         vport_group_manager[0x1];
	u8         vhca_group_manager[0x1];
	u8         ib_virt[0x1];
	u8         eth_virt[0x1];
	u8         reserved_at_1a4[0x1];
	u8         ets[0x1];
	u8         nic_flow_table[0x1];
	u8         eswitch_flow_table[0x1];
	u8	   early_vf_enable;
	u8         reserved_at_1a8[0x2];
	u8         local_ca_ack_delay[0x5];
	u8         reserved_at_1af[0x6];
	u8         port_type[0x2];
	u8         num_ports[0x8];

	u8         reserved_at_1bf[0x3];
	u8         log_max_msg[0x5];
	u8         reserved_at_1c7[0x18];

	u8         stat_rate_support[0x10];
	u8         reserved_at_1ef[0xc];
	u8         cqe_version[0x4];

	u8         compact_address_vector[0x1];
<<<<<<< HEAD
	u8         reserved_at_200[0xe];
=======
	u8         reserved_at_200[0x3];
	u8         ipoib_basic_offloads[0x1];
	u8         reserved_at_204[0xa];
>>>>>>> 082eaa50
	u8         drain_sigerr[0x1];
	u8         cmdif_checksum[0x2];
	u8         sigerr_cqe[0x1];
	u8         reserved_at_212[0x1];
	u8         wq_signature[0x1];
	u8         sctr_data_cqe[0x1];
	u8         reserved_at_215[0x1];
	u8         sho[0x1];
	u8         tph[0x1];
	u8         rf[0x1];
	u8         dct[0x1];
	u8         reserved_at_21a[0x1];
	u8         eth_net_offloads[0x1];
	u8         roce[0x1];
	u8         atomic[0x1];
	u8         reserved_at_21e[0x1];

	u8         cq_oi[0x1];
	u8         cq_resize[0x1];
	u8         cq_moderation[0x1];
	u8         reserved_at_222[0x3];
	u8         cq_eq_remap[0x1];
	u8         pg[0x1];
	u8         block_lb_mc[0x1];
	u8         reserved_at_228[0x1];
	u8         scqe_break_moderation[0x1];
	u8         reserved_at_22a[0x1];
	u8         cd[0x1];
	u8         reserved_at_22c[0x1];
	u8         apm[0x1];
<<<<<<< HEAD
	u8         reserved_at_22e[0x7];
	u8         qkv[0x1];
	u8         pkv[0x1];
	u8         reserved_at_237[0x4];
=======
	u8         reserved_at_22e[0x2];
	u8	   imaicl[0x1];
	u8         reserved_at_231[0x4];
	u8         qkv[0x1];
	u8         pkv[0x1];
	u8         set_deth_sqpn[0x1];
	u8         reserved_at_239[0x3];
>>>>>>> 082eaa50
	u8         xrc[0x1];
	u8         ud[0x1];
	u8         uc[0x1];
	u8         rc[0x1];

	u8         reserved_at_23f[0xa];
	u8         uar_sz[0x6];
	u8         reserved_at_24f[0x8];
	u8         log_pg_sz[0x8];

	u8         bf[0x1];
	u8         reserved_at_260[0x1];
	u8         pad_tx_eth_packet[0x1];
	u8         reserved_at_262[0x8];
	u8         log_bf_reg_size[0x5];
	u8         reserved_at_26f[0x10];

	u8         reserved_at_27f[0x10];
	u8         max_wqe_sz_sq[0x10];

	u8         reserved_at_29f[0x10];
	u8         max_wqe_sz_rq[0x10];

	u8         reserved_at_2bf[0x10];
	u8         max_wqe_sz_sq_dc[0x10];

	u8         reserved_at_2df[0x7];
	u8         max_qp_mcg[0x19];

	u8         reserved_at_2ff[0x18];
	u8         log_max_mcg[0x8];

	u8         reserved_at_31f[0x3];
	u8         log_max_transport_domain[0x5];
	u8         reserved_at_327[0x3];
	u8         log_max_pd[0x5];
	u8         reserved_at_32f[0xb];
	u8         log_max_xrcd[0x5];

	u8         reserved_at_33f[0x20];

	u8         reserved_at_35f[0x3];
	u8         log_max_rq[0x5];
	u8         reserved_at_367[0x3];
	u8         log_max_sq[0x5];
	u8         reserved_at_36f[0x3];
	u8         log_max_tir[0x5];
	u8         reserved_at_377[0x3];
	u8         log_max_tis[0x5];

	u8         basic_cyclic_rcv_wqe[0x1];
	u8         reserved_at_380[0x2];
	u8         log_max_rmp[0x5];
	u8         reserved_at_387[0x3];
	u8         log_max_rqt[0x5];
	u8         reserved_at_38f[0x3];
	u8         log_max_rqt_size[0x5];
	u8         reserved_at_397[0x3];
	u8         log_max_tis_per_sq[0x5];

	u8         reserved_at_39f[0x3];
	u8         log_max_stride_sz_rq[0x5];
	u8         reserved_at_3a7[0x3];
	u8         log_min_stride_sz_rq[0x5];
	u8         reserved_at_3af[0x3];
	u8         log_max_stride_sz_sq[0x5];
	u8         reserved_at_3b7[0x3];
	u8         log_min_stride_sz_sq[0x5];

	u8         reserved_at_3bf[0x1b];
	u8         log_max_wq_sz[0x5];

	u8         nic_vport_change_event[0x1];
	u8         reserved_at_3e0[0xa];
	u8         log_max_vlan_list[0x5];
	u8         reserved_at_3ef[0x3];
	u8         log_max_current_mc_list[0x5];
	u8         reserved_at_3f7[0x3];
	u8         log_max_current_uc_list[0x5];

	u8         reserved_at_3ff[0x80];

	u8         reserved_at_47f[0x3];
	u8         log_max_l2_table[0x5];
	u8         reserved_at_487[0x8];
	u8         log_uar_page_sz[0x10];

	u8         reserved_at_49f[0x20];
	u8         device_frequency_mhz[0x20];
	u8         device_frequency_khz[0x20];
	u8         reserved_at_4ff[0x5f];
	u8         cqe_zip[0x1];

	u8         cqe_zip_timeout[0x10];
	u8         cqe_zip_max_num[0x10];

	u8         reserved_at_57f[0x220];
};

enum mlx5_flow_destination_type {
	MLX5_FLOW_DESTINATION_TYPE_VPORT        = 0x0,
	MLX5_FLOW_DESTINATION_TYPE_FLOW_TABLE   = 0x1,
	MLX5_FLOW_DESTINATION_TYPE_TIR          = 0x2,
};

struct mlx5_ifc_dest_format_struct_bits {
	u8         destination_type[0x8];
	u8         destination_id[0x18];

	u8         reserved_at_20[0x20];
};

struct mlx5_ifc_fte_match_param_bits {
	struct mlx5_ifc_fte_match_set_lyr_2_4_bits outer_headers;

	struct mlx5_ifc_fte_match_set_misc_bits misc_parameters;

	struct mlx5_ifc_fte_match_set_lyr_2_4_bits inner_headers;

	u8         reserved_at_600[0xa00];
};

enum {
	MLX5_RX_HASH_FIELD_SELECT_SELECTED_FIELDS_SRC_IP     = 0x0,
	MLX5_RX_HASH_FIELD_SELECT_SELECTED_FIELDS_DST_IP     = 0x1,
	MLX5_RX_HASH_FIELD_SELECT_SELECTED_FIELDS_L4_SPORT   = 0x2,
	MLX5_RX_HASH_FIELD_SELECT_SELECTED_FIELDS_L4_DPORT   = 0x3,
	MLX5_RX_HASH_FIELD_SELECT_SELECTED_FIELDS_IPSEC_SPI  = 0x4,
};

struct mlx5_ifc_rx_hash_field_select_bits {
	u8         l3_prot_type[0x1];
	u8         l4_prot_type[0x1];
	u8         selected_fields[0x1e];
};

enum {
	MLX5_WQ_WQ_TYPE_WQ_LINKED_LIST  = 0x0,
	MLX5_WQ_WQ_TYPE_WQ_CYCLIC       = 0x1,
};

enum {
	MLX5_WQ_END_PADDING_MODE_END_PAD_NONE   = 0x0,
	MLX5_WQ_END_PADDING_MODE_END_PAD_ALIGN  = 0x1,
};

struct mlx5_ifc_wq_bits {
	u8         wq_type[0x4];
	u8         wq_signature[0x1];
	u8         end_padding_mode[0x2];
	u8         cd_slave[0x1];
	u8         reserved_at_8[0x18];

	u8         hds_skip_first_sge[0x1];
	u8         log2_hds_buf_size[0x3];
	u8         reserved_at_24[0x7];
	u8         page_offset[0x5];
	u8         lwm[0x10];

	u8         reserved_at_40[0x8];
	u8         pd[0x18];

	u8         reserved_at_60[0x8];
	u8         uar_page[0x18];

	u8         dbr_addr[0x40];

	u8         hw_counter[0x20];

	u8         sw_counter[0x20];

	u8         reserved_at_100[0xc];
	u8         log_wq_stride[0x4];
	u8         reserved_at_110[0x3];
	u8         log_wq_pg_sz[0x5];
	u8         reserved_at_118[0x3];
	u8         log_wq_sz[0x5];

	u8         reserved_at_120[0x4e0];

	struct mlx5_ifc_cmd_pas_bits pas[0];
};

struct mlx5_ifc_rq_num_bits {
	u8         reserved_at_0[0x8];
	u8         rq_num[0x18];
};

struct mlx5_ifc_mac_address_layout_bits {
	u8         reserved_at_0[0x10];
	u8         mac_addr_47_32[0x10];

	u8         mac_addr_31_0[0x20];
};

struct mlx5_ifc_vlan_layout_bits {
	u8         reserved_at_0[0x14];
	u8         vlan[0x0c];

	u8         reserved_at_20[0x20];
};

struct mlx5_ifc_cong_control_r_roce_ecn_np_bits {
	u8         reserved_at_0[0xa0];

	u8         min_time_between_cnps[0x20];

	u8         reserved_at_c0[0x12];
	u8         cnp_dscp[0x6];
	u8         reserved_at_d8[0x5];
	u8         cnp_802p_prio[0x3];

	u8         reserved_at_e0[0x720];
};

struct mlx5_ifc_cong_control_r_roce_ecn_rp_bits {
	u8         reserved_at_0[0x60];

	u8         reserved_at_60[0x4];
	u8         clamp_tgt_rate[0x1];
	u8         reserved_at_65[0x3];
	u8         clamp_tgt_rate_after_time_inc[0x1];
	u8         reserved_at_69[0x17];

	u8         reserved_at_80[0x20];

	u8         rpg_time_reset[0x20];

	u8         rpg_byte_reset[0x20];

	u8         rpg_threshold[0x20];

	u8         rpg_max_rate[0x20];

	u8         rpg_ai_rate[0x20];

	u8         rpg_hai_rate[0x20];

	u8         rpg_gd[0x20];

	u8         rpg_min_dec_fac[0x20];

	u8         rpg_min_rate[0x20];

	u8         reserved_at_1c0[0xe0];

	u8         rate_to_set_on_first_cnp[0x20];

	u8         dce_tcp_g[0x20];

	u8         dce_tcp_rtt[0x20];

	u8         rate_reduce_monitor_period[0x20];

	u8         reserved_at_320[0x20];

	u8         initial_alpha_value[0x20];

	u8         reserved_at_360[0x4a0];
};

struct mlx5_ifc_cong_control_802_1qau_rp_bits {
	u8         reserved_at_0[0x80];

	u8         rppp_max_rps[0x20];

	u8         rpg_time_reset[0x20];

	u8         rpg_byte_reset[0x20];

	u8         rpg_threshold[0x20];

	u8         rpg_max_rate[0x20];

	u8         rpg_ai_rate[0x20];

	u8         rpg_hai_rate[0x20];

	u8         rpg_gd[0x20];

	u8         rpg_min_dec_fac[0x20];

	u8         rpg_min_rate[0x20];

	u8         reserved_at_1c0[0x640];
};

enum {
	MLX5_RESIZE_FIELD_SELECT_RESIZE_FIELD_SELECT_LOG_CQ_SIZE    = 0x1,
	MLX5_RESIZE_FIELD_SELECT_RESIZE_FIELD_SELECT_PAGE_OFFSET    = 0x2,
	MLX5_RESIZE_FIELD_SELECT_RESIZE_FIELD_SELECT_LOG_PAGE_SIZE  = 0x4,
};

struct mlx5_ifc_resize_field_select_bits {
	u8         resize_field_select[0x20];
};

enum {
	MLX5_MODIFY_FIELD_SELECT_MODIFY_FIELD_SELECT_CQ_PERIOD     = 0x1,
	MLX5_MODIFY_FIELD_SELECT_MODIFY_FIELD_SELECT_CQ_MAX_COUNT  = 0x2,
	MLX5_MODIFY_FIELD_SELECT_MODIFY_FIELD_SELECT_OI            = 0x4,
	MLX5_MODIFY_FIELD_SELECT_MODIFY_FIELD_SELECT_C_EQN         = 0x8,
};

struct mlx5_ifc_modify_field_select_bits {
	u8         modify_field_select[0x20];
};

struct mlx5_ifc_field_select_r_roce_np_bits {
	u8         field_select_r_roce_np[0x20];
};

struct mlx5_ifc_field_select_r_roce_rp_bits {
	u8         field_select_r_roce_rp[0x20];
};

enum {
	MLX5_FIELD_SELECT_802_1QAU_RP_FIELD_SELECT_8021QAURP_RPPP_MAX_RPS     = 0x4,
	MLX5_FIELD_SELECT_802_1QAU_RP_FIELD_SELECT_8021QAURP_RPG_TIME_RESET   = 0x8,
	MLX5_FIELD_SELECT_802_1QAU_RP_FIELD_SELECT_8021QAURP_RPG_BYTE_RESET   = 0x10,
	MLX5_FIELD_SELECT_802_1QAU_RP_FIELD_SELECT_8021QAURP_RPG_THRESHOLD    = 0x20,
	MLX5_FIELD_SELECT_802_1QAU_RP_FIELD_SELECT_8021QAURP_RPG_MAX_RATE     = 0x40,
	MLX5_FIELD_SELECT_802_1QAU_RP_FIELD_SELECT_8021QAURP_RPG_AI_RATE      = 0x80,
	MLX5_FIELD_SELECT_802_1QAU_RP_FIELD_SELECT_8021QAURP_RPG_HAI_RATE     = 0x100,
	MLX5_FIELD_SELECT_802_1QAU_RP_FIELD_SELECT_8021QAURP_RPG_GD           = 0x200,
	MLX5_FIELD_SELECT_802_1QAU_RP_FIELD_SELECT_8021QAURP_RPG_MIN_DEC_FAC  = 0x400,
	MLX5_FIELD_SELECT_802_1QAU_RP_FIELD_SELECT_8021QAURP_RPG_MIN_RATE     = 0x800,
};

struct mlx5_ifc_field_select_802_1qau_rp_bits {
	u8         field_select_8021qaurp[0x20];
};

struct mlx5_ifc_phys_layer_cntrs_bits {
	u8         time_since_last_clear_high[0x20];

	u8         time_since_last_clear_low[0x20];

	u8         symbol_errors_high[0x20];

	u8         symbol_errors_low[0x20];

	u8         sync_headers_errors_high[0x20];

	u8         sync_headers_errors_low[0x20];

	u8         edpl_bip_errors_lane0_high[0x20];

	u8         edpl_bip_errors_lane0_low[0x20];

	u8         edpl_bip_errors_lane1_high[0x20];

	u8         edpl_bip_errors_lane1_low[0x20];

	u8         edpl_bip_errors_lane2_high[0x20];

	u8         edpl_bip_errors_lane2_low[0x20];

	u8         edpl_bip_errors_lane3_high[0x20];

	u8         edpl_bip_errors_lane3_low[0x20];

	u8         fc_fec_corrected_blocks_lane0_high[0x20];

	u8         fc_fec_corrected_blocks_lane0_low[0x20];

	u8         fc_fec_corrected_blocks_lane1_high[0x20];

	u8         fc_fec_corrected_blocks_lane1_low[0x20];

	u8         fc_fec_corrected_blocks_lane2_high[0x20];

	u8         fc_fec_corrected_blocks_lane2_low[0x20];

	u8         fc_fec_corrected_blocks_lane3_high[0x20];

	u8         fc_fec_corrected_blocks_lane3_low[0x20];

	u8         fc_fec_uncorrectable_blocks_lane0_high[0x20];

	u8         fc_fec_uncorrectable_blocks_lane0_low[0x20];

	u8         fc_fec_uncorrectable_blocks_lane1_high[0x20];

	u8         fc_fec_uncorrectable_blocks_lane1_low[0x20];

	u8         fc_fec_uncorrectable_blocks_lane2_high[0x20];

	u8         fc_fec_uncorrectable_blocks_lane2_low[0x20];

	u8         fc_fec_uncorrectable_blocks_lane3_high[0x20];

	u8         fc_fec_uncorrectable_blocks_lane3_low[0x20];

	u8         rs_fec_corrected_blocks_high[0x20];

	u8         rs_fec_corrected_blocks_low[0x20];

	u8         rs_fec_uncorrectable_blocks_high[0x20];

	u8         rs_fec_uncorrectable_blocks_low[0x20];

	u8         rs_fec_no_errors_blocks_high[0x20];

	u8         rs_fec_no_errors_blocks_low[0x20];

	u8         rs_fec_single_error_blocks_high[0x20];

	u8         rs_fec_single_error_blocks_low[0x20];

	u8         rs_fec_corrected_symbols_total_high[0x20];

	u8         rs_fec_corrected_symbols_total_low[0x20];

	u8         rs_fec_corrected_symbols_lane0_high[0x20];

	u8         rs_fec_corrected_symbols_lane0_low[0x20];

	u8         rs_fec_corrected_symbols_lane1_high[0x20];

	u8         rs_fec_corrected_symbols_lane1_low[0x20];

	u8         rs_fec_corrected_symbols_lane2_high[0x20];

	u8         rs_fec_corrected_symbols_lane2_low[0x20];

	u8         rs_fec_corrected_symbols_lane3_high[0x20];

	u8         rs_fec_corrected_symbols_lane3_low[0x20];

	u8         link_down_events[0x20];

	u8         successful_recovery_events[0x20];

	u8         reserved_at_640[0x180];
<<<<<<< HEAD
=======
};

struct mlx5_ifc_ib_port_cntrs_grp_data_layout_bits {
	u8	   symbol_error_counter[0x10];

	u8         link_error_recovery_counter[0x8];

	u8         link_downed_counter[0x8];

	u8         port_rcv_errors[0x10];

	u8         port_rcv_remote_physical_errors[0x10];

	u8         port_rcv_switch_relay_errors[0x10];

	u8         port_xmit_discards[0x10];

	u8         port_xmit_constraint_errors[0x8];

	u8         port_rcv_constraint_errors[0x8];

	u8         reserved_at_70[0x8];

	u8         link_overrun_errors[0x8];

	u8	   reserved_at_80[0x10];

	u8         vl_15_dropped[0x10];

	u8	   reserved_at_a0[0xa0];
>>>>>>> 082eaa50
};

struct mlx5_ifc_eth_per_traffic_grp_data_layout_bits {
	u8         transmit_queue_high[0x20];

	u8         transmit_queue_low[0x20];

	u8         reserved_at_40[0x780];
};

struct mlx5_ifc_eth_per_prio_grp_data_layout_bits {
	u8         rx_octets_high[0x20];

	u8         rx_octets_low[0x20];

	u8         reserved_at_40[0xc0];

	u8         rx_frames_high[0x20];

	u8         rx_frames_low[0x20];

	u8         tx_octets_high[0x20];

	u8         tx_octets_low[0x20];

	u8         reserved_at_180[0xc0];

	u8         tx_frames_high[0x20];

	u8         tx_frames_low[0x20];

	u8         rx_pause_high[0x20];

	u8         rx_pause_low[0x20];

	u8         rx_pause_duration_high[0x20];

	u8         rx_pause_duration_low[0x20];

	u8         tx_pause_high[0x20];

	u8         tx_pause_low[0x20];

	u8         tx_pause_duration_high[0x20];

	u8         tx_pause_duration_low[0x20];

	u8         rx_pause_transition_high[0x20];

	u8         rx_pause_transition_low[0x20];

	u8         reserved_at_3c0[0x400];
};

struct mlx5_ifc_eth_extended_cntrs_grp_data_layout_bits {
	u8         port_transmit_wait_high[0x20];

	u8         port_transmit_wait_low[0x20];

	u8         reserved_at_40[0x780];
};

struct mlx5_ifc_eth_3635_cntrs_grp_data_layout_bits {
	u8         dot3stats_alignment_errors_high[0x20];

	u8         dot3stats_alignment_errors_low[0x20];

	u8         dot3stats_fcs_errors_high[0x20];

	u8         dot3stats_fcs_errors_low[0x20];

	u8         dot3stats_single_collision_frames_high[0x20];

	u8         dot3stats_single_collision_frames_low[0x20];

	u8         dot3stats_multiple_collision_frames_high[0x20];

	u8         dot3stats_multiple_collision_frames_low[0x20];

	u8         dot3stats_sqe_test_errors_high[0x20];

	u8         dot3stats_sqe_test_errors_low[0x20];

	u8         dot3stats_deferred_transmissions_high[0x20];

	u8         dot3stats_deferred_transmissions_low[0x20];

	u8         dot3stats_late_collisions_high[0x20];

	u8         dot3stats_late_collisions_low[0x20];

	u8         dot3stats_excessive_collisions_high[0x20];

	u8         dot3stats_excessive_collisions_low[0x20];

	u8         dot3stats_internal_mac_transmit_errors_high[0x20];

	u8         dot3stats_internal_mac_transmit_errors_low[0x20];

	u8         dot3stats_carrier_sense_errors_high[0x20];

	u8         dot3stats_carrier_sense_errors_low[0x20];

	u8         dot3stats_frame_too_longs_high[0x20];

	u8         dot3stats_frame_too_longs_low[0x20];

	u8         dot3stats_internal_mac_receive_errors_high[0x20];

	u8         dot3stats_internal_mac_receive_errors_low[0x20];

	u8         dot3stats_symbol_errors_high[0x20];

	u8         dot3stats_symbol_errors_low[0x20];

	u8         dot3control_in_unknown_opcodes_high[0x20];

	u8         dot3control_in_unknown_opcodes_low[0x20];

	u8         dot3in_pause_frames_high[0x20];

	u8         dot3in_pause_frames_low[0x20];

	u8         dot3out_pause_frames_high[0x20];

	u8         dot3out_pause_frames_low[0x20];

	u8         reserved_at_400[0x3c0];
};

struct mlx5_ifc_eth_2819_cntrs_grp_data_layout_bits {
	u8         ether_stats_drop_events_high[0x20];

	u8         ether_stats_drop_events_low[0x20];

	u8         ether_stats_octets_high[0x20];

	u8         ether_stats_octets_low[0x20];

	u8         ether_stats_pkts_high[0x20];

	u8         ether_stats_pkts_low[0x20];

	u8         ether_stats_broadcast_pkts_high[0x20];

	u8         ether_stats_broadcast_pkts_low[0x20];

	u8         ether_stats_multicast_pkts_high[0x20];

	u8         ether_stats_multicast_pkts_low[0x20];

	u8         ether_stats_crc_align_errors_high[0x20];

	u8         ether_stats_crc_align_errors_low[0x20];

	u8         ether_stats_undersize_pkts_high[0x20];

	u8         ether_stats_undersize_pkts_low[0x20];

	u8         ether_stats_oversize_pkts_high[0x20];

	u8         ether_stats_oversize_pkts_low[0x20];

	u8         ether_stats_fragments_high[0x20];

	u8         ether_stats_fragments_low[0x20];

	u8         ether_stats_jabbers_high[0x20];

	u8         ether_stats_jabbers_low[0x20];

	u8         ether_stats_collisions_high[0x20];

	u8         ether_stats_collisions_low[0x20];

	u8         ether_stats_pkts64octets_high[0x20];

	u8         ether_stats_pkts64octets_low[0x20];

	u8         ether_stats_pkts65to127octets_high[0x20];

	u8         ether_stats_pkts65to127octets_low[0x20];

	u8         ether_stats_pkts128to255octets_high[0x20];

	u8         ether_stats_pkts128to255octets_low[0x20];

	u8         ether_stats_pkts256to511octets_high[0x20];

	u8         ether_stats_pkts256to511octets_low[0x20];

	u8         ether_stats_pkts512to1023octets_high[0x20];

	u8         ether_stats_pkts512to1023octets_low[0x20];

	u8         ether_stats_pkts1024to1518octets_high[0x20];

	u8         ether_stats_pkts1024to1518octets_low[0x20];

	u8         ether_stats_pkts1519to2047octets_high[0x20];

	u8         ether_stats_pkts1519to2047octets_low[0x20];

	u8         ether_stats_pkts2048to4095octets_high[0x20];

	u8         ether_stats_pkts2048to4095octets_low[0x20];

	u8         ether_stats_pkts4096to8191octets_high[0x20];

	u8         ether_stats_pkts4096to8191octets_low[0x20];

	u8         ether_stats_pkts8192to10239octets_high[0x20];

	u8         ether_stats_pkts8192to10239octets_low[0x20];

	u8         reserved_at_540[0x280];
};

struct mlx5_ifc_eth_2863_cntrs_grp_data_layout_bits {
	u8         if_in_octets_high[0x20];

	u8         if_in_octets_low[0x20];

	u8         if_in_ucast_pkts_high[0x20];

	u8         if_in_ucast_pkts_low[0x20];

	u8         if_in_discards_high[0x20];

	u8         if_in_discards_low[0x20];

	u8         if_in_errors_high[0x20];

	u8         if_in_errors_low[0x20];

	u8         if_in_unknown_protos_high[0x20];

	u8         if_in_unknown_protos_low[0x20];

	u8         if_out_octets_high[0x20];

	u8         if_out_octets_low[0x20];

	u8         if_out_ucast_pkts_high[0x20];

	u8         if_out_ucast_pkts_low[0x20];

	u8         if_out_discards_high[0x20];

	u8         if_out_discards_low[0x20];

	u8         if_out_errors_high[0x20];

	u8         if_out_errors_low[0x20];

	u8         if_in_multicast_pkts_high[0x20];

	u8         if_in_multicast_pkts_low[0x20];

	u8         if_in_broadcast_pkts_high[0x20];

	u8         if_in_broadcast_pkts_low[0x20];

	u8         if_out_multicast_pkts_high[0x20];

	u8         if_out_multicast_pkts_low[0x20];

	u8         if_out_broadcast_pkts_high[0x20];

	u8         if_out_broadcast_pkts_low[0x20];

	u8         reserved_at_340[0x480];
};

struct mlx5_ifc_eth_802_3_cntrs_grp_data_layout_bits {
	u8         a_frames_transmitted_ok_high[0x20];

	u8         a_frames_transmitted_ok_low[0x20];

	u8         a_frames_received_ok_high[0x20];

	u8         a_frames_received_ok_low[0x20];

	u8         a_frame_check_sequence_errors_high[0x20];

	u8         a_frame_check_sequence_errors_low[0x20];

	u8         a_alignment_errors_high[0x20];

	u8         a_alignment_errors_low[0x20];

	u8         a_octets_transmitted_ok_high[0x20];

	u8         a_octets_transmitted_ok_low[0x20];

	u8         a_octets_received_ok_high[0x20];

	u8         a_octets_received_ok_low[0x20];

	u8         a_multicast_frames_xmitted_ok_high[0x20];

	u8         a_multicast_frames_xmitted_ok_low[0x20];

	u8         a_broadcast_frames_xmitted_ok_high[0x20];

	u8         a_broadcast_frames_xmitted_ok_low[0x20];

	u8         a_multicast_frames_received_ok_high[0x20];

	u8         a_multicast_frames_received_ok_low[0x20];

	u8         a_broadcast_frames_received_ok_high[0x20];

	u8         a_broadcast_frames_received_ok_low[0x20];

	u8         a_in_range_length_errors_high[0x20];

	u8         a_in_range_length_errors_low[0x20];

	u8         a_out_of_range_length_field_high[0x20];

	u8         a_out_of_range_length_field_low[0x20];

	u8         a_frame_too_long_errors_high[0x20];

	u8         a_frame_too_long_errors_low[0x20];

	u8         a_symbol_error_during_carrier_high[0x20];

	u8         a_symbol_error_during_carrier_low[0x20];

	u8         a_mac_control_frames_transmitted_high[0x20];

	u8         a_mac_control_frames_transmitted_low[0x20];

	u8         a_mac_control_frames_received_high[0x20];

	u8         a_mac_control_frames_received_low[0x20];

	u8         a_unsupported_opcodes_received_high[0x20];

	u8         a_unsupported_opcodes_received_low[0x20];

	u8         a_pause_mac_ctrl_frames_received_high[0x20];

	u8         a_pause_mac_ctrl_frames_received_low[0x20];

	u8         a_pause_mac_ctrl_frames_transmitted_high[0x20];

	u8         a_pause_mac_ctrl_frames_transmitted_low[0x20];

	u8         reserved_at_4c0[0x300];
};

struct mlx5_ifc_cmd_inter_comp_event_bits {
	u8         command_completion_vector[0x20];

	u8         reserved_at_20[0xc0];
};

struct mlx5_ifc_stall_vl_event_bits {
	u8         reserved_at_0[0x18];
	u8         port_num[0x1];
	u8         reserved_at_19[0x3];
	u8         vl[0x4];

	u8         reserved_at_20[0xa0];
};

struct mlx5_ifc_db_bf_congestion_event_bits {
	u8         event_subtype[0x8];
	u8         reserved_at_8[0x8];
	u8         congestion_level[0x8];
	u8         reserved_at_18[0x8];

	u8         reserved_at_20[0xa0];
};

struct mlx5_ifc_gpio_event_bits {
	u8         reserved_at_0[0x60];

	u8         gpio_event_hi[0x20];

	u8         gpio_event_lo[0x20];

	u8         reserved_at_a0[0x40];
};

struct mlx5_ifc_port_state_change_event_bits {
	u8         reserved_at_0[0x40];

	u8         port_num[0x4];
	u8         reserved_at_44[0x1c];

	u8         reserved_at_60[0x80];
};

struct mlx5_ifc_dropped_packet_logged_bits {
	u8         reserved_at_0[0xe0];
};

enum {
	MLX5_CQ_ERROR_SYNDROME_CQ_OVERRUN                 = 0x1,
	MLX5_CQ_ERROR_SYNDROME_CQ_ACCESS_VIOLATION_ERROR  = 0x2,
};

struct mlx5_ifc_cq_error_bits {
	u8         reserved_at_0[0x8];
	u8         cqn[0x18];

	u8         reserved_at_20[0x20];

	u8         reserved_at_40[0x18];
	u8         syndrome[0x8];

	u8         reserved_at_60[0x80];
};

struct mlx5_ifc_rdma_page_fault_event_bits {
	u8         bytes_committed[0x20];

	u8         r_key[0x20];

	u8         reserved_at_40[0x10];
	u8         packet_len[0x10];

	u8         rdma_op_len[0x20];

	u8         rdma_va[0x40];

	u8         reserved_at_c0[0x5];
	u8         rdma[0x1];
	u8         write[0x1];
	u8         requestor[0x1];
	u8         qp_number[0x18];
};

struct mlx5_ifc_wqe_associated_page_fault_event_bits {
	u8         bytes_committed[0x20];

	u8         reserved_at_20[0x10];
	u8         wqe_index[0x10];

	u8         reserved_at_40[0x10];
	u8         len[0x10];

	u8         reserved_at_60[0x60];

	u8         reserved_at_c0[0x5];
	u8         rdma[0x1];
	u8         write_read[0x1];
	u8         requestor[0x1];
	u8         qpn[0x18];
};

struct mlx5_ifc_qp_events_bits {
	u8         reserved_at_0[0xa0];

	u8         type[0x8];
	u8         reserved_at_a8[0x18];

	u8         reserved_at_c0[0x8];
	u8         qpn_rqn_sqn[0x18];
};

struct mlx5_ifc_dct_events_bits {
	u8         reserved_at_0[0xc0];

	u8         reserved_at_c0[0x8];
	u8         dct_number[0x18];
};

struct mlx5_ifc_comp_event_bits {
	u8         reserved_at_0[0xc0];

	u8         reserved_at_c0[0x8];
	u8         cq_number[0x18];
};

enum {
	MLX5_QPC_STATE_RST        = 0x0,
	MLX5_QPC_STATE_INIT       = 0x1,
	MLX5_QPC_STATE_RTR        = 0x2,
	MLX5_QPC_STATE_RTS        = 0x3,
	MLX5_QPC_STATE_SQER       = 0x4,
	MLX5_QPC_STATE_ERR        = 0x6,
	MLX5_QPC_STATE_SQD        = 0x7,
	MLX5_QPC_STATE_SUSPENDED  = 0x9,
};

enum {
	MLX5_QPC_ST_RC            = 0x0,
	MLX5_QPC_ST_UC            = 0x1,
	MLX5_QPC_ST_UD            = 0x2,
	MLX5_QPC_ST_XRC           = 0x3,
	MLX5_QPC_ST_DCI           = 0x5,
	MLX5_QPC_ST_QP0           = 0x7,
	MLX5_QPC_ST_QP1           = 0x8,
	MLX5_QPC_ST_RAW_DATAGRAM  = 0x9,
	MLX5_QPC_ST_REG_UMR       = 0xc,
};

enum {
	MLX5_QPC_PM_STATE_ARMED     = 0x0,
	MLX5_QPC_PM_STATE_REARM     = 0x1,
	MLX5_QPC_PM_STATE_RESERVED  = 0x2,
	MLX5_QPC_PM_STATE_MIGRATED  = 0x3,
};

enum {
	MLX5_QPC_END_PADDING_MODE_SCATTER_AS_IS                = 0x0,
	MLX5_QPC_END_PADDING_MODE_PAD_TO_CACHE_LINE_ALIGNMENT  = 0x1,
};

enum {
	MLX5_QPC_MTU_256_BYTES        = 0x1,
	MLX5_QPC_MTU_512_BYTES        = 0x2,
	MLX5_QPC_MTU_1K_BYTES         = 0x3,
	MLX5_QPC_MTU_2K_BYTES         = 0x4,
	MLX5_QPC_MTU_4K_BYTES         = 0x5,
	MLX5_QPC_MTU_RAW_ETHERNET_QP  = 0x7,
};

enum {
	MLX5_QPC_ATOMIC_MODE_IB_SPEC     = 0x1,
	MLX5_QPC_ATOMIC_MODE_ONLY_8B     = 0x2,
	MLX5_QPC_ATOMIC_MODE_UP_TO_8B    = 0x3,
	MLX5_QPC_ATOMIC_MODE_UP_TO_16B   = 0x4,
	MLX5_QPC_ATOMIC_MODE_UP_TO_32B   = 0x5,
	MLX5_QPC_ATOMIC_MODE_UP_TO_64B   = 0x6,
	MLX5_QPC_ATOMIC_MODE_UP_TO_128B  = 0x7,
	MLX5_QPC_ATOMIC_MODE_UP_TO_256B  = 0x8,
};

enum {
	MLX5_QPC_CS_REQ_DISABLE    = 0x0,
	MLX5_QPC_CS_REQ_UP_TO_32B  = 0x11,
	MLX5_QPC_CS_REQ_UP_TO_64B  = 0x22,
};

enum {
	MLX5_QPC_CS_RES_DISABLE    = 0x0,
	MLX5_QPC_CS_RES_UP_TO_32B  = 0x1,
	MLX5_QPC_CS_RES_UP_TO_64B  = 0x2,
};

struct mlx5_ifc_qpc_bits {
	u8         state[0x4];
	u8         reserved_at_4[0x4];
	u8         st[0x8];
	u8         reserved_at_10[0x3];
	u8         pm_state[0x2];
	u8         reserved_at_15[0x7];
	u8         end_padding_mode[0x2];
	u8         reserved_at_1e[0x2];

	u8         wq_signature[0x1];
	u8         block_lb_mc[0x1];
	u8         atomic_like_write_en[0x1];
	u8         latency_sensitive[0x1];
	u8         reserved_at_24[0x1];
	u8         drain_sigerr[0x1];
	u8         reserved_at_26[0x2];
	u8         pd[0x18];

	u8         mtu[0x3];
	u8         log_msg_max[0x5];
	u8         reserved_at_48[0x1];
	u8         log_rq_size[0x4];
	u8         log_rq_stride[0x3];
	u8         no_sq[0x1];
	u8         log_sq_size[0x4];
	u8         reserved_at_55[0x6];
	u8         rlky[0x1];
<<<<<<< HEAD
	u8         reserved_at_5c[0x4];
=======
	u8         ulp_stateless_offload_mode[0x4];
>>>>>>> 082eaa50

	u8         counter_set_id[0x8];
	u8         uar_page[0x18];

	u8         reserved_at_80[0x8];
	u8         user_index[0x18];

	u8         reserved_at_a0[0x3];
	u8         log_page_size[0x5];
	u8         remote_qpn[0x18];

	struct mlx5_ifc_ads_bits primary_address_path;

	struct mlx5_ifc_ads_bits secondary_address_path;

	u8         log_ack_req_freq[0x4];
	u8         reserved_at_384[0x4];
	u8         log_sra_max[0x3];
	u8         reserved_at_38b[0x2];
	u8         retry_count[0x3];
	u8         rnr_retry[0x3];
	u8         reserved_at_393[0x1];
	u8         fre[0x1];
	u8         cur_rnr_retry[0x3];
	u8         cur_retry_count[0x3];
	u8         reserved_at_39b[0x5];

	u8         reserved_at_3a0[0x20];

	u8         reserved_at_3c0[0x8];
	u8         next_send_psn[0x18];

	u8         reserved_at_3e0[0x8];
	u8         cqn_snd[0x18];

	u8         reserved_at_400[0x40];

	u8         reserved_at_440[0x8];
	u8         last_acked_psn[0x18];

	u8         reserved_at_460[0x8];
	u8         ssn[0x18];

	u8         reserved_at_480[0x8];
	u8         log_rra_max[0x3];
	u8         reserved_at_48b[0x1];
	u8         atomic_mode[0x4];
	u8         rre[0x1];
	u8         rwe[0x1];
	u8         rae[0x1];
	u8         reserved_at_493[0x1];
	u8         page_offset[0x6];
	u8         reserved_at_49a[0x3];
	u8         cd_slave_receive[0x1];
	u8         cd_slave_send[0x1];
	u8         cd_master[0x1];

	u8         reserved_at_4a0[0x3];
	u8         min_rnr_nak[0x5];
	u8         next_rcv_psn[0x18];

	u8         reserved_at_4c0[0x8];
	u8         xrcd[0x18];

	u8         reserved_at_4e0[0x8];
	u8         cqn_rcv[0x18];

	u8         dbr_addr[0x40];

	u8         q_key[0x20];

	u8         reserved_at_560[0x5];
	u8         rq_type[0x3];
	u8         srqn_rmpn[0x18];

	u8         reserved_at_580[0x8];
	u8         rmsn[0x18];

	u8         hw_sq_wqebb_counter[0x10];
	u8         sw_sq_wqebb_counter[0x10];

	u8         hw_rq_counter[0x20];

	u8         sw_rq_counter[0x20];

	u8         reserved_at_600[0x20];

	u8         reserved_at_620[0xf];
	u8         cgs[0x1];
	u8         cs_req[0x8];
	u8         cs_res[0x8];

	u8         dc_access_key[0x40];

	u8         reserved_at_680[0xc0];
};

struct mlx5_ifc_roce_addr_layout_bits {
	u8         source_l3_address[16][0x8];

	u8         reserved_at_80[0x3];
	u8         vlan_valid[0x1];
	u8         vlan_id[0xc];
	u8         source_mac_47_32[0x10];

	u8         source_mac_31_0[0x20];

	u8         reserved_at_c0[0x14];
	u8         roce_l3_type[0x4];
	u8         roce_version[0x8];

	u8         reserved_at_e0[0x20];
};

union mlx5_ifc_hca_cap_union_bits {
	struct mlx5_ifc_cmd_hca_cap_bits cmd_hca_cap;
	struct mlx5_ifc_odp_cap_bits odp_cap;
	struct mlx5_ifc_atomic_caps_bits atomic_caps;
	struct mlx5_ifc_roce_cap_bits roce_cap;
	struct mlx5_ifc_per_protocol_networking_offload_caps_bits per_protocol_networking_offload_caps;
	struct mlx5_ifc_flow_table_nic_cap_bits flow_table_nic_cap;
	struct mlx5_ifc_flow_table_eswitch_cap_bits flow_table_eswitch_cap;
	struct mlx5_ifc_e_switch_cap_bits e_switch_cap;
	u8         reserved_at_0[0x8000];
};

enum {
	MLX5_FLOW_CONTEXT_ACTION_ALLOW     = 0x1,
	MLX5_FLOW_CONTEXT_ACTION_DROP      = 0x2,
	MLX5_FLOW_CONTEXT_ACTION_FWD_DEST  = 0x4,
};

struct mlx5_ifc_flow_context_bits {
	u8         reserved_at_0[0x20];

	u8         group_id[0x20];

	u8         reserved_at_40[0x8];
	u8         flow_tag[0x18];

	u8         reserved_at_60[0x10];
	u8         action[0x10];

	u8         reserved_at_80[0x8];
	u8         destination_list_size[0x18];

	u8         reserved_at_a0[0x160];

	struct mlx5_ifc_fte_match_param_bits match_value;

	u8         reserved_at_1200[0x600];

	struct mlx5_ifc_dest_format_struct_bits destination[0];
};

enum {
	MLX5_XRC_SRQC_STATE_GOOD   = 0x0,
	MLX5_XRC_SRQC_STATE_ERROR  = 0x1,
};

struct mlx5_ifc_xrc_srqc_bits {
	u8         state[0x4];
	u8         log_xrc_srq_size[0x4];
	u8         reserved_at_8[0x18];

	u8         wq_signature[0x1];
	u8         cont_srq[0x1];
	u8         reserved_at_22[0x1];
	u8         rlky[0x1];
	u8         basic_cyclic_rcv_wqe[0x1];
	u8         log_rq_stride[0x3];
	u8         xrcd[0x18];

	u8         page_offset[0x6];
	u8         reserved_at_46[0x2];
	u8         cqn[0x18];

	u8         reserved_at_60[0x20];

	u8         user_index_equal_xrc_srqn[0x1];
	u8         reserved_at_81[0x1];
	u8         log_page_size[0x6];
	u8         user_index[0x18];

	u8         reserved_at_a0[0x20];

	u8         reserved_at_c0[0x8];
	u8         pd[0x18];

	u8         lwm[0x10];
	u8         wqe_cnt[0x10];

	u8         reserved_at_100[0x40];

	u8         db_record_addr_h[0x20];

	u8         db_record_addr_l[0x1e];
	u8         reserved_at_17e[0x2];

	u8         reserved_at_180[0x80];
};

struct mlx5_ifc_traffic_counter_bits {
	u8         packets[0x40];

	u8         octets[0x40];
};

struct mlx5_ifc_tisc_bits {
	u8         reserved_at_0[0xc];
	u8         prio[0x4];
	u8         reserved_at_10[0x10];

	u8         reserved_at_20[0x100];

	u8         reserved_at_120[0x8];
	u8         transport_domain[0x18];

	u8         reserved_at_140[0x3c0];
};

enum {
	MLX5_TIRC_DISP_TYPE_DIRECT    = 0x0,
	MLX5_TIRC_DISP_TYPE_INDIRECT  = 0x1,
};

enum {
	MLX5_TIRC_LRO_ENABLE_MASK_IPV4_LRO  = 0x1,
	MLX5_TIRC_LRO_ENABLE_MASK_IPV6_LRO  = 0x2,
};

enum {
	MLX5_RX_HASH_FN_NONE           = 0x0,
	MLX5_RX_HASH_FN_INVERTED_XOR8  = 0x1,
	MLX5_RX_HASH_FN_TOEPLITZ       = 0x2,
};

enum {
	MLX5_TIRC_SELF_LB_BLOCK_BLOCK_UNICAST_    = 0x1,
	MLX5_TIRC_SELF_LB_BLOCK_BLOCK_MULTICAST_  = 0x2,
};

struct mlx5_ifc_tirc_bits {
	u8         reserved_at_0[0x20];

	u8         disp_type[0x4];
	u8         reserved_at_24[0x1c];

	u8         reserved_at_40[0x40];

	u8         reserved_at_80[0x4];
	u8         lro_timeout_period_usecs[0x10];
	u8         lro_enable_mask[0x4];
	u8         lro_max_ip_payload_size[0x8];

	u8         reserved_at_a0[0x40];

	u8         reserved_at_e0[0x8];
	u8         inline_rqn[0x18];

	u8         rx_hash_symmetric[0x1];
	u8         reserved_at_101[0x1];
	u8         tunneled_offload_en[0x1];
	u8         reserved_at_103[0x5];
	u8         indirect_table[0x18];

	u8         rx_hash_fn[0x4];
	u8         reserved_at_124[0x2];
	u8         self_lb_block[0x2];
	u8         transport_domain[0x18];

	u8         rx_hash_toeplitz_key[10][0x20];

	struct mlx5_ifc_rx_hash_field_select_bits rx_hash_field_selector_outer;

	struct mlx5_ifc_rx_hash_field_select_bits rx_hash_field_selector_inner;

	u8         reserved_at_2c0[0x4c0];
};

enum {
	MLX5_SRQC_STATE_GOOD   = 0x0,
	MLX5_SRQC_STATE_ERROR  = 0x1,
};

struct mlx5_ifc_srqc_bits {
	u8         state[0x4];
	u8         log_srq_size[0x4];
	u8         reserved_at_8[0x18];

	u8         wq_signature[0x1];
	u8         cont_srq[0x1];
	u8         reserved_at_22[0x1];
	u8         rlky[0x1];
	u8         reserved_at_24[0x1];
	u8         log_rq_stride[0x3];
	u8         xrcd[0x18];

	u8         page_offset[0x6];
	u8         reserved_at_46[0x2];
	u8         cqn[0x18];

	u8         reserved_at_60[0x20];

	u8         reserved_at_80[0x2];
	u8         log_page_size[0x6];
	u8         reserved_at_88[0x18];

	u8         reserved_at_a0[0x20];

	u8         reserved_at_c0[0x8];
	u8         pd[0x18];

	u8         lwm[0x10];
	u8         wqe_cnt[0x10];

	u8         reserved_at_100[0x40];

	u8         dbr_addr[0x40];

	u8         reserved_at_180[0x80];
};

enum {
	MLX5_SQC_STATE_RST  = 0x0,
	MLX5_SQC_STATE_RDY  = 0x1,
	MLX5_SQC_STATE_ERR  = 0x3,
};

struct mlx5_ifc_sqc_bits {
	u8         rlky[0x1];
	u8         cd_master[0x1];
	u8         fre[0x1];
	u8         flush_in_error_en[0x1];
	u8         reserved_at_4[0x4];
	u8         state[0x4];
	u8         reserved_at_c[0x14];

	u8         reserved_at_20[0x8];
	u8         user_index[0x18];

	u8         reserved_at_40[0x8];
	u8         cqn[0x18];

	u8         reserved_at_60[0xa0];

	u8         tis_lst_sz[0x10];
	u8         reserved_at_110[0x10];

	u8         reserved_at_120[0x40];

	u8         reserved_at_160[0x8];
	u8         tis_num_0[0x18];

	struct mlx5_ifc_wq_bits wq;
};

struct mlx5_ifc_rqtc_bits {
	u8         reserved_at_0[0xa0];

	u8         reserved_at_a0[0x10];
	u8         rqt_max_size[0x10];

	u8         reserved_at_c0[0x10];
	u8         rqt_actual_size[0x10];

	u8         reserved_at_e0[0x6a0];

	struct mlx5_ifc_rq_num_bits rq_num[0];
};

enum {
	MLX5_RQC_MEM_RQ_TYPE_MEMORY_RQ_INLINE  = 0x0,
	MLX5_RQC_MEM_RQ_TYPE_MEMORY_RQ_RMP     = 0x1,
};

enum {
	MLX5_RQC_STATE_RST  = 0x0,
	MLX5_RQC_STATE_RDY  = 0x1,
	MLX5_RQC_STATE_ERR  = 0x3,
};

struct mlx5_ifc_rqc_bits {
	u8         rlky[0x1];
	u8         reserved_at_1[0x2];
	u8         vsd[0x1];
	u8         mem_rq_type[0x4];
	u8         state[0x4];
	u8         reserved_at_c[0x1];
	u8         flush_in_error_en[0x1];
	u8         reserved_at_e[0x12];

	u8         reserved_at_20[0x8];
	u8         user_index[0x18];

	u8         reserved_at_40[0x8];
	u8         cqn[0x18];

	u8         counter_set_id[0x8];
	u8         reserved_at_68[0x18];

	u8         reserved_at_80[0x8];
	u8         rmpn[0x18];

	u8         reserved_at_a0[0xe0];

	struct mlx5_ifc_wq_bits wq;
};

enum {
	MLX5_RMPC_STATE_RDY  = 0x1,
	MLX5_RMPC_STATE_ERR  = 0x3,
};

struct mlx5_ifc_rmpc_bits {
	u8         reserved_at_0[0x8];
	u8         state[0x4];
	u8         reserved_at_c[0x14];

	u8         basic_cyclic_rcv_wqe[0x1];
	u8         reserved_at_21[0x1f];

	u8         reserved_at_40[0x140];

	struct mlx5_ifc_wq_bits wq;
};

struct mlx5_ifc_nic_vport_context_bits {
	u8         reserved_at_0[0x1f];
	u8         roce_en[0x1];

	u8         arm_change_event[0x1];
	u8         reserved_at_21[0x1a];
	u8         event_on_mtu[0x1];
	u8         event_on_promisc_change[0x1];
	u8         event_on_vlan_change[0x1];
	u8         event_on_mc_address_change[0x1];
	u8         event_on_uc_address_change[0x1];

	u8         reserved_at_40[0xf0];

	u8         mtu[0x10];

	u8         system_image_guid[0x40];
	u8         port_guid[0x40];
	u8         node_guid[0x40];

	u8         reserved_at_200[0x140];
	u8         qkey_violation_counter[0x10];
	u8         reserved_at_350[0x430];

	u8         promisc_uc[0x1];
	u8         promisc_mc[0x1];
	u8         promisc_all[0x1];
	u8         reserved_at_783[0x2];
	u8         allowed_list_type[0x3];
	u8         reserved_at_788[0xc];
	u8         allowed_list_size[0xc];

	struct mlx5_ifc_mac_address_layout_bits permanent_address;

	u8         reserved_at_7e0[0x20];

	u8         current_uc_mac_address[0][0x40];
};

enum {
	MLX5_MKC_ACCESS_MODE_PA    = 0x0,
	MLX5_MKC_ACCESS_MODE_MTT   = 0x1,
	MLX5_MKC_ACCESS_MODE_KLMS  = 0x2,
};

struct mlx5_ifc_mkc_bits {
	u8         reserved_at_0[0x1];
	u8         free[0x1];
	u8         reserved_at_2[0xd];
	u8         small_fence_on_rdma_read_response[0x1];
	u8         umr_en[0x1];
	u8         a[0x1];
	u8         rw[0x1];
	u8         rr[0x1];
	u8         lw[0x1];
	u8         lr[0x1];
	u8         access_mode[0x2];
	u8         reserved_at_18[0x8];

	u8         qpn[0x18];
	u8         mkey_7_0[0x8];

	u8         reserved_at_40[0x20];

	u8         length64[0x1];
	u8         bsf_en[0x1];
	u8         sync_umr[0x1];
	u8         reserved_at_63[0x2];
	u8         expected_sigerr_count[0x1];
	u8         reserved_at_66[0x1];
	u8         en_rinval[0x1];
	u8         pd[0x18];

	u8         start_addr[0x40];

	u8         len[0x40];

	u8         bsf_octword_size[0x20];

	u8         reserved_at_120[0x80];

	u8         translations_octword_size[0x20];

	u8         reserved_at_1c0[0x1b];
	u8         log_page_size[0x5];

	u8         reserved_at_1e0[0x20];
};

struct mlx5_ifc_pkey_bits {
	u8         reserved_at_0[0x10];
	u8         pkey[0x10];
};

struct mlx5_ifc_array128_auto_bits {
	u8         array128_auto[16][0x8];
};

struct mlx5_ifc_hca_vport_context_bits {
	u8         field_select[0x20];

	u8         reserved_at_20[0xe0];

	u8         sm_virt_aware[0x1];
	u8         has_smi[0x1];
	u8         has_raw[0x1];
	u8         grh_required[0x1];
	u8         reserved_at_104[0xc];
	u8         port_physical_state[0x4];
	u8         vport_state_policy[0x4];
	u8         port_state[0x4];
	u8         vport_state[0x4];

	u8         reserved_at_120[0x20];

	u8         system_image_guid[0x40];

	u8         port_guid[0x40];

	u8         node_guid[0x40];

	u8         cap_mask1[0x20];

	u8         cap_mask1_field_select[0x20];

	u8         cap_mask2[0x20];

	u8         cap_mask2_field_select[0x20];

	u8         reserved_at_280[0x80];

	u8         lid[0x10];
	u8         reserved_at_310[0x4];
	u8         init_type_reply[0x4];
	u8         lmc[0x3];
	u8         subnet_timeout[0x5];

	u8         sm_lid[0x10];
	u8         sm_sl[0x4];
	u8         reserved_at_334[0xc];

	u8         qkey_violation_counter[0x10];
	u8         pkey_violation_counter[0x10];

	u8         reserved_at_360[0xca0];
};

struct mlx5_ifc_esw_vport_context_bits {
	u8         reserved_at_0[0x3];
	u8         vport_svlan_strip[0x1];
	u8         vport_cvlan_strip[0x1];
	u8         vport_svlan_insert[0x1];
	u8         vport_cvlan_insert[0x2];
	u8         reserved_at_8[0x18];

	u8         reserved_at_20[0x20];

	u8         svlan_cfi[0x1];
	u8         svlan_pcp[0x3];
	u8         svlan_id[0xc];
	u8         cvlan_cfi[0x1];
	u8         cvlan_pcp[0x3];
	u8         cvlan_id[0xc];

	u8         reserved_at_60[0x7a0];
};

enum {
	MLX5_EQC_STATUS_OK                = 0x0,
	MLX5_EQC_STATUS_EQ_WRITE_FAILURE  = 0xa,
};

enum {
	MLX5_EQC_ST_ARMED  = 0x9,
	MLX5_EQC_ST_FIRED  = 0xa,
};

struct mlx5_ifc_eqc_bits {
	u8         status[0x4];
	u8         reserved_at_4[0x9];
	u8         ec[0x1];
	u8         oi[0x1];
	u8         reserved_at_f[0x5];
	u8         st[0x4];
	u8         reserved_at_18[0x8];

	u8         reserved_at_20[0x20];

	u8         reserved_at_40[0x14];
	u8         page_offset[0x6];
	u8         reserved_at_5a[0x6];

	u8         reserved_at_60[0x3];
	u8         log_eq_size[0x5];
	u8         uar_page[0x18];

	u8         reserved_at_80[0x20];

	u8         reserved_at_a0[0x18];
	u8         intr[0x8];

	u8         reserved_at_c0[0x3];
	u8         log_page_size[0x5];
	u8         reserved_at_c8[0x18];

	u8         reserved_at_e0[0x60];

	u8         reserved_at_140[0x8];
	u8         consumer_counter[0x18];

	u8         reserved_at_160[0x8];
	u8         producer_counter[0x18];

	u8         reserved_at_180[0x80];
};

enum {
	MLX5_DCTC_STATE_ACTIVE    = 0x0,
	MLX5_DCTC_STATE_DRAINING  = 0x1,
	MLX5_DCTC_STATE_DRAINED   = 0x2,
};

enum {
	MLX5_DCTC_CS_RES_DISABLE    = 0x0,
	MLX5_DCTC_CS_RES_NA         = 0x1,
	MLX5_DCTC_CS_RES_UP_TO_64B  = 0x2,
};

enum {
	MLX5_DCTC_MTU_256_BYTES  = 0x1,
	MLX5_DCTC_MTU_512_BYTES  = 0x2,
	MLX5_DCTC_MTU_1K_BYTES   = 0x3,
	MLX5_DCTC_MTU_2K_BYTES   = 0x4,
	MLX5_DCTC_MTU_4K_BYTES   = 0x5,
};

struct mlx5_ifc_dctc_bits {
	u8         reserved_at_0[0x4];
	u8         state[0x4];
	u8         reserved_at_8[0x18];

	u8         reserved_at_20[0x8];
	u8         user_index[0x18];

	u8         reserved_at_40[0x8];
	u8         cqn[0x18];

	u8         counter_set_id[0x8];
	u8         atomic_mode[0x4];
	u8         rre[0x1];
	u8         rwe[0x1];
	u8         rae[0x1];
	u8         atomic_like_write_en[0x1];
	u8         latency_sensitive[0x1];
	u8         rlky[0x1];
	u8         free_ar[0x1];
	u8         reserved_at_73[0xd];

	u8         reserved_at_80[0x8];
	u8         cs_res[0x8];
	u8         reserved_at_90[0x3];
	u8         min_rnr_nak[0x5];
	u8         reserved_at_98[0x8];

	u8         reserved_at_a0[0x8];
	u8         srqn[0x18];

	u8         reserved_at_c0[0x8];
	u8         pd[0x18];

	u8         tclass[0x8];
	u8         reserved_at_e8[0x4];
	u8         flow_label[0x14];

	u8         dc_access_key[0x40];

	u8         reserved_at_140[0x5];
	u8         mtu[0x3];
	u8         port[0x8];
	u8         pkey_index[0x10];

	u8         reserved_at_160[0x8];
	u8         my_addr_index[0x8];
	u8         reserved_at_170[0x8];
	u8         hop_limit[0x8];

	u8         dc_access_key_violation_count[0x20];

	u8         reserved_at_1a0[0x14];
	u8         dei_cfi[0x1];
	u8         eth_prio[0x3];
	u8         ecn[0x2];
	u8         dscp[0x6];

	u8         reserved_at_1c0[0x40];
};

enum {
	MLX5_CQC_STATUS_OK             = 0x0,
	MLX5_CQC_STATUS_CQ_OVERFLOW    = 0x9,
	MLX5_CQC_STATUS_CQ_WRITE_FAIL  = 0xa,
};

enum {
	MLX5_CQC_CQE_SZ_64_BYTES   = 0x0,
	MLX5_CQC_CQE_SZ_128_BYTES  = 0x1,
};

enum {
	MLX5_CQC_ST_SOLICITED_NOTIFICATION_REQUEST_ARMED  = 0x6,
	MLX5_CQC_ST_NOTIFICATION_REQUEST_ARMED            = 0x9,
	MLX5_CQC_ST_FIRED                                 = 0xa,
};

struct mlx5_ifc_cqc_bits {
	u8         status[0x4];
	u8         reserved_at_4[0x4];
	u8         cqe_sz[0x3];
	u8         cc[0x1];
	u8         reserved_at_c[0x1];
	u8         scqe_break_moderation_en[0x1];
	u8         oi[0x1];
	u8         reserved_at_f[0x2];
	u8         cqe_zip_en[0x1];
	u8         mini_cqe_res_format[0x2];
	u8         st[0x4];
	u8         reserved_at_18[0x8];

	u8         reserved_at_20[0x20];

	u8         reserved_at_40[0x14];
	u8         page_offset[0x6];
	u8         reserved_at_5a[0x6];

	u8         reserved_at_60[0x3];
	u8         log_cq_size[0x5];
	u8         uar_page[0x18];

	u8         reserved_at_80[0x4];
	u8         cq_period[0xc];
	u8         cq_max_count[0x10];

	u8         reserved_at_a0[0x18];
	u8         c_eqn[0x8];

	u8         reserved_at_c0[0x3];
	u8         log_page_size[0x5];
	u8         reserved_at_c8[0x18];

	u8         reserved_at_e0[0x20];

	u8         reserved_at_100[0x8];
	u8         last_notified_index[0x18];

	u8         reserved_at_120[0x8];
	u8         last_solicit_index[0x18];

	u8         reserved_at_140[0x8];
	u8         consumer_counter[0x18];

	u8         reserved_at_160[0x8];
	u8         producer_counter[0x18];

	u8         reserved_at_180[0x40];

	u8         dbr_addr[0x40];
};

union mlx5_ifc_cong_control_roce_ecn_auto_bits {
	struct mlx5_ifc_cong_control_802_1qau_rp_bits cong_control_802_1qau_rp;
	struct mlx5_ifc_cong_control_r_roce_ecn_rp_bits cong_control_r_roce_ecn_rp;
	struct mlx5_ifc_cong_control_r_roce_ecn_np_bits cong_control_r_roce_ecn_np;
	u8         reserved_at_0[0x800];
};

struct mlx5_ifc_query_adapter_param_block_bits {
	u8         reserved_at_0[0xc0];

	u8         reserved_at_c0[0x8];
	u8         ieee_vendor_id[0x18];

	u8         reserved_at_e0[0x10];
	u8         vsd_vendor_id[0x10];

	u8         vsd[208][0x8];

	u8         vsd_contd_psid[16][0x8];
};

union mlx5_ifc_modify_field_select_resize_field_select_auto_bits {
	struct mlx5_ifc_modify_field_select_bits modify_field_select;
	struct mlx5_ifc_resize_field_select_bits resize_field_select;
	u8         reserved_at_0[0x20];
};

union mlx5_ifc_field_select_802_1_r_roce_auto_bits {
	struct mlx5_ifc_field_select_802_1qau_rp_bits field_select_802_1qau_rp;
	struct mlx5_ifc_field_select_r_roce_rp_bits field_select_r_roce_rp;
	struct mlx5_ifc_field_select_r_roce_np_bits field_select_r_roce_np;
	u8         reserved_at_0[0x20];
};

union mlx5_ifc_eth_cntrs_grp_data_layout_auto_bits {
	struct mlx5_ifc_eth_802_3_cntrs_grp_data_layout_bits eth_802_3_cntrs_grp_data_layout;
	struct mlx5_ifc_eth_2863_cntrs_grp_data_layout_bits eth_2863_cntrs_grp_data_layout;
	struct mlx5_ifc_eth_2819_cntrs_grp_data_layout_bits eth_2819_cntrs_grp_data_layout;
	struct mlx5_ifc_eth_3635_cntrs_grp_data_layout_bits eth_3635_cntrs_grp_data_layout;
	struct mlx5_ifc_eth_extended_cntrs_grp_data_layout_bits eth_extended_cntrs_grp_data_layout;
	struct mlx5_ifc_eth_per_prio_grp_data_layout_bits eth_per_prio_grp_data_layout;
	struct mlx5_ifc_eth_per_traffic_grp_data_layout_bits eth_per_traffic_grp_data_layout;
	struct mlx5_ifc_ib_port_cntrs_grp_data_layout_bits ib_port_cntrs_grp_data_layout;
	struct mlx5_ifc_phys_layer_cntrs_bits phys_layer_cntrs;
	u8         reserved_at_0[0x7c0];
};

union mlx5_ifc_event_auto_bits {
	struct mlx5_ifc_comp_event_bits comp_event;
	struct mlx5_ifc_dct_events_bits dct_events;
	struct mlx5_ifc_qp_events_bits qp_events;
	struct mlx5_ifc_wqe_associated_page_fault_event_bits wqe_associated_page_fault_event;
	struct mlx5_ifc_rdma_page_fault_event_bits rdma_page_fault_event;
	struct mlx5_ifc_cq_error_bits cq_error;
	struct mlx5_ifc_dropped_packet_logged_bits dropped_packet_logged;
	struct mlx5_ifc_port_state_change_event_bits port_state_change_event;
	struct mlx5_ifc_gpio_event_bits gpio_event;
	struct mlx5_ifc_db_bf_congestion_event_bits db_bf_congestion_event;
	struct mlx5_ifc_stall_vl_event_bits stall_vl_event;
	struct mlx5_ifc_cmd_inter_comp_event_bits cmd_inter_comp_event;
	u8         reserved_at_0[0xe0];
};

struct mlx5_ifc_health_buffer_bits {
	u8         reserved_at_0[0x100];

	u8         assert_existptr[0x20];

	u8         assert_callra[0x20];

	u8         reserved_at_140[0x40];

	u8         fw_version[0x20];

	u8         hw_id[0x20];

	u8         reserved_at_1c0[0x20];

	u8         irisc_index[0x8];
	u8         synd[0x8];
	u8         ext_synd[0x10];
};

struct mlx5_ifc_register_loopback_control_bits {
	u8         no_lb[0x1];
	u8         reserved_at_1[0x7];
	u8         port[0x8];
	u8         reserved_at_10[0x10];

	u8         reserved_at_20[0x60];
};

struct mlx5_ifc_teardown_hca_out_bits {
	u8         status[0x8];
	u8         reserved_at_8[0x18];

	u8         syndrome[0x20];

	u8         reserved_at_40[0x40];
};

enum {
	MLX5_TEARDOWN_HCA_IN_PROFILE_GRACEFUL_CLOSE  = 0x0,
	MLX5_TEARDOWN_HCA_IN_PROFILE_PANIC_CLOSE     = 0x1,
};

struct mlx5_ifc_teardown_hca_in_bits {
	u8         opcode[0x10];
	u8         reserved_at_10[0x10];

	u8         reserved_at_20[0x10];
	u8         op_mod[0x10];

	u8         reserved_at_40[0x10];
	u8         profile[0x10];

	u8         reserved_at_60[0x20];
};

struct mlx5_ifc_sqerr2rts_qp_out_bits {
	u8         status[0x8];
	u8         reserved_at_8[0x18];

	u8         syndrome[0x20];

	u8         reserved_at_40[0x40];
};

struct mlx5_ifc_sqerr2rts_qp_in_bits {
	u8         opcode[0x10];
	u8         reserved_at_10[0x10];

	u8         reserved_at_20[0x10];
	u8         op_mod[0x10];

	u8         reserved_at_40[0x8];
	u8         qpn[0x18];

	u8         reserved_at_60[0x20];

	u8         opt_param_mask[0x20];

	u8         reserved_at_a0[0x20];

	struct mlx5_ifc_qpc_bits qpc;

	u8         reserved_at_800[0x80];
};

struct mlx5_ifc_sqd2rts_qp_out_bits {
	u8         status[0x8];
	u8         reserved_at_8[0x18];

	u8         syndrome[0x20];

	u8         reserved_at_40[0x40];
};

struct mlx5_ifc_sqd2rts_qp_in_bits {
	u8         opcode[0x10];
	u8         reserved_at_10[0x10];

	u8         reserved_at_20[0x10];
	u8         op_mod[0x10];

	u8         reserved_at_40[0x8];
	u8         qpn[0x18];

	u8         reserved_at_60[0x20];

	u8         opt_param_mask[0x20];

	u8         reserved_at_a0[0x20];

	struct mlx5_ifc_qpc_bits qpc;

	u8         reserved_at_800[0x80];
};

struct mlx5_ifc_set_roce_address_out_bits {
	u8         status[0x8];
	u8         reserved_at_8[0x18];

	u8         syndrome[0x20];

	u8         reserved_at_40[0x40];
};

struct mlx5_ifc_set_roce_address_in_bits {
	u8         opcode[0x10];
	u8         reserved_at_10[0x10];

	u8         reserved_at_20[0x10];
	u8         op_mod[0x10];

	u8         roce_address_index[0x10];
	u8         reserved_at_50[0x10];

	u8         reserved_at_60[0x20];

	struct mlx5_ifc_roce_addr_layout_bits roce_address;
};

struct mlx5_ifc_set_mad_demux_out_bits {
	u8         status[0x8];
	u8         reserved_at_8[0x18];

	u8         syndrome[0x20];

	u8         reserved_at_40[0x40];
};

enum {
	MLX5_SET_MAD_DEMUX_IN_DEMUX_MODE_PASS_ALL   = 0x0,
	MLX5_SET_MAD_DEMUX_IN_DEMUX_MODE_SELECTIVE  = 0x2,
};

struct mlx5_ifc_set_mad_demux_in_bits {
	u8         opcode[0x10];
	u8         reserved_at_10[0x10];

	u8         reserved_at_20[0x10];
	u8         op_mod[0x10];

	u8         reserved_at_40[0x20];

	u8         reserved_at_60[0x6];
	u8         demux_mode[0x2];
	u8         reserved_at_68[0x18];
};

struct mlx5_ifc_set_l2_table_entry_out_bits {
	u8         status[0x8];
	u8         reserved_at_8[0x18];

	u8         syndrome[0x20];

	u8         reserved_at_40[0x40];
};

struct mlx5_ifc_set_l2_table_entry_in_bits {
	u8         opcode[0x10];
	u8         reserved_at_10[0x10];

	u8         reserved_at_20[0x10];
	u8         op_mod[0x10];

	u8         reserved_at_40[0x60];

	u8         reserved_at_a0[0x8];
	u8         table_index[0x18];

	u8         reserved_at_c0[0x20];

	u8         reserved_at_e0[0x13];
	u8         vlan_valid[0x1];
	u8         vlan[0xc];

	struct mlx5_ifc_mac_address_layout_bits mac_address;

	u8         reserved_at_140[0xc0];
};

struct mlx5_ifc_set_issi_out_bits {
	u8         status[0x8];
	u8         reserved_at_8[0x18];

	u8         syndrome[0x20];

	u8         reserved_at_40[0x40];
};

struct mlx5_ifc_set_issi_in_bits {
	u8         opcode[0x10];
	u8         reserved_at_10[0x10];

	u8         reserved_at_20[0x10];
	u8         op_mod[0x10];

	u8         reserved_at_40[0x10];
	u8         current_issi[0x10];

	u8         reserved_at_60[0x20];
};

struct mlx5_ifc_set_hca_cap_out_bits {
	u8         status[0x8];
	u8         reserved_at_8[0x18];

	u8         syndrome[0x20];

	u8         reserved_at_40[0x40];
};

struct mlx5_ifc_set_hca_cap_in_bits {
	u8         opcode[0x10];
	u8         reserved_at_10[0x10];

	u8         reserved_at_20[0x10];
	u8         op_mod[0x10];

	u8         reserved_at_40[0x40];

	union mlx5_ifc_hca_cap_union_bits capability;
};

enum {
	MLX5_SET_FTE_MODIFY_ENABLE_MASK_ACTION    = 0x0,
	MLX5_SET_FTE_MODIFY_ENABLE_MASK_FLOW_TAG  = 0x1,
	MLX5_SET_FTE_MODIFY_ENABLE_MASK_DESTINATION_LIST    = 0x2,
	MLX5_SET_FTE_MODIFY_ENABLE_MASK_FLOW_COUNTERS    = 0x3
};

struct mlx5_ifc_set_fte_out_bits {
	u8         status[0x8];
	u8         reserved_at_8[0x18];

	u8         syndrome[0x20];

	u8         reserved_at_40[0x40];
};

struct mlx5_ifc_set_fte_in_bits {
	u8         opcode[0x10];
	u8         reserved_at_10[0x10];

	u8         reserved_at_20[0x10];
	u8         op_mod[0x10];

	u8         reserved_at_40[0x40];

	u8         table_type[0x8];
	u8         reserved_at_88[0x18];

	u8         reserved_at_a0[0x8];
	u8         table_id[0x18];

	u8         reserved_at_c0[0x18];
	u8         modify_enable_mask[0x8];

	u8         reserved_at_e0[0x20];

	u8         flow_index[0x20];

	u8         reserved_at_120[0xe0];

	struct mlx5_ifc_flow_context_bits flow_context;
};

struct mlx5_ifc_rts2rts_qp_out_bits {
	u8         status[0x8];
	u8         reserved_at_8[0x18];

	u8         syndrome[0x20];

	u8         reserved_at_40[0x40];
};

struct mlx5_ifc_rts2rts_qp_in_bits {
	u8         opcode[0x10];
	u8         reserved_at_10[0x10];

	u8         reserved_at_20[0x10];
	u8         op_mod[0x10];

	u8         reserved_at_40[0x8];
	u8         qpn[0x18];

	u8         reserved_at_60[0x20];

	u8         opt_param_mask[0x20];

	u8         reserved_at_a0[0x20];

	struct mlx5_ifc_qpc_bits qpc;

	u8         reserved_at_800[0x80];
};

struct mlx5_ifc_rtr2rts_qp_out_bits {
	u8         status[0x8];
	u8         reserved_at_8[0x18];

	u8         syndrome[0x20];

	u8         reserved_at_40[0x40];
};

struct mlx5_ifc_rtr2rts_qp_in_bits {
	u8         opcode[0x10];
	u8         reserved_at_10[0x10];

	u8         reserved_at_20[0x10];
	u8         op_mod[0x10];

	u8         reserved_at_40[0x8];
	u8         qpn[0x18];

	u8         reserved_at_60[0x20];

	u8         opt_param_mask[0x20];

	u8         reserved_at_a0[0x20];

	struct mlx5_ifc_qpc_bits qpc;

	u8         reserved_at_800[0x80];
};

struct mlx5_ifc_rst2init_qp_out_bits {
	u8         status[0x8];
	u8         reserved_at_8[0x18];

	u8         syndrome[0x20];

	u8         reserved_at_40[0x40];
};

struct mlx5_ifc_rst2init_qp_in_bits {
	u8         opcode[0x10];
	u8         reserved_at_10[0x10];

	u8         reserved_at_20[0x10];
	u8         op_mod[0x10];

	u8         reserved_at_40[0x8];
	u8         qpn[0x18];

	u8         reserved_at_60[0x20];

	u8         opt_param_mask[0x20];

	u8         reserved_at_a0[0x20];

	struct mlx5_ifc_qpc_bits qpc;

	u8         reserved_at_800[0x80];
};

struct mlx5_ifc_query_xrc_srq_out_bits {
	u8         status[0x8];
	u8         reserved_at_8[0x18];

	u8         syndrome[0x20];

	u8         reserved_at_40[0x40];

	struct mlx5_ifc_xrc_srqc_bits xrc_srq_context_entry;

	u8         reserved_at_280[0x600];

	u8         pas[0][0x40];
};

struct mlx5_ifc_query_xrc_srq_in_bits {
	u8         opcode[0x10];
	u8         reserved_at_10[0x10];

	u8         reserved_at_20[0x10];
	u8         op_mod[0x10];

	u8         reserved_at_40[0x8];
	u8         xrc_srqn[0x18];

	u8         reserved_at_60[0x20];
};

enum {
	MLX5_QUERY_VPORT_STATE_OUT_STATE_DOWN  = 0x0,
	MLX5_QUERY_VPORT_STATE_OUT_STATE_UP    = 0x1,
};

struct mlx5_ifc_query_vport_state_out_bits {
	u8         status[0x8];
	u8         reserved_at_8[0x18];

	u8         syndrome[0x20];

	u8         reserved_at_40[0x20];

	u8         reserved_at_60[0x18];
	u8         admin_state[0x4];
	u8         state[0x4];
};

enum {
	MLX5_QUERY_VPORT_STATE_IN_OP_MOD_VNIC_VPORT  = 0x0,
	MLX5_QUERY_VPORT_STATE_IN_OP_MOD_ESW_VPORT   = 0x1,
};

struct mlx5_ifc_query_vport_state_in_bits {
	u8         opcode[0x10];
	u8         reserved_at_10[0x10];

	u8         reserved_at_20[0x10];
	u8         op_mod[0x10];

	u8         other_vport[0x1];
	u8         reserved_at_41[0xf];
	u8         vport_number[0x10];

	u8         reserved_at_60[0x20];
};

struct mlx5_ifc_query_vport_counter_out_bits {
	u8         status[0x8];
	u8         reserved_at_8[0x18];

	u8         syndrome[0x20];

	u8         reserved_at_40[0x40];

	struct mlx5_ifc_traffic_counter_bits received_errors;

	struct mlx5_ifc_traffic_counter_bits transmit_errors;

	struct mlx5_ifc_traffic_counter_bits received_ib_unicast;

	struct mlx5_ifc_traffic_counter_bits transmitted_ib_unicast;

	struct mlx5_ifc_traffic_counter_bits received_ib_multicast;

	struct mlx5_ifc_traffic_counter_bits transmitted_ib_multicast;

	struct mlx5_ifc_traffic_counter_bits received_eth_broadcast;

	struct mlx5_ifc_traffic_counter_bits transmitted_eth_broadcast;

	struct mlx5_ifc_traffic_counter_bits received_eth_unicast;

	struct mlx5_ifc_traffic_counter_bits transmitted_eth_unicast;

	struct mlx5_ifc_traffic_counter_bits received_eth_multicast;

	struct mlx5_ifc_traffic_counter_bits transmitted_eth_multicast;

	u8         reserved_at_680[0xa00];
};

enum {
	MLX5_QUERY_VPORT_COUNTER_IN_OP_MOD_VPORT_COUNTERS  = 0x0,
};

struct mlx5_ifc_query_vport_counter_in_bits {
	u8         opcode[0x10];
	u8         reserved_at_10[0x10];

	u8         reserved_at_20[0x10];
	u8         op_mod[0x10];

	u8         other_vport[0x1];
<<<<<<< HEAD
	u8         reserved_at_41[0xf];
=======
	u8         reserved_at_41[0xb];
	u8	   port_num[0x4];
>>>>>>> 082eaa50
	u8         vport_number[0x10];

	u8         reserved_at_60[0x60];

	u8         clear[0x1];
	u8         reserved_at_c1[0x1f];

	u8         reserved_at_e0[0x20];
};

struct mlx5_ifc_query_tis_out_bits {
	u8         status[0x8];
	u8         reserved_at_8[0x18];

	u8         syndrome[0x20];

	u8         reserved_at_40[0x40];

	struct mlx5_ifc_tisc_bits tis_context;
};

struct mlx5_ifc_query_tis_in_bits {
	u8         opcode[0x10];
	u8         reserved_at_10[0x10];

	u8         reserved_at_20[0x10];
	u8         op_mod[0x10];

	u8         reserved_at_40[0x8];
	u8         tisn[0x18];

	u8         reserved_at_60[0x20];
};

struct mlx5_ifc_query_tir_out_bits {
	u8         status[0x8];
	u8         reserved_at_8[0x18];

	u8         syndrome[0x20];

	u8         reserved_at_40[0xc0];

	struct mlx5_ifc_tirc_bits tir_context;
};

struct mlx5_ifc_query_tir_in_bits {
	u8         opcode[0x10];
	u8         reserved_at_10[0x10];

	u8         reserved_at_20[0x10];
	u8         op_mod[0x10];

	u8         reserved_at_40[0x8];
	u8         tirn[0x18];

	u8         reserved_at_60[0x20];
};

struct mlx5_ifc_query_srq_out_bits {
	u8         status[0x8];
	u8         reserved_at_8[0x18];

	u8         syndrome[0x20];

	u8         reserved_at_40[0x40];

	struct mlx5_ifc_srqc_bits srq_context_entry;

	u8         reserved_at_280[0x600];

	u8         pas[0][0x40];
};

struct mlx5_ifc_query_srq_in_bits {
	u8         opcode[0x10];
	u8         reserved_at_10[0x10];

	u8         reserved_at_20[0x10];
	u8         op_mod[0x10];

	u8         reserved_at_40[0x8];
	u8         srqn[0x18];

	u8         reserved_at_60[0x20];
};

struct mlx5_ifc_query_sq_out_bits {
	u8         status[0x8];
	u8         reserved_at_8[0x18];

	u8         syndrome[0x20];

	u8         reserved_at_40[0xc0];

	struct mlx5_ifc_sqc_bits sq_context;
};

struct mlx5_ifc_query_sq_in_bits {
	u8         opcode[0x10];
	u8         reserved_at_10[0x10];

	u8         reserved_at_20[0x10];
	u8         op_mod[0x10];

	u8         reserved_at_40[0x8];
	u8         sqn[0x18];

	u8         reserved_at_60[0x20];
};

struct mlx5_ifc_query_special_contexts_out_bits {
	u8         status[0x8];
	u8         reserved_at_8[0x18];

	u8         syndrome[0x20];

	u8         reserved_at_40[0x20];

	u8         resd_lkey[0x20];
};

struct mlx5_ifc_query_special_contexts_in_bits {
	u8         opcode[0x10];
	u8         reserved_at_10[0x10];

	u8         reserved_at_20[0x10];
	u8         op_mod[0x10];

	u8         reserved_at_40[0x40];
};

struct mlx5_ifc_query_rqt_out_bits {
	u8         status[0x8];
	u8         reserved_at_8[0x18];

	u8         syndrome[0x20];

	u8         reserved_at_40[0xc0];

	struct mlx5_ifc_rqtc_bits rqt_context;
};

struct mlx5_ifc_query_rqt_in_bits {
	u8         opcode[0x10];
	u8         reserved_at_10[0x10];

	u8         reserved_at_20[0x10];
	u8         op_mod[0x10];

	u8         reserved_at_40[0x8];
	u8         rqtn[0x18];

	u8         reserved_at_60[0x20];
};

struct mlx5_ifc_query_rq_out_bits {
	u8         status[0x8];
	u8         reserved_at_8[0x18];

	u8         syndrome[0x20];

	u8         reserved_at_40[0xc0];

	struct mlx5_ifc_rqc_bits rq_context;
};

struct mlx5_ifc_query_rq_in_bits {
	u8         opcode[0x10];
	u8         reserved_at_10[0x10];

	u8         reserved_at_20[0x10];
	u8         op_mod[0x10];

	u8         reserved_at_40[0x8];
	u8         rqn[0x18];

	u8         reserved_at_60[0x20];
};

struct mlx5_ifc_query_roce_address_out_bits {
	u8         status[0x8];
	u8         reserved_at_8[0x18];

	u8         syndrome[0x20];

	u8         reserved_at_40[0x40];

	struct mlx5_ifc_roce_addr_layout_bits roce_address;
};

struct mlx5_ifc_query_roce_address_in_bits {
	u8         opcode[0x10];
	u8         reserved_at_10[0x10];

	u8         reserved_at_20[0x10];
	u8         op_mod[0x10];

	u8         roce_address_index[0x10];
	u8         reserved_at_50[0x10];

	u8         reserved_at_60[0x20];
};

struct mlx5_ifc_query_rmp_out_bits {
	u8         status[0x8];
	u8         reserved_at_8[0x18];

	u8         syndrome[0x20];

	u8         reserved_at_40[0xc0];

	struct mlx5_ifc_rmpc_bits rmp_context;
};

struct mlx5_ifc_query_rmp_in_bits {
	u8         opcode[0x10];
	u8         reserved_at_10[0x10];

	u8         reserved_at_20[0x10];
	u8         op_mod[0x10];

	u8         reserved_at_40[0x8];
	u8         rmpn[0x18];

	u8         reserved_at_60[0x20];
};

struct mlx5_ifc_query_qp_out_bits {
	u8         status[0x8];
	u8         reserved_at_8[0x18];

	u8         syndrome[0x20];

	u8         reserved_at_40[0x40];

	u8         opt_param_mask[0x20];

	u8         reserved_at_a0[0x20];

	struct mlx5_ifc_qpc_bits qpc;

	u8         reserved_at_800[0x80];

	u8         pas[0][0x40];
};

struct mlx5_ifc_query_qp_in_bits {
	u8         opcode[0x10];
	u8         reserved_at_10[0x10];

	u8         reserved_at_20[0x10];
	u8         op_mod[0x10];

	u8         reserved_at_40[0x8];
	u8         qpn[0x18];

	u8         reserved_at_60[0x20];
};

struct mlx5_ifc_query_q_counter_out_bits {
	u8         status[0x8];
	u8         reserved_at_8[0x18];

	u8         syndrome[0x20];

	u8         reserved_at_40[0x40];

	u8         rx_write_requests[0x20];

	u8         reserved_at_a0[0x20];

	u8         rx_read_requests[0x20];

	u8         reserved_at_e0[0x20];

	u8         rx_atomic_requests[0x20];

	u8         reserved_at_120[0x20];

	u8         rx_dct_connect[0x20];

	u8         reserved_at_160[0x20];

	u8         out_of_buffer[0x20];

	u8         reserved_at_1a0[0x20];

	u8         out_of_sequence[0x20];

	u8         reserved_at_1e0[0x620];
};

struct mlx5_ifc_query_q_counter_in_bits {
	u8         opcode[0x10];
	u8         reserved_at_10[0x10];

	u8         reserved_at_20[0x10];
	u8         op_mod[0x10];

	u8         reserved_at_40[0x80];

	u8         clear[0x1];
	u8         reserved_at_c1[0x1f];

	u8         reserved_at_e0[0x18];
	u8         counter_set_id[0x8];
};

struct mlx5_ifc_query_pages_out_bits {
	u8         status[0x8];
	u8         reserved_at_8[0x18];

	u8         syndrome[0x20];

	u8         reserved_at_40[0x10];
	u8         function_id[0x10];

	u8         num_pages[0x20];
};

enum {
	MLX5_QUERY_PAGES_IN_OP_MOD_BOOT_PAGES     = 0x1,
	MLX5_QUERY_PAGES_IN_OP_MOD_INIT_PAGES     = 0x2,
	MLX5_QUERY_PAGES_IN_OP_MOD_REGULAR_PAGES  = 0x3,
};

struct mlx5_ifc_query_pages_in_bits {
	u8         opcode[0x10];
	u8         reserved_at_10[0x10];

	u8         reserved_at_20[0x10];
	u8         op_mod[0x10];

	u8         reserved_at_40[0x10];
	u8         function_id[0x10];

	u8         reserved_at_60[0x20];
};

struct mlx5_ifc_query_nic_vport_context_out_bits {
	u8         status[0x8];
	u8         reserved_at_8[0x18];

	u8         syndrome[0x20];

	u8         reserved_at_40[0x40];

	struct mlx5_ifc_nic_vport_context_bits nic_vport_context;
};

struct mlx5_ifc_query_nic_vport_context_in_bits {
	u8         opcode[0x10];
	u8         reserved_at_10[0x10];

	u8         reserved_at_20[0x10];
	u8         op_mod[0x10];

	u8         other_vport[0x1];
	u8         reserved_at_41[0xf];
	u8         vport_number[0x10];

	u8         reserved_at_60[0x5];
	u8         allowed_list_type[0x3];
	u8         reserved_at_68[0x18];
};

struct mlx5_ifc_query_mkey_out_bits {
	u8         status[0x8];
	u8         reserved_at_8[0x18];

	u8         syndrome[0x20];

	u8         reserved_at_40[0x40];

	struct mlx5_ifc_mkc_bits memory_key_mkey_entry;

	u8         reserved_at_280[0x600];

	u8         bsf0_klm0_pas_mtt0_1[16][0x8];

	u8         bsf1_klm1_pas_mtt2_3[16][0x8];
};

struct mlx5_ifc_query_mkey_in_bits {
	u8         opcode[0x10];
	u8         reserved_at_10[0x10];

	u8         reserved_at_20[0x10];
	u8         op_mod[0x10];

	u8         reserved_at_40[0x8];
	u8         mkey_index[0x18];

	u8         pg_access[0x1];
	u8         reserved_at_61[0x1f];
};

struct mlx5_ifc_query_mad_demux_out_bits {
	u8         status[0x8];
	u8         reserved_at_8[0x18];

	u8         syndrome[0x20];

	u8         reserved_at_40[0x40];

	u8         mad_dumux_parameters_block[0x20];
};

struct mlx5_ifc_query_mad_demux_in_bits {
	u8         opcode[0x10];
	u8         reserved_at_10[0x10];

	u8         reserved_at_20[0x10];
	u8         op_mod[0x10];

	u8         reserved_at_40[0x40];
};

struct mlx5_ifc_query_l2_table_entry_out_bits {
	u8         status[0x8];
	u8         reserved_at_8[0x18];

	u8         syndrome[0x20];

	u8         reserved_at_40[0xa0];

	u8         reserved_at_e0[0x13];
	u8         vlan_valid[0x1];
	u8         vlan[0xc];

	struct mlx5_ifc_mac_address_layout_bits mac_address;

	u8         reserved_at_140[0xc0];
};

struct mlx5_ifc_query_l2_table_entry_in_bits {
	u8         opcode[0x10];
	u8         reserved_at_10[0x10];

	u8         reserved_at_20[0x10];
	u8         op_mod[0x10];

	u8         reserved_at_40[0x60];

	u8         reserved_at_a0[0x8];
	u8         table_index[0x18];

	u8         reserved_at_c0[0x140];
};

struct mlx5_ifc_query_issi_out_bits {
	u8         status[0x8];
	u8         reserved_at_8[0x18];

	u8         syndrome[0x20];

	u8         reserved_at_40[0x10];
	u8         current_issi[0x10];

	u8         reserved_at_60[0xa0];

	u8         reserved_at_100[76][0x8];
	u8         supported_issi_dw0[0x20];
};

struct mlx5_ifc_query_issi_in_bits {
	u8         opcode[0x10];
	u8         reserved_at_10[0x10];

	u8         reserved_at_20[0x10];
	u8         op_mod[0x10];

	u8         reserved_at_40[0x40];
};

struct mlx5_ifc_query_hca_vport_pkey_out_bits {
	u8         status[0x8];
	u8         reserved_at_8[0x18];

	u8         syndrome[0x20];

	u8         reserved_at_40[0x40];

	struct mlx5_ifc_pkey_bits pkey[0];
};

struct mlx5_ifc_query_hca_vport_pkey_in_bits {
	u8         opcode[0x10];
	u8         reserved_at_10[0x10];

	u8         reserved_at_20[0x10];
	u8         op_mod[0x10];

	u8         other_vport[0x1];
	u8         reserved_at_41[0xb];
	u8         port_num[0x4];
	u8         vport_number[0x10];

	u8         reserved_at_60[0x10];
	u8         pkey_index[0x10];
};

struct mlx5_ifc_query_hca_vport_gid_out_bits {
	u8         status[0x8];
	u8         reserved_at_8[0x18];

	u8         syndrome[0x20];

	u8         reserved_at_40[0x20];

	u8         gids_num[0x10];
	u8         reserved_at_70[0x10];

	struct mlx5_ifc_array128_auto_bits gid[0];
};

struct mlx5_ifc_query_hca_vport_gid_in_bits {
	u8         opcode[0x10];
	u8         reserved_at_10[0x10];

	u8         reserved_at_20[0x10];
	u8         op_mod[0x10];

	u8         other_vport[0x1];
	u8         reserved_at_41[0xb];
	u8         port_num[0x4];
	u8         vport_number[0x10];

	u8         reserved_at_60[0x10];
	u8         gid_index[0x10];
};

struct mlx5_ifc_query_hca_vport_context_out_bits {
	u8         status[0x8];
	u8         reserved_at_8[0x18];

	u8         syndrome[0x20];

	u8         reserved_at_40[0x40];

	struct mlx5_ifc_hca_vport_context_bits hca_vport_context;
};

struct mlx5_ifc_query_hca_vport_context_in_bits {
	u8         opcode[0x10];
	u8         reserved_at_10[0x10];

	u8         reserved_at_20[0x10];
	u8         op_mod[0x10];

	u8         other_vport[0x1];
	u8         reserved_at_41[0xb];
	u8         port_num[0x4];
	u8         vport_number[0x10];

	u8         reserved_at_60[0x20];
};

struct mlx5_ifc_query_hca_cap_out_bits {
	u8         status[0x8];
	u8         reserved_at_8[0x18];

	u8         syndrome[0x20];

	u8         reserved_at_40[0x40];

	union mlx5_ifc_hca_cap_union_bits capability;
};

struct mlx5_ifc_query_hca_cap_in_bits {
	u8         opcode[0x10];
	u8         reserved_at_10[0x10];

	u8         reserved_at_20[0x10];
	u8         op_mod[0x10];

	u8         reserved_at_40[0x40];
};

struct mlx5_ifc_query_flow_table_out_bits {
	u8         status[0x8];
	u8         reserved_at_8[0x18];

	u8         syndrome[0x20];

	u8         reserved_at_40[0x80];

	u8         reserved_at_c0[0x8];
	u8         level[0x8];
	u8         reserved_at_d0[0x8];
	u8         log_size[0x8];

	u8         reserved_at_e0[0x120];
};

struct mlx5_ifc_query_flow_table_in_bits {
	u8         opcode[0x10];
	u8         reserved_at_10[0x10];

	u8         reserved_at_20[0x10];
	u8         op_mod[0x10];

	u8         reserved_at_40[0x40];

	u8         table_type[0x8];
	u8         reserved_at_88[0x18];

	u8         reserved_at_a0[0x8];
	u8         table_id[0x18];

	u8         reserved_at_c0[0x140];
};

struct mlx5_ifc_query_fte_out_bits {
	u8         status[0x8];
	u8         reserved_at_8[0x18];

	u8         syndrome[0x20];

	u8         reserved_at_40[0x1c0];

	struct mlx5_ifc_flow_context_bits flow_context;
};

struct mlx5_ifc_query_fte_in_bits {
	u8         opcode[0x10];
	u8         reserved_at_10[0x10];

	u8         reserved_at_20[0x10];
	u8         op_mod[0x10];

	u8         reserved_at_40[0x40];

	u8         table_type[0x8];
	u8         reserved_at_88[0x18];

	u8         reserved_at_a0[0x8];
	u8         table_id[0x18];

	u8         reserved_at_c0[0x40];

	u8         flow_index[0x20];

	u8         reserved_at_120[0xe0];
};

enum {
	MLX5_QUERY_FLOW_GROUP_OUT_MATCH_CRITERIA_ENABLE_OUTER_HEADERS    = 0x0,
	MLX5_QUERY_FLOW_GROUP_OUT_MATCH_CRITERIA_ENABLE_MISC_PARAMETERS  = 0x1,
	MLX5_QUERY_FLOW_GROUP_OUT_MATCH_CRITERIA_ENABLE_INNER_HEADERS    = 0x2,
};

struct mlx5_ifc_query_flow_group_out_bits {
	u8         status[0x8];
	u8         reserved_at_8[0x18];

	u8         syndrome[0x20];

	u8         reserved_at_40[0xa0];

	u8         start_flow_index[0x20];

	u8         reserved_at_100[0x20];

	u8         end_flow_index[0x20];

	u8         reserved_at_140[0xa0];

	u8         reserved_at_1e0[0x18];
	u8         match_criteria_enable[0x8];

	struct mlx5_ifc_fte_match_param_bits match_criteria;

	u8         reserved_at_1200[0xe00];
};

struct mlx5_ifc_query_flow_group_in_bits {
	u8         opcode[0x10];
	u8         reserved_at_10[0x10];

	u8         reserved_at_20[0x10];
	u8         op_mod[0x10];

	u8         reserved_at_40[0x40];

	u8         table_type[0x8];
	u8         reserved_at_88[0x18];

	u8         reserved_at_a0[0x8];
	u8         table_id[0x18];

	u8         group_id[0x20];

	u8         reserved_at_e0[0x120];
};

struct mlx5_ifc_query_esw_vport_context_out_bits {
	u8         status[0x8];
	u8         reserved_at_8[0x18];

	u8         syndrome[0x20];

	u8         reserved_at_40[0x40];

	struct mlx5_ifc_esw_vport_context_bits esw_vport_context;
};

struct mlx5_ifc_query_esw_vport_context_in_bits {
	u8         opcode[0x10];
	u8         reserved_at_10[0x10];

	u8         reserved_at_20[0x10];
	u8         op_mod[0x10];

	u8         other_vport[0x1];
	u8         reserved_at_41[0xf];
	u8         vport_number[0x10];

	u8         reserved_at_60[0x20];
};

struct mlx5_ifc_modify_esw_vport_context_out_bits {
	u8         status[0x8];
	u8         reserved_at_8[0x18];

	u8         syndrome[0x20];

	u8         reserved_at_40[0x40];
};

struct mlx5_ifc_esw_vport_context_fields_select_bits {
	u8         reserved_at_0[0x1c];
	u8         vport_cvlan_insert[0x1];
	u8         vport_svlan_insert[0x1];
	u8         vport_cvlan_strip[0x1];
	u8         vport_svlan_strip[0x1];
};

struct mlx5_ifc_modify_esw_vport_context_in_bits {
	u8         opcode[0x10];
	u8         reserved_at_10[0x10];

	u8         reserved_at_20[0x10];
	u8         op_mod[0x10];

	u8         other_vport[0x1];
	u8         reserved_at_41[0xf];
	u8         vport_number[0x10];

	struct mlx5_ifc_esw_vport_context_fields_select_bits field_select;

	struct mlx5_ifc_esw_vport_context_bits esw_vport_context;
};

struct mlx5_ifc_query_eq_out_bits {
	u8         status[0x8];
	u8         reserved_at_8[0x18];

	u8         syndrome[0x20];

	u8         reserved_at_40[0x40];

	struct mlx5_ifc_eqc_bits eq_context_entry;

	u8         reserved_at_280[0x40];

	u8         event_bitmask[0x40];

	u8         reserved_at_300[0x580];

	u8         pas[0][0x40];
};

struct mlx5_ifc_query_eq_in_bits {
	u8         opcode[0x10];
	u8         reserved_at_10[0x10];

	u8         reserved_at_20[0x10];
	u8         op_mod[0x10];

	u8         reserved_at_40[0x18];
	u8         eq_number[0x8];

	u8         reserved_at_60[0x20];
};

struct mlx5_ifc_query_dct_out_bits {
	u8         status[0x8];
	u8         reserved_at_8[0x18];

	u8         syndrome[0x20];

	u8         reserved_at_40[0x40];

	struct mlx5_ifc_dctc_bits dct_context_entry;

	u8         reserved_at_280[0x180];
};

struct mlx5_ifc_query_dct_in_bits {
	u8         opcode[0x10];
	u8         reserved_at_10[0x10];

	u8         reserved_at_20[0x10];
	u8         op_mod[0x10];

	u8         reserved_at_40[0x8];
	u8         dctn[0x18];

	u8         reserved_at_60[0x20];
};

struct mlx5_ifc_query_cq_out_bits {
	u8         status[0x8];
	u8         reserved_at_8[0x18];

	u8         syndrome[0x20];

	u8         reserved_at_40[0x40];

	struct mlx5_ifc_cqc_bits cq_context;

	u8         reserved_at_280[0x600];

	u8         pas[0][0x40];
};

struct mlx5_ifc_query_cq_in_bits {
	u8         opcode[0x10];
	u8         reserved_at_10[0x10];

	u8         reserved_at_20[0x10];
	u8         op_mod[0x10];

	u8         reserved_at_40[0x8];
	u8         cqn[0x18];

	u8         reserved_at_60[0x20];
};

struct mlx5_ifc_query_cong_status_out_bits {
	u8         status[0x8];
	u8         reserved_at_8[0x18];

	u8         syndrome[0x20];

	u8         reserved_at_40[0x20];

	u8         enable[0x1];
	u8         tag_enable[0x1];
	u8         reserved_at_62[0x1e];
};

struct mlx5_ifc_query_cong_status_in_bits {
	u8         opcode[0x10];
	u8         reserved_at_10[0x10];

	u8         reserved_at_20[0x10];
	u8         op_mod[0x10];

	u8         reserved_at_40[0x18];
	u8         priority[0x4];
	u8         cong_protocol[0x4];

	u8         reserved_at_60[0x20];
};

struct mlx5_ifc_query_cong_statistics_out_bits {
	u8         status[0x8];
	u8         reserved_at_8[0x18];

	u8         syndrome[0x20];

	u8         reserved_at_40[0x40];

	u8         cur_flows[0x20];

	u8         sum_flows[0x20];

	u8         cnp_ignored_high[0x20];

	u8         cnp_ignored_low[0x20];

	u8         cnp_handled_high[0x20];

	u8         cnp_handled_low[0x20];

	u8         reserved_at_140[0x100];

	u8         time_stamp_high[0x20];

	u8         time_stamp_low[0x20];

	u8         accumulators_period[0x20];

	u8         ecn_marked_roce_packets_high[0x20];

	u8         ecn_marked_roce_packets_low[0x20];

	u8         cnps_sent_high[0x20];

	u8         cnps_sent_low[0x20];

	u8         reserved_at_320[0x560];
};

struct mlx5_ifc_query_cong_statistics_in_bits {
	u8         opcode[0x10];
	u8         reserved_at_10[0x10];

	u8         reserved_at_20[0x10];
	u8         op_mod[0x10];

	u8         clear[0x1];
	u8         reserved_at_41[0x1f];

	u8         reserved_at_60[0x20];
};

struct mlx5_ifc_query_cong_params_out_bits {
	u8         status[0x8];
	u8         reserved_at_8[0x18];

	u8         syndrome[0x20];

	u8         reserved_at_40[0x40];

	union mlx5_ifc_cong_control_roce_ecn_auto_bits congestion_parameters;
};

struct mlx5_ifc_query_cong_params_in_bits {
	u8         opcode[0x10];
	u8         reserved_at_10[0x10];

	u8         reserved_at_20[0x10];
	u8         op_mod[0x10];

	u8         reserved_at_40[0x1c];
	u8         cong_protocol[0x4];

	u8         reserved_at_60[0x20];
};

struct mlx5_ifc_query_adapter_out_bits {
	u8         status[0x8];
	u8         reserved_at_8[0x18];

	u8         syndrome[0x20];

	u8         reserved_at_40[0x40];

	struct mlx5_ifc_query_adapter_param_block_bits query_adapter_struct;
};

struct mlx5_ifc_query_adapter_in_bits {
	u8         opcode[0x10];
	u8         reserved_at_10[0x10];

	u8         reserved_at_20[0x10];
	u8         op_mod[0x10];

	u8         reserved_at_40[0x40];
};

struct mlx5_ifc_qp_2rst_out_bits {
	u8         status[0x8];
	u8         reserved_at_8[0x18];

	u8         syndrome[0x20];

	u8         reserved_at_40[0x40];
};

struct mlx5_ifc_qp_2rst_in_bits {
	u8         opcode[0x10];
	u8         reserved_at_10[0x10];

	u8         reserved_at_20[0x10];
	u8         op_mod[0x10];

	u8         reserved_at_40[0x8];
	u8         qpn[0x18];

	u8         reserved_at_60[0x20];
};

struct mlx5_ifc_qp_2err_out_bits {
	u8         status[0x8];
	u8         reserved_at_8[0x18];

	u8         syndrome[0x20];

	u8         reserved_at_40[0x40];
};

struct mlx5_ifc_qp_2err_in_bits {
	u8         opcode[0x10];
	u8         reserved_at_10[0x10];

	u8         reserved_at_20[0x10];
	u8         op_mod[0x10];

	u8         reserved_at_40[0x8];
	u8         qpn[0x18];

	u8         reserved_at_60[0x20];
};

struct mlx5_ifc_page_fault_resume_out_bits {
	u8         status[0x8];
	u8         reserved_at_8[0x18];

	u8         syndrome[0x20];

	u8         reserved_at_40[0x40];
};

struct mlx5_ifc_page_fault_resume_in_bits {
	u8         opcode[0x10];
	u8         reserved_at_10[0x10];

	u8         reserved_at_20[0x10];
	u8         op_mod[0x10];

	u8         error[0x1];
	u8         reserved_at_41[0x4];
	u8         rdma[0x1];
	u8         read_write[0x1];
	u8         req_res[0x1];
	u8         qpn[0x18];

	u8         reserved_at_60[0x20];
};

struct mlx5_ifc_nop_out_bits {
	u8         status[0x8];
	u8         reserved_at_8[0x18];

	u8         syndrome[0x20];

	u8         reserved_at_40[0x40];
};

struct mlx5_ifc_nop_in_bits {
	u8         opcode[0x10];
	u8         reserved_at_10[0x10];

	u8         reserved_at_20[0x10];
	u8         op_mod[0x10];

	u8         reserved_at_40[0x40];
};

struct mlx5_ifc_modify_vport_state_out_bits {
	u8         status[0x8];
	u8         reserved_at_8[0x18];

	u8         syndrome[0x20];

	u8         reserved_at_40[0x40];
};

struct mlx5_ifc_modify_vport_state_in_bits {
	u8         opcode[0x10];
	u8         reserved_at_10[0x10];

	u8         reserved_at_20[0x10];
	u8         op_mod[0x10];

	u8         other_vport[0x1];
	u8         reserved_at_41[0xf];
	u8         vport_number[0x10];

	u8         reserved_at_60[0x18];
	u8         admin_state[0x4];
	u8         reserved_at_7c[0x4];
};

struct mlx5_ifc_modify_tis_out_bits {
	u8         status[0x8];
	u8         reserved_at_8[0x18];

	u8         syndrome[0x20];

	u8         reserved_at_40[0x40];
};

struct mlx5_ifc_modify_tis_bitmask_bits {
	u8         reserved_at_0[0x20];

	u8         reserved_at_20[0x1f];
	u8         prio[0x1];
};

struct mlx5_ifc_modify_tis_in_bits {
	u8         opcode[0x10];
	u8         reserved_at_10[0x10];

	u8         reserved_at_20[0x10];
	u8         op_mod[0x10];

	u8         reserved_at_40[0x8];
	u8         tisn[0x18];

	u8         reserved_at_60[0x20];

	struct mlx5_ifc_modify_tis_bitmask_bits bitmask;

	u8         reserved_at_c0[0x40];

	struct mlx5_ifc_tisc_bits ctx;
};

struct mlx5_ifc_modify_tir_bitmask_bits {
	u8	   reserved_at_0[0x20];

	u8         reserved_at_20[0x1b];
	u8         self_lb_en[0x1];
<<<<<<< HEAD
	u8         reserved_at_3c[0x1];
	u8         hash[0x1];
	u8         reserved_at_3e[0x1];
=======
	u8         reserved_at_3c[0x3];
>>>>>>> 082eaa50
	u8         lro[0x1];
};

struct mlx5_ifc_modify_tir_out_bits {
	u8         status[0x8];
	u8         reserved_at_8[0x18];

	u8         syndrome[0x20];

	u8         reserved_at_40[0x40];
};

struct mlx5_ifc_modify_tir_in_bits {
	u8         opcode[0x10];
	u8         reserved_at_10[0x10];

	u8         reserved_at_20[0x10];
	u8         op_mod[0x10];

	u8         reserved_at_40[0x8];
	u8         tirn[0x18];

	u8         reserved_at_60[0x20];

	struct mlx5_ifc_modify_tir_bitmask_bits bitmask;

	u8         reserved_at_c0[0x40];

	struct mlx5_ifc_tirc_bits ctx;
};

struct mlx5_ifc_modify_sq_out_bits {
	u8         status[0x8];
	u8         reserved_at_8[0x18];

	u8         syndrome[0x20];

	u8         reserved_at_40[0x40];
};

struct mlx5_ifc_modify_sq_in_bits {
	u8         opcode[0x10];
	u8         reserved_at_10[0x10];

	u8         reserved_at_20[0x10];
	u8         op_mod[0x10];

	u8         sq_state[0x4];
	u8         reserved_at_44[0x4];
	u8         sqn[0x18];

	u8         reserved_at_60[0x20];

	u8         modify_bitmask[0x40];

	u8         reserved_at_c0[0x40];

	struct mlx5_ifc_sqc_bits ctx;
};

struct mlx5_ifc_modify_rqt_out_bits {
	u8         status[0x8];
	u8         reserved_at_8[0x18];

	u8         syndrome[0x20];

	u8         reserved_at_40[0x40];
};

struct mlx5_ifc_rqt_bitmask_bits {
	u8	   reserved_at_0[0x20];

	u8         reserved_at_20[0x1f];
	u8         rqn_list[0x1];
};

struct mlx5_ifc_modify_rqt_in_bits {
	u8         opcode[0x10];
	u8         reserved_at_10[0x10];

	u8         reserved_at_20[0x10];
	u8         op_mod[0x10];

	u8         reserved_at_40[0x8];
	u8         rqtn[0x18];

	u8         reserved_at_60[0x20];

	struct mlx5_ifc_rqt_bitmask_bits bitmask;

	u8         reserved_at_c0[0x40];

	struct mlx5_ifc_rqtc_bits ctx;
};

struct mlx5_ifc_modify_rq_out_bits {
	u8         status[0x8];
	u8         reserved_at_8[0x18];

	u8         syndrome[0x20];

	u8         reserved_at_40[0x40];
};

struct mlx5_ifc_modify_rq_in_bits {
	u8         opcode[0x10];
	u8         reserved_at_10[0x10];

	u8         reserved_at_20[0x10];
	u8         op_mod[0x10];

	u8         rq_state[0x4];
	u8         reserved_at_44[0x4];
	u8         rqn[0x18];

	u8         reserved_at_60[0x20];

	u8         modify_bitmask[0x40];

	u8         reserved_at_c0[0x40];

	struct mlx5_ifc_rqc_bits ctx;
};

struct mlx5_ifc_modify_rmp_out_bits {
	u8         status[0x8];
	u8         reserved_at_8[0x18];

	u8         syndrome[0x20];

	u8         reserved_at_40[0x40];
};

struct mlx5_ifc_rmp_bitmask_bits {
	u8	   reserved_at_0[0x20];

	u8         reserved_at_20[0x1f];
	u8         lwm[0x1];
};

struct mlx5_ifc_modify_rmp_in_bits {
	u8         opcode[0x10];
	u8         reserved_at_10[0x10];

	u8         reserved_at_20[0x10];
	u8         op_mod[0x10];

	u8         rmp_state[0x4];
	u8         reserved_at_44[0x4];
	u8         rmpn[0x18];

	u8         reserved_at_60[0x20];

	struct mlx5_ifc_rmp_bitmask_bits bitmask;

	u8         reserved_at_c0[0x40];

	struct mlx5_ifc_rmpc_bits ctx;
};

struct mlx5_ifc_modify_nic_vport_context_out_bits {
	u8         status[0x8];
	u8         reserved_at_8[0x18];

	u8         syndrome[0x20];

	u8         reserved_at_40[0x40];
};

struct mlx5_ifc_modify_nic_vport_field_select_bits {
	u8         reserved_at_0[0x19];
	u8         mtu[0x1];
	u8         change_event[0x1];
	u8         promisc[0x1];
	u8         permanent_address[0x1];
	u8         addresses_list[0x1];
	u8         roce_en[0x1];
	u8         reserved_at_1f[0x1];
};

struct mlx5_ifc_modify_nic_vport_context_in_bits {
	u8         opcode[0x10];
	u8         reserved_at_10[0x10];

	u8         reserved_at_20[0x10];
	u8         op_mod[0x10];

	u8         other_vport[0x1];
	u8         reserved_at_41[0xf];
	u8         vport_number[0x10];

	struct mlx5_ifc_modify_nic_vport_field_select_bits field_select;

	u8         reserved_at_80[0x780];

	struct mlx5_ifc_nic_vport_context_bits nic_vport_context;
};

struct mlx5_ifc_modify_hca_vport_context_out_bits {
	u8         status[0x8];
	u8         reserved_at_8[0x18];

	u8         syndrome[0x20];

	u8         reserved_at_40[0x40];
};

struct mlx5_ifc_modify_hca_vport_context_in_bits {
	u8         opcode[0x10];
	u8         reserved_at_10[0x10];

	u8         reserved_at_20[0x10];
	u8         op_mod[0x10];

	u8         other_vport[0x1];
	u8         reserved_at_41[0xb];
	u8         port_num[0x4];
	u8         vport_number[0x10];

	u8         reserved_at_60[0x20];

	struct mlx5_ifc_hca_vport_context_bits hca_vport_context;
};

struct mlx5_ifc_modify_cq_out_bits {
	u8         status[0x8];
	u8         reserved_at_8[0x18];

	u8         syndrome[0x20];

	u8         reserved_at_40[0x40];
};

enum {
	MLX5_MODIFY_CQ_IN_OP_MOD_MODIFY_CQ  = 0x0,
	MLX5_MODIFY_CQ_IN_OP_MOD_RESIZE_CQ  = 0x1,
};

struct mlx5_ifc_modify_cq_in_bits {
	u8         opcode[0x10];
	u8         reserved_at_10[0x10];

	u8         reserved_at_20[0x10];
	u8         op_mod[0x10];

	u8         reserved_at_40[0x8];
	u8         cqn[0x18];

	union mlx5_ifc_modify_field_select_resize_field_select_auto_bits modify_field_select_resize_field_select;

	struct mlx5_ifc_cqc_bits cq_context;

	u8         reserved_at_280[0x600];

	u8         pas[0][0x40];
};

struct mlx5_ifc_modify_cong_status_out_bits {
	u8         status[0x8];
	u8         reserved_at_8[0x18];

	u8         syndrome[0x20];

	u8         reserved_at_40[0x40];
};

struct mlx5_ifc_modify_cong_status_in_bits {
	u8         opcode[0x10];
	u8         reserved_at_10[0x10];

	u8         reserved_at_20[0x10];
	u8         op_mod[0x10];

	u8         reserved_at_40[0x18];
	u8         priority[0x4];
	u8         cong_protocol[0x4];

	u8         enable[0x1];
	u8         tag_enable[0x1];
	u8         reserved_at_62[0x1e];
};

struct mlx5_ifc_modify_cong_params_out_bits {
	u8         status[0x8];
	u8         reserved_at_8[0x18];

	u8         syndrome[0x20];

	u8         reserved_at_40[0x40];
};

struct mlx5_ifc_modify_cong_params_in_bits {
	u8         opcode[0x10];
	u8         reserved_at_10[0x10];

	u8         reserved_at_20[0x10];
	u8         op_mod[0x10];

	u8         reserved_at_40[0x1c];
	u8         cong_protocol[0x4];

	union mlx5_ifc_field_select_802_1_r_roce_auto_bits field_select;

	u8         reserved_at_80[0x80];

	union mlx5_ifc_cong_control_roce_ecn_auto_bits congestion_parameters;
};

struct mlx5_ifc_manage_pages_out_bits {
	u8         status[0x8];
	u8         reserved_at_8[0x18];

	u8         syndrome[0x20];

	u8         output_num_entries[0x20];

	u8         reserved_at_60[0x20];

	u8         pas[0][0x40];
};

enum {
	MLX5_MANAGE_PAGES_IN_OP_MOD_ALLOCATION_FAIL     = 0x0,
	MLX5_MANAGE_PAGES_IN_OP_MOD_ALLOCATION_SUCCESS  = 0x1,
	MLX5_MANAGE_PAGES_IN_OP_MOD_HCA_RETURN_PAGES    = 0x2,
};

struct mlx5_ifc_manage_pages_in_bits {
	u8         opcode[0x10];
	u8         reserved_at_10[0x10];

	u8         reserved_at_20[0x10];
	u8         op_mod[0x10];

	u8         reserved_at_40[0x10];
	u8         function_id[0x10];

	u8         input_num_entries[0x20];

	u8         pas[0][0x40];
};

struct mlx5_ifc_mad_ifc_out_bits {
	u8         status[0x8];
	u8         reserved_at_8[0x18];

	u8         syndrome[0x20];

	u8         reserved_at_40[0x40];

	u8         response_mad_packet[256][0x8];
};

struct mlx5_ifc_mad_ifc_in_bits {
	u8         opcode[0x10];
	u8         reserved_at_10[0x10];

	u8         reserved_at_20[0x10];
	u8         op_mod[0x10];

	u8         remote_lid[0x10];
	u8         reserved_at_50[0x8];
	u8         port[0x8];

	u8         reserved_at_60[0x20];

	u8         mad[256][0x8];
};

struct mlx5_ifc_init_hca_out_bits {
	u8         status[0x8];
	u8         reserved_at_8[0x18];

	u8         syndrome[0x20];

	u8         reserved_at_40[0x40];
};

struct mlx5_ifc_init_hca_in_bits {
	u8         opcode[0x10];
	u8         reserved_at_10[0x10];

	u8         reserved_at_20[0x10];
	u8         op_mod[0x10];

	u8         reserved_at_40[0x40];
};

struct mlx5_ifc_init2rtr_qp_out_bits {
	u8         status[0x8];
	u8         reserved_at_8[0x18];

	u8         syndrome[0x20];

	u8         reserved_at_40[0x40];
};

struct mlx5_ifc_init2rtr_qp_in_bits {
	u8         opcode[0x10];
	u8         reserved_at_10[0x10];

	u8         reserved_at_20[0x10];
	u8         op_mod[0x10];

	u8         reserved_at_40[0x8];
	u8         qpn[0x18];

	u8         reserved_at_60[0x20];

	u8         opt_param_mask[0x20];

	u8         reserved_at_a0[0x20];

	struct mlx5_ifc_qpc_bits qpc;

	u8         reserved_at_800[0x80];
};

struct mlx5_ifc_init2init_qp_out_bits {
	u8         status[0x8];
	u8         reserved_at_8[0x18];

	u8         syndrome[0x20];

	u8         reserved_at_40[0x40];
};

struct mlx5_ifc_init2init_qp_in_bits {
	u8         opcode[0x10];
	u8         reserved_at_10[0x10];

	u8         reserved_at_20[0x10];
	u8         op_mod[0x10];

	u8         reserved_at_40[0x8];
	u8         qpn[0x18];

	u8         reserved_at_60[0x20];

	u8         opt_param_mask[0x20];

	u8         reserved_at_a0[0x20];

	struct mlx5_ifc_qpc_bits qpc;

	u8         reserved_at_800[0x80];
};

struct mlx5_ifc_get_dropped_packet_log_out_bits {
	u8         status[0x8];
	u8         reserved_at_8[0x18];

	u8         syndrome[0x20];

	u8         reserved_at_40[0x40];

	u8         packet_headers_log[128][0x8];

	u8         packet_syndrome[64][0x8];
};

struct mlx5_ifc_get_dropped_packet_log_in_bits {
	u8         opcode[0x10];
	u8         reserved_at_10[0x10];

	u8         reserved_at_20[0x10];
	u8         op_mod[0x10];

	u8         reserved_at_40[0x40];
};

struct mlx5_ifc_gen_eqe_in_bits {
	u8         opcode[0x10];
	u8         reserved_at_10[0x10];

	u8         reserved_at_20[0x10];
	u8         op_mod[0x10];

	u8         reserved_at_40[0x18];
	u8         eq_number[0x8];

	u8         reserved_at_60[0x20];

	u8         eqe[64][0x8];
};

struct mlx5_ifc_gen_eq_out_bits {
	u8         status[0x8];
	u8         reserved_at_8[0x18];

	u8         syndrome[0x20];

	u8         reserved_at_40[0x40];
};

struct mlx5_ifc_enable_hca_out_bits {
	u8         status[0x8];
	u8         reserved_at_8[0x18];

	u8         syndrome[0x20];

	u8         reserved_at_40[0x20];
};

struct mlx5_ifc_enable_hca_in_bits {
	u8         opcode[0x10];
	u8         reserved_at_10[0x10];

	u8         reserved_at_20[0x10];
	u8         op_mod[0x10];

	u8         reserved_at_40[0x10];
	u8         function_id[0x10];

	u8         reserved_at_60[0x20];
};

struct mlx5_ifc_drain_dct_out_bits {
	u8         status[0x8];
	u8         reserved_at_8[0x18];

	u8         syndrome[0x20];

	u8         reserved_at_40[0x40];
};

struct mlx5_ifc_drain_dct_in_bits {
	u8         opcode[0x10];
	u8         reserved_at_10[0x10];

	u8         reserved_at_20[0x10];
	u8         op_mod[0x10];

	u8         reserved_at_40[0x8];
	u8         dctn[0x18];

	u8         reserved_at_60[0x20];
};

struct mlx5_ifc_disable_hca_out_bits {
	u8         status[0x8];
	u8         reserved_at_8[0x18];

	u8         syndrome[0x20];

	u8         reserved_at_40[0x20];
};

struct mlx5_ifc_disable_hca_in_bits {
	u8         opcode[0x10];
	u8         reserved_at_10[0x10];

	u8         reserved_at_20[0x10];
	u8         op_mod[0x10];

	u8         reserved_at_40[0x10];
	u8         function_id[0x10];

	u8         reserved_at_60[0x20];
};

struct mlx5_ifc_detach_from_mcg_out_bits {
	u8         status[0x8];
	u8         reserved_at_8[0x18];

	u8         syndrome[0x20];

	u8         reserved_at_40[0x40];
};

struct mlx5_ifc_detach_from_mcg_in_bits {
	u8         opcode[0x10];
	u8         reserved_at_10[0x10];

	u8         reserved_at_20[0x10];
	u8         op_mod[0x10];

	u8         reserved_at_40[0x8];
	u8         qpn[0x18];

	u8         reserved_at_60[0x20];

	u8         multicast_gid[16][0x8];
};

struct mlx5_ifc_destroy_xrc_srq_out_bits {
	u8         status[0x8];
	u8         reserved_at_8[0x18];

	u8         syndrome[0x20];

	u8         reserved_at_40[0x40];
};

struct mlx5_ifc_destroy_xrc_srq_in_bits {
	u8         opcode[0x10];
	u8         reserved_at_10[0x10];

	u8         reserved_at_20[0x10];
	u8         op_mod[0x10];

	u8         reserved_at_40[0x8];
	u8         xrc_srqn[0x18];

	u8         reserved_at_60[0x20];
};

struct mlx5_ifc_destroy_tis_out_bits {
	u8         status[0x8];
	u8         reserved_at_8[0x18];

	u8         syndrome[0x20];

	u8         reserved_at_40[0x40];
};

struct mlx5_ifc_destroy_tis_in_bits {
	u8         opcode[0x10];
	u8         reserved_at_10[0x10];

	u8         reserved_at_20[0x10];
	u8         op_mod[0x10];

	u8         reserved_at_40[0x8];
	u8         tisn[0x18];

	u8         reserved_at_60[0x20];
};

struct mlx5_ifc_destroy_tir_out_bits {
	u8         status[0x8];
	u8         reserved_at_8[0x18];

	u8         syndrome[0x20];

	u8         reserved_at_40[0x40];
};

struct mlx5_ifc_destroy_tir_in_bits {
	u8         opcode[0x10];
	u8         reserved_at_10[0x10];

	u8         reserved_at_20[0x10];
	u8         op_mod[0x10];

	u8         reserved_at_40[0x8];
	u8         tirn[0x18];

	u8         reserved_at_60[0x20];
};

struct mlx5_ifc_destroy_srq_out_bits {
	u8         status[0x8];
	u8         reserved_at_8[0x18];

	u8         syndrome[0x20];

	u8         reserved_at_40[0x40];
};

struct mlx5_ifc_destroy_srq_in_bits {
	u8         opcode[0x10];
	u8         reserved_at_10[0x10];

	u8         reserved_at_20[0x10];
	u8         op_mod[0x10];

	u8         reserved_at_40[0x8];
	u8         srqn[0x18];

	u8         reserved_at_60[0x20];
};

struct mlx5_ifc_destroy_sq_out_bits {
	u8         status[0x8];
	u8         reserved_at_8[0x18];

	u8         syndrome[0x20];

	u8         reserved_at_40[0x40];
};

struct mlx5_ifc_destroy_sq_in_bits {
	u8         opcode[0x10];
	u8         reserved_at_10[0x10];

	u8         reserved_at_20[0x10];
	u8         op_mod[0x10];

	u8         reserved_at_40[0x8];
	u8         sqn[0x18];

	u8         reserved_at_60[0x20];
};

struct mlx5_ifc_destroy_rqt_out_bits {
	u8         status[0x8];
	u8         reserved_at_8[0x18];

	u8         syndrome[0x20];

	u8         reserved_at_40[0x40];
};

struct mlx5_ifc_destroy_rqt_in_bits {
	u8         opcode[0x10];
	u8         reserved_at_10[0x10];

	u8         reserved_at_20[0x10];
	u8         op_mod[0x10];

	u8         reserved_at_40[0x8];
	u8         rqtn[0x18];

	u8         reserved_at_60[0x20];
};

struct mlx5_ifc_destroy_rq_out_bits {
	u8         status[0x8];
	u8         reserved_at_8[0x18];

	u8         syndrome[0x20];

	u8         reserved_at_40[0x40];
};

struct mlx5_ifc_destroy_rq_in_bits {
	u8         opcode[0x10];
	u8         reserved_at_10[0x10];

	u8         reserved_at_20[0x10];
	u8         op_mod[0x10];

	u8         reserved_at_40[0x8];
	u8         rqn[0x18];

	u8         reserved_at_60[0x20];
};

struct mlx5_ifc_destroy_rmp_out_bits {
	u8         status[0x8];
	u8         reserved_at_8[0x18];

	u8         syndrome[0x20];

	u8         reserved_at_40[0x40];
};

struct mlx5_ifc_destroy_rmp_in_bits {
	u8         opcode[0x10];
	u8         reserved_at_10[0x10];

	u8         reserved_at_20[0x10];
	u8         op_mod[0x10];

	u8         reserved_at_40[0x8];
	u8         rmpn[0x18];

	u8         reserved_at_60[0x20];
};

struct mlx5_ifc_destroy_qp_out_bits {
	u8         status[0x8];
	u8         reserved_at_8[0x18];

	u8         syndrome[0x20];

	u8         reserved_at_40[0x40];
};

struct mlx5_ifc_destroy_qp_in_bits {
	u8         opcode[0x10];
	u8         reserved_at_10[0x10];

	u8         reserved_at_20[0x10];
	u8         op_mod[0x10];

	u8         reserved_at_40[0x8];
	u8         qpn[0x18];

	u8         reserved_at_60[0x20];
};

struct mlx5_ifc_destroy_psv_out_bits {
	u8         status[0x8];
	u8         reserved_at_8[0x18];

	u8         syndrome[0x20];

	u8         reserved_at_40[0x40];
};

struct mlx5_ifc_destroy_psv_in_bits {
	u8         opcode[0x10];
	u8         reserved_at_10[0x10];

	u8         reserved_at_20[0x10];
	u8         op_mod[0x10];

	u8         reserved_at_40[0x8];
	u8         psvn[0x18];

	u8         reserved_at_60[0x20];
};

struct mlx5_ifc_destroy_mkey_out_bits {
	u8         status[0x8];
	u8         reserved_at_8[0x18];

	u8         syndrome[0x20];

	u8         reserved_at_40[0x40];
};

struct mlx5_ifc_destroy_mkey_in_bits {
	u8         opcode[0x10];
	u8         reserved_at_10[0x10];

	u8         reserved_at_20[0x10];
	u8         op_mod[0x10];

	u8         reserved_at_40[0x8];
	u8         mkey_index[0x18];

	u8         reserved_at_60[0x20];
};

struct mlx5_ifc_destroy_flow_table_out_bits {
	u8         status[0x8];
	u8         reserved_at_8[0x18];

	u8         syndrome[0x20];

	u8         reserved_at_40[0x40];
};

struct mlx5_ifc_destroy_flow_table_in_bits {
	u8         opcode[0x10];
	u8         reserved_at_10[0x10];

	u8         reserved_at_20[0x10];
	u8         op_mod[0x10];

	u8         reserved_at_40[0x40];

	u8         table_type[0x8];
	u8         reserved_at_88[0x18];

	u8         reserved_at_a0[0x8];
	u8         table_id[0x18];

	u8         reserved_at_c0[0x140];
};

struct mlx5_ifc_destroy_flow_group_out_bits {
	u8         status[0x8];
	u8         reserved_at_8[0x18];

	u8         syndrome[0x20];

	u8         reserved_at_40[0x40];
};

struct mlx5_ifc_destroy_flow_group_in_bits {
	u8         opcode[0x10];
	u8         reserved_at_10[0x10];

	u8         reserved_at_20[0x10];
	u8         op_mod[0x10];

	u8         reserved_at_40[0x40];

	u8         table_type[0x8];
	u8         reserved_at_88[0x18];

	u8         reserved_at_a0[0x8];
	u8         table_id[0x18];

	u8         group_id[0x20];

	u8         reserved_at_e0[0x120];
};

struct mlx5_ifc_destroy_eq_out_bits {
	u8         status[0x8];
	u8         reserved_at_8[0x18];

	u8         syndrome[0x20];

	u8         reserved_at_40[0x40];
};

struct mlx5_ifc_destroy_eq_in_bits {
	u8         opcode[0x10];
	u8         reserved_at_10[0x10];

	u8         reserved_at_20[0x10];
	u8         op_mod[0x10];

	u8         reserved_at_40[0x18];
	u8         eq_number[0x8];

	u8         reserved_at_60[0x20];
};

struct mlx5_ifc_destroy_dct_out_bits {
	u8         status[0x8];
	u8         reserved_at_8[0x18];

	u8         syndrome[0x20];

	u8         reserved_at_40[0x40];
};

struct mlx5_ifc_destroy_dct_in_bits {
	u8         opcode[0x10];
	u8         reserved_at_10[0x10];

	u8         reserved_at_20[0x10];
	u8         op_mod[0x10];

	u8         reserved_at_40[0x8];
	u8         dctn[0x18];

	u8         reserved_at_60[0x20];
};

struct mlx5_ifc_destroy_cq_out_bits {
	u8         status[0x8];
	u8         reserved_at_8[0x18];

	u8         syndrome[0x20];

	u8         reserved_at_40[0x40];
};

struct mlx5_ifc_destroy_cq_in_bits {
	u8         opcode[0x10];
	u8         reserved_at_10[0x10];

	u8         reserved_at_20[0x10];
	u8         op_mod[0x10];

	u8         reserved_at_40[0x8];
	u8         cqn[0x18];

	u8         reserved_at_60[0x20];
};

struct mlx5_ifc_delete_vxlan_udp_dport_out_bits {
	u8         status[0x8];
	u8         reserved_at_8[0x18];

	u8         syndrome[0x20];

	u8         reserved_at_40[0x40];
};

struct mlx5_ifc_delete_vxlan_udp_dport_in_bits {
	u8         opcode[0x10];
	u8         reserved_at_10[0x10];

	u8         reserved_at_20[0x10];
	u8         op_mod[0x10];

	u8         reserved_at_40[0x20];

	u8         reserved_at_60[0x10];
	u8         vxlan_udp_port[0x10];
};

struct mlx5_ifc_delete_l2_table_entry_out_bits {
	u8         status[0x8];
	u8         reserved_at_8[0x18];

	u8         syndrome[0x20];

	u8         reserved_at_40[0x40];
};

struct mlx5_ifc_delete_l2_table_entry_in_bits {
	u8         opcode[0x10];
	u8         reserved_at_10[0x10];

	u8         reserved_at_20[0x10];
	u8         op_mod[0x10];

	u8         reserved_at_40[0x60];

	u8         reserved_at_a0[0x8];
	u8         table_index[0x18];

	u8         reserved_at_c0[0x140];
};

struct mlx5_ifc_delete_fte_out_bits {
	u8         status[0x8];
	u8         reserved_at_8[0x18];

	u8         syndrome[0x20];

	u8         reserved_at_40[0x40];
};

struct mlx5_ifc_delete_fte_in_bits {
	u8         opcode[0x10];
	u8         reserved_at_10[0x10];

	u8         reserved_at_20[0x10];
	u8         op_mod[0x10];

	u8         reserved_at_40[0x40];

	u8         table_type[0x8];
	u8         reserved_at_88[0x18];

	u8         reserved_at_a0[0x8];
	u8         table_id[0x18];

	u8         reserved_at_c0[0x40];

	u8         flow_index[0x20];

	u8         reserved_at_120[0xe0];
};

struct mlx5_ifc_dealloc_xrcd_out_bits {
	u8         status[0x8];
	u8         reserved_at_8[0x18];

	u8         syndrome[0x20];

	u8         reserved_at_40[0x40];
};

struct mlx5_ifc_dealloc_xrcd_in_bits {
	u8         opcode[0x10];
	u8         reserved_at_10[0x10];

	u8         reserved_at_20[0x10];
	u8         op_mod[0x10];

	u8         reserved_at_40[0x8];
	u8         xrcd[0x18];

	u8         reserved_at_60[0x20];
};

struct mlx5_ifc_dealloc_uar_out_bits {
	u8         status[0x8];
	u8         reserved_at_8[0x18];

	u8         syndrome[0x20];

	u8         reserved_at_40[0x40];
};

struct mlx5_ifc_dealloc_uar_in_bits {
	u8         opcode[0x10];
	u8         reserved_at_10[0x10];

	u8         reserved_at_20[0x10];
	u8         op_mod[0x10];

	u8         reserved_at_40[0x8];
	u8         uar[0x18];

	u8         reserved_at_60[0x20];
};

struct mlx5_ifc_dealloc_transport_domain_out_bits {
	u8         status[0x8];
	u8         reserved_at_8[0x18];

	u8         syndrome[0x20];

	u8         reserved_at_40[0x40];
};

struct mlx5_ifc_dealloc_transport_domain_in_bits {
	u8         opcode[0x10];
	u8         reserved_at_10[0x10];

	u8         reserved_at_20[0x10];
	u8         op_mod[0x10];

	u8         reserved_at_40[0x8];
	u8         transport_domain[0x18];

	u8         reserved_at_60[0x20];
};

struct mlx5_ifc_dealloc_q_counter_out_bits {
	u8         status[0x8];
	u8         reserved_at_8[0x18];

	u8         syndrome[0x20];

	u8         reserved_at_40[0x40];
};

struct mlx5_ifc_dealloc_q_counter_in_bits {
	u8         opcode[0x10];
	u8         reserved_at_10[0x10];

	u8         reserved_at_20[0x10];
	u8         op_mod[0x10];

	u8         reserved_at_40[0x18];
	u8         counter_set_id[0x8];

	u8         reserved_at_60[0x20];
};

struct mlx5_ifc_dealloc_pd_out_bits {
	u8         status[0x8];
	u8         reserved_at_8[0x18];

	u8         syndrome[0x20];

	u8         reserved_at_40[0x40];
};

struct mlx5_ifc_dealloc_pd_in_bits {
	u8         opcode[0x10];
	u8         reserved_at_10[0x10];

	u8         reserved_at_20[0x10];
	u8         op_mod[0x10];

	u8         reserved_at_40[0x8];
	u8         pd[0x18];

	u8         reserved_at_60[0x20];
};

struct mlx5_ifc_create_xrc_srq_out_bits {
	u8         status[0x8];
	u8         reserved_at_8[0x18];

	u8         syndrome[0x20];

	u8         reserved_at_40[0x8];
	u8         xrc_srqn[0x18];

	u8         reserved_at_60[0x20];
};

struct mlx5_ifc_create_xrc_srq_in_bits {
	u8         opcode[0x10];
	u8         reserved_at_10[0x10];

	u8         reserved_at_20[0x10];
	u8         op_mod[0x10];

	u8         reserved_at_40[0x40];

	struct mlx5_ifc_xrc_srqc_bits xrc_srq_context_entry;

	u8         reserved_at_280[0x600];

	u8         pas[0][0x40];
};

struct mlx5_ifc_create_tis_out_bits {
	u8         status[0x8];
	u8         reserved_at_8[0x18];

	u8         syndrome[0x20];

	u8         reserved_at_40[0x8];
	u8         tisn[0x18];

	u8         reserved_at_60[0x20];
};

struct mlx5_ifc_create_tis_in_bits {
	u8         opcode[0x10];
	u8         reserved_at_10[0x10];

	u8         reserved_at_20[0x10];
	u8         op_mod[0x10];

	u8         reserved_at_40[0xc0];

	struct mlx5_ifc_tisc_bits ctx;
};

struct mlx5_ifc_create_tir_out_bits {
	u8         status[0x8];
	u8         reserved_at_8[0x18];

	u8         syndrome[0x20];

	u8         reserved_at_40[0x8];
	u8         tirn[0x18];

	u8         reserved_at_60[0x20];
};

struct mlx5_ifc_create_tir_in_bits {
	u8         opcode[0x10];
	u8         reserved_at_10[0x10];

	u8         reserved_at_20[0x10];
	u8         op_mod[0x10];

	u8         reserved_at_40[0xc0];

	struct mlx5_ifc_tirc_bits ctx;
};

struct mlx5_ifc_create_srq_out_bits {
	u8         status[0x8];
	u8         reserved_at_8[0x18];

	u8         syndrome[0x20];

	u8         reserved_at_40[0x8];
	u8         srqn[0x18];

	u8         reserved_at_60[0x20];
};

struct mlx5_ifc_create_srq_in_bits {
	u8         opcode[0x10];
	u8         reserved_at_10[0x10];

	u8         reserved_at_20[0x10];
	u8         op_mod[0x10];

	u8         reserved_at_40[0x40];

	struct mlx5_ifc_srqc_bits srq_context_entry;

	u8         reserved_at_280[0x600];

	u8         pas[0][0x40];
};

struct mlx5_ifc_create_sq_out_bits {
	u8         status[0x8];
	u8         reserved_at_8[0x18];

	u8         syndrome[0x20];

	u8         reserved_at_40[0x8];
	u8         sqn[0x18];

	u8         reserved_at_60[0x20];
};

struct mlx5_ifc_create_sq_in_bits {
	u8         opcode[0x10];
	u8         reserved_at_10[0x10];

	u8         reserved_at_20[0x10];
	u8         op_mod[0x10];

	u8         reserved_at_40[0xc0];

	struct mlx5_ifc_sqc_bits ctx;
};

struct mlx5_ifc_create_rqt_out_bits {
	u8         status[0x8];
	u8         reserved_at_8[0x18];

	u8         syndrome[0x20];

	u8         reserved_at_40[0x8];
	u8         rqtn[0x18];

	u8         reserved_at_60[0x20];
};

struct mlx5_ifc_create_rqt_in_bits {
	u8         opcode[0x10];
	u8         reserved_at_10[0x10];

	u8         reserved_at_20[0x10];
	u8         op_mod[0x10];

	u8         reserved_at_40[0xc0];

	struct mlx5_ifc_rqtc_bits rqt_context;
};

struct mlx5_ifc_create_rq_out_bits {
	u8         status[0x8];
	u8         reserved_at_8[0x18];

	u8         syndrome[0x20];

	u8         reserved_at_40[0x8];
	u8         rqn[0x18];

	u8         reserved_at_60[0x20];
};

struct mlx5_ifc_create_rq_in_bits {
	u8         opcode[0x10];
	u8         reserved_at_10[0x10];

	u8         reserved_at_20[0x10];
	u8         op_mod[0x10];

	u8         reserved_at_40[0xc0];

	struct mlx5_ifc_rqc_bits ctx;
};

struct mlx5_ifc_create_rmp_out_bits {
	u8         status[0x8];
	u8         reserved_at_8[0x18];

	u8         syndrome[0x20];

	u8         reserved_at_40[0x8];
	u8         rmpn[0x18];

	u8         reserved_at_60[0x20];
};

struct mlx5_ifc_create_rmp_in_bits {
	u8         opcode[0x10];
	u8         reserved_at_10[0x10];

	u8         reserved_at_20[0x10];
	u8         op_mod[0x10];

	u8         reserved_at_40[0xc0];

	struct mlx5_ifc_rmpc_bits ctx;
};

struct mlx5_ifc_create_qp_out_bits {
	u8         status[0x8];
	u8         reserved_at_8[0x18];

	u8         syndrome[0x20];

	u8         reserved_at_40[0x8];
	u8         qpn[0x18];

	u8         reserved_at_60[0x20];
};

struct mlx5_ifc_create_qp_in_bits {
	u8         opcode[0x10];
	u8         reserved_at_10[0x10];

	u8         reserved_at_20[0x10];
	u8         op_mod[0x10];

	u8         reserved_at_40[0x40];

	u8         opt_param_mask[0x20];

	u8         reserved_at_a0[0x20];

	struct mlx5_ifc_qpc_bits qpc;

	u8         reserved_at_800[0x80];

	u8         pas[0][0x40];
};

struct mlx5_ifc_create_psv_out_bits {
	u8         status[0x8];
	u8         reserved_at_8[0x18];

	u8         syndrome[0x20];

	u8         reserved_at_40[0x40];

	u8         reserved_at_80[0x8];
	u8         psv0_index[0x18];

	u8         reserved_at_a0[0x8];
	u8         psv1_index[0x18];

	u8         reserved_at_c0[0x8];
	u8         psv2_index[0x18];

	u8         reserved_at_e0[0x8];
	u8         psv3_index[0x18];
};

struct mlx5_ifc_create_psv_in_bits {
	u8         opcode[0x10];
	u8         reserved_at_10[0x10];

	u8         reserved_at_20[0x10];
	u8         op_mod[0x10];

	u8         num_psv[0x4];
	u8         reserved_at_44[0x4];
	u8         pd[0x18];

	u8         reserved_at_60[0x20];
};

struct mlx5_ifc_create_mkey_out_bits {
	u8         status[0x8];
	u8         reserved_at_8[0x18];

	u8         syndrome[0x20];

	u8         reserved_at_40[0x8];
	u8         mkey_index[0x18];

	u8         reserved_at_60[0x20];
};

struct mlx5_ifc_create_mkey_in_bits {
	u8         opcode[0x10];
	u8         reserved_at_10[0x10];

	u8         reserved_at_20[0x10];
	u8         op_mod[0x10];

	u8         reserved_at_40[0x20];

	u8         pg_access[0x1];
	u8         reserved_at_61[0x1f];

	struct mlx5_ifc_mkc_bits memory_key_mkey_entry;

	u8         reserved_at_280[0x80];

	u8         translations_octword_actual_size[0x20];

	u8         reserved_at_320[0x560];

	u8         klm_pas_mtt[0][0x20];
};

struct mlx5_ifc_create_flow_table_out_bits {
	u8         status[0x8];
	u8         reserved_at_8[0x18];

	u8         syndrome[0x20];

	u8         reserved_at_40[0x8];
	u8         table_id[0x18];

	u8         reserved_at_60[0x20];
};

struct mlx5_ifc_create_flow_table_in_bits {
	u8         opcode[0x10];
	u8         reserved_at_10[0x10];

	u8         reserved_at_20[0x10];
	u8         op_mod[0x10];

	u8         reserved_at_40[0x40];

	u8         table_type[0x8];
	u8         reserved_at_88[0x18];

	u8         reserved_at_a0[0x20];

	u8         reserved_at_c0[0x4];
	u8         table_miss_mode[0x4];
	u8         level[0x8];
	u8         reserved_at_d0[0x8];
	u8         log_size[0x8];

	u8         reserved_at_e0[0x8];
	u8         table_miss_id[0x18];

	u8         reserved_at_100[0x100];
};

struct mlx5_ifc_create_flow_group_out_bits {
	u8         status[0x8];
	u8         reserved_at_8[0x18];

	u8         syndrome[0x20];

	u8         reserved_at_40[0x8];
	u8         group_id[0x18];

	u8         reserved_at_60[0x20];
};

enum {
	MLX5_CREATE_FLOW_GROUP_IN_MATCH_CRITERIA_ENABLE_OUTER_HEADERS    = 0x0,
	MLX5_CREATE_FLOW_GROUP_IN_MATCH_CRITERIA_ENABLE_MISC_PARAMETERS  = 0x1,
	MLX5_CREATE_FLOW_GROUP_IN_MATCH_CRITERIA_ENABLE_INNER_HEADERS    = 0x2,
};

struct mlx5_ifc_create_flow_group_in_bits {
	u8         opcode[0x10];
	u8         reserved_at_10[0x10];

	u8         reserved_at_20[0x10];
	u8         op_mod[0x10];

	u8         reserved_at_40[0x40];

	u8         table_type[0x8];
	u8         reserved_at_88[0x18];

	u8         reserved_at_a0[0x8];
	u8         table_id[0x18];

	u8         reserved_at_c0[0x20];

	u8         start_flow_index[0x20];

	u8         reserved_at_100[0x20];

	u8         end_flow_index[0x20];

	u8         reserved_at_140[0xa0];

	u8         reserved_at_1e0[0x18];
	u8         match_criteria_enable[0x8];

	struct mlx5_ifc_fte_match_param_bits match_criteria;

	u8         reserved_at_1200[0xe00];
};

struct mlx5_ifc_create_eq_out_bits {
	u8         status[0x8];
	u8         reserved_at_8[0x18];

	u8         syndrome[0x20];

	u8         reserved_at_40[0x18];
	u8         eq_number[0x8];

	u8         reserved_at_60[0x20];
};

struct mlx5_ifc_create_eq_in_bits {
	u8         opcode[0x10];
	u8         reserved_at_10[0x10];

	u8         reserved_at_20[0x10];
	u8         op_mod[0x10];

	u8         reserved_at_40[0x40];

	struct mlx5_ifc_eqc_bits eq_context_entry;

	u8         reserved_at_280[0x40];

	u8         event_bitmask[0x40];

	u8         reserved_at_300[0x580];

	u8         pas[0][0x40];
};

struct mlx5_ifc_create_dct_out_bits {
	u8         status[0x8];
	u8         reserved_at_8[0x18];

	u8         syndrome[0x20];

	u8         reserved_at_40[0x8];
	u8         dctn[0x18];

	u8         reserved_at_60[0x20];
};

struct mlx5_ifc_create_dct_in_bits {
	u8         opcode[0x10];
	u8         reserved_at_10[0x10];

	u8         reserved_at_20[0x10];
	u8         op_mod[0x10];

	u8         reserved_at_40[0x40];

	struct mlx5_ifc_dctc_bits dct_context_entry;

	u8         reserved_at_280[0x180];
};

struct mlx5_ifc_create_cq_out_bits {
	u8         status[0x8];
	u8         reserved_at_8[0x18];

	u8         syndrome[0x20];

	u8         reserved_at_40[0x8];
	u8         cqn[0x18];

	u8         reserved_at_60[0x20];
};

struct mlx5_ifc_create_cq_in_bits {
	u8         opcode[0x10];
	u8         reserved_at_10[0x10];

	u8         reserved_at_20[0x10];
	u8         op_mod[0x10];

	u8         reserved_at_40[0x40];

	struct mlx5_ifc_cqc_bits cq_context;

	u8         reserved_at_280[0x600];

	u8         pas[0][0x40];
};

struct mlx5_ifc_config_int_moderation_out_bits {
	u8         status[0x8];
	u8         reserved_at_8[0x18];

	u8         syndrome[0x20];

	u8         reserved_at_40[0x4];
	u8         min_delay[0xc];
	u8         int_vector[0x10];

	u8         reserved_at_60[0x20];
};

enum {
	MLX5_CONFIG_INT_MODERATION_IN_OP_MOD_WRITE  = 0x0,
	MLX5_CONFIG_INT_MODERATION_IN_OP_MOD_READ   = 0x1,
};

struct mlx5_ifc_config_int_moderation_in_bits {
	u8         opcode[0x10];
	u8         reserved_at_10[0x10];

	u8         reserved_at_20[0x10];
	u8         op_mod[0x10];

	u8         reserved_at_40[0x4];
	u8         min_delay[0xc];
	u8         int_vector[0x10];

	u8         reserved_at_60[0x20];
};

struct mlx5_ifc_attach_to_mcg_out_bits {
	u8         status[0x8];
	u8         reserved_at_8[0x18];

	u8         syndrome[0x20];

	u8         reserved_at_40[0x40];
};

struct mlx5_ifc_attach_to_mcg_in_bits {
	u8         opcode[0x10];
	u8         reserved_at_10[0x10];

	u8         reserved_at_20[0x10];
	u8         op_mod[0x10];

	u8         reserved_at_40[0x8];
	u8         qpn[0x18];

	u8         reserved_at_60[0x20];

	u8         multicast_gid[16][0x8];
};

struct mlx5_ifc_arm_xrc_srq_out_bits {
	u8         status[0x8];
	u8         reserved_at_8[0x18];

	u8         syndrome[0x20];

	u8         reserved_at_40[0x40];
};

enum {
	MLX5_ARM_XRC_SRQ_IN_OP_MOD_XRC_SRQ  = 0x1,
};

struct mlx5_ifc_arm_xrc_srq_in_bits {
	u8         opcode[0x10];
	u8         reserved_at_10[0x10];

	u8         reserved_at_20[0x10];
	u8         op_mod[0x10];

	u8         reserved_at_40[0x8];
	u8         xrc_srqn[0x18];

	u8         reserved_at_60[0x10];
	u8         lwm[0x10];
};

struct mlx5_ifc_arm_rq_out_bits {
	u8         status[0x8];
	u8         reserved_at_8[0x18];

	u8         syndrome[0x20];

	u8         reserved_at_40[0x40];
};

enum {
	MLX5_ARM_RQ_IN_OP_MOD_SRQ_  = 0x1,
};

struct mlx5_ifc_arm_rq_in_bits {
	u8         opcode[0x10];
	u8         reserved_at_10[0x10];

	u8         reserved_at_20[0x10];
	u8         op_mod[0x10];

	u8         reserved_at_40[0x8];
	u8         srq_number[0x18];

	u8         reserved_at_60[0x10];
	u8         lwm[0x10];
};

struct mlx5_ifc_arm_dct_out_bits {
	u8         status[0x8];
	u8         reserved_at_8[0x18];

	u8         syndrome[0x20];

	u8         reserved_at_40[0x40];
};

struct mlx5_ifc_arm_dct_in_bits {
	u8         opcode[0x10];
	u8         reserved_at_10[0x10];

	u8         reserved_at_20[0x10];
	u8         op_mod[0x10];

	u8         reserved_at_40[0x8];
	u8         dct_number[0x18];

	u8         reserved_at_60[0x20];
};

struct mlx5_ifc_alloc_xrcd_out_bits {
	u8         status[0x8];
	u8         reserved_at_8[0x18];

	u8         syndrome[0x20];

	u8         reserved_at_40[0x8];
	u8         xrcd[0x18];

	u8         reserved_at_60[0x20];
};

struct mlx5_ifc_alloc_xrcd_in_bits {
	u8         opcode[0x10];
	u8         reserved_at_10[0x10];

	u8         reserved_at_20[0x10];
	u8         op_mod[0x10];

	u8         reserved_at_40[0x40];
};

struct mlx5_ifc_alloc_uar_out_bits {
	u8         status[0x8];
	u8         reserved_at_8[0x18];

	u8         syndrome[0x20];

	u8         reserved_at_40[0x8];
	u8         uar[0x18];

	u8         reserved_at_60[0x20];
};

struct mlx5_ifc_alloc_uar_in_bits {
	u8         opcode[0x10];
	u8         reserved_at_10[0x10];

	u8         reserved_at_20[0x10];
	u8         op_mod[0x10];

	u8         reserved_at_40[0x40];
};

struct mlx5_ifc_alloc_transport_domain_out_bits {
	u8         status[0x8];
	u8         reserved_at_8[0x18];

	u8         syndrome[0x20];

	u8         reserved_at_40[0x8];
	u8         transport_domain[0x18];

	u8         reserved_at_60[0x20];
};

struct mlx5_ifc_alloc_transport_domain_in_bits {
	u8         opcode[0x10];
	u8         reserved_at_10[0x10];

	u8         reserved_at_20[0x10];
	u8         op_mod[0x10];

	u8         reserved_at_40[0x40];
};

struct mlx5_ifc_alloc_q_counter_out_bits {
	u8         status[0x8];
	u8         reserved_at_8[0x18];

	u8         syndrome[0x20];

	u8         reserved_at_40[0x18];
	u8         counter_set_id[0x8];

	u8         reserved_at_60[0x20];
};

struct mlx5_ifc_alloc_q_counter_in_bits {
	u8         opcode[0x10];
	u8         reserved_at_10[0x10];

	u8         reserved_at_20[0x10];
	u8         op_mod[0x10];

	u8         reserved_at_40[0x40];
};

struct mlx5_ifc_alloc_pd_out_bits {
	u8         status[0x8];
	u8         reserved_at_8[0x18];

	u8         syndrome[0x20];

	u8         reserved_at_40[0x8];
	u8         pd[0x18];

	u8         reserved_at_60[0x20];
};

struct mlx5_ifc_alloc_pd_in_bits {
	u8         opcode[0x10];
	u8         reserved_at_10[0x10];

	u8         reserved_at_20[0x10];
	u8         op_mod[0x10];

	u8         reserved_at_40[0x40];
};

struct mlx5_ifc_add_vxlan_udp_dport_out_bits {
	u8         status[0x8];
	u8         reserved_at_8[0x18];

	u8         syndrome[0x20];

	u8         reserved_at_40[0x40];
};

struct mlx5_ifc_add_vxlan_udp_dport_in_bits {
	u8         opcode[0x10];
	u8         reserved_at_10[0x10];

	u8         reserved_at_20[0x10];
	u8         op_mod[0x10];

	u8         reserved_at_40[0x20];

	u8         reserved_at_60[0x10];
	u8         vxlan_udp_port[0x10];
};

struct mlx5_ifc_access_register_out_bits {
	u8         status[0x8];
	u8         reserved_at_8[0x18];

	u8         syndrome[0x20];

	u8         reserved_at_40[0x40];

	u8         register_data[0][0x20];
};

enum {
	MLX5_ACCESS_REGISTER_IN_OP_MOD_WRITE  = 0x0,
	MLX5_ACCESS_REGISTER_IN_OP_MOD_READ   = 0x1,
};

struct mlx5_ifc_access_register_in_bits {
	u8         opcode[0x10];
	u8         reserved_at_10[0x10];

	u8         reserved_at_20[0x10];
	u8         op_mod[0x10];

	u8         reserved_at_40[0x10];
	u8         register_id[0x10];

	u8         argument[0x20];

	u8         register_data[0][0x20];
};

struct mlx5_ifc_sltp_reg_bits {
	u8         status[0x4];
	u8         version[0x4];
	u8         local_port[0x8];
	u8         pnat[0x2];
	u8         reserved_at_12[0x2];
	u8         lane[0x4];
	u8         reserved_at_18[0x8];

	u8         reserved_at_20[0x20];

	u8         reserved_at_40[0x7];
	u8         polarity[0x1];
	u8         ob_tap0[0x8];
	u8         ob_tap1[0x8];
	u8         ob_tap2[0x8];

	u8         reserved_at_60[0xc];
	u8         ob_preemp_mode[0x4];
	u8         ob_reg[0x8];
	u8         ob_bias[0x8];

	u8         reserved_at_80[0x20];
};

struct mlx5_ifc_slrg_reg_bits {
	u8         status[0x4];
	u8         version[0x4];
	u8         local_port[0x8];
	u8         pnat[0x2];
	u8         reserved_at_12[0x2];
	u8         lane[0x4];
	u8         reserved_at_18[0x8];

	u8         time_to_link_up[0x10];
	u8         reserved_at_30[0xc];
	u8         grade_lane_speed[0x4];

	u8         grade_version[0x8];
	u8         grade[0x18];

	u8         reserved_at_60[0x4];
	u8         height_grade_type[0x4];
	u8         height_grade[0x18];

	u8         height_dz[0x10];
	u8         height_dv[0x10];

	u8         reserved_at_a0[0x10];
	u8         height_sigma[0x10];

	u8         reserved_at_c0[0x20];

	u8         reserved_at_e0[0x4];
	u8         phase_grade_type[0x4];
	u8         phase_grade[0x18];

	u8         reserved_at_100[0x8];
	u8         phase_eo_pos[0x8];
	u8         reserved_at_110[0x8];
	u8         phase_eo_neg[0x8];

	u8         ffe_set_tested[0x10];
	u8         test_errors_per_lane[0x10];
};

struct mlx5_ifc_pvlc_reg_bits {
	u8         reserved_at_0[0x8];
	u8         local_port[0x8];
	u8         reserved_at_10[0x10];

	u8         reserved_at_20[0x1c];
	u8         vl_hw_cap[0x4];

	u8         reserved_at_40[0x1c];
	u8         vl_admin[0x4];

	u8         reserved_at_60[0x1c];
	u8         vl_operational[0x4];
};

struct mlx5_ifc_pude_reg_bits {
	u8         swid[0x8];
	u8         local_port[0x8];
	u8         reserved_at_10[0x4];
	u8         admin_status[0x4];
	u8         reserved_at_18[0x4];
	u8         oper_status[0x4];

	u8         reserved_at_20[0x60];
};

struct mlx5_ifc_ptys_reg_bits {
	u8         reserved_at_0[0x8];
	u8         local_port[0x8];
	u8         reserved_at_10[0xd];
	u8         proto_mask[0x3];

	u8         reserved_at_20[0x40];

	u8         eth_proto_capability[0x20];

	u8         ib_link_width_capability[0x10];
	u8         ib_proto_capability[0x10];

	u8         reserved_at_a0[0x20];

	u8         eth_proto_admin[0x20];

	u8         ib_link_width_admin[0x10];
	u8         ib_proto_admin[0x10];

	u8         reserved_at_100[0x20];

	u8         eth_proto_oper[0x20];

	u8         ib_link_width_oper[0x10];
	u8         ib_proto_oper[0x10];

	u8         reserved_at_160[0x20];

	u8         eth_proto_lp_advertise[0x20];

	u8         reserved_at_1a0[0x60];
};

struct mlx5_ifc_ptas_reg_bits {
	u8         reserved_at_0[0x20];

	u8         algorithm_options[0x10];
	u8         reserved_at_30[0x4];
	u8         repetitions_mode[0x4];
	u8         num_of_repetitions[0x8];

	u8         grade_version[0x8];
	u8         height_grade_type[0x4];
	u8         phase_grade_type[0x4];
	u8         height_grade_weight[0x8];
	u8         phase_grade_weight[0x8];

	u8         gisim_measure_bits[0x10];
	u8         adaptive_tap_measure_bits[0x10];

	u8         ber_bath_high_error_threshold[0x10];
	u8         ber_bath_mid_error_threshold[0x10];

	u8         ber_bath_low_error_threshold[0x10];
	u8         one_ratio_high_threshold[0x10];

	u8         one_ratio_high_mid_threshold[0x10];
	u8         one_ratio_low_mid_threshold[0x10];

	u8         one_ratio_low_threshold[0x10];
	u8         ndeo_error_threshold[0x10];

	u8         mixer_offset_step_size[0x10];
	u8         reserved_at_110[0x8];
	u8         mix90_phase_for_voltage_bath[0x8];

	u8         mixer_offset_start[0x10];
	u8         mixer_offset_end[0x10];

	u8         reserved_at_140[0x15];
	u8         ber_test_time[0xb];
};

struct mlx5_ifc_pspa_reg_bits {
	u8         swid[0x8];
	u8         local_port[0x8];
	u8         sub_port[0x8];
	u8         reserved_at_18[0x8];

	u8         reserved_at_20[0x20];
};

struct mlx5_ifc_pqdr_reg_bits {
	u8         reserved_at_0[0x8];
	u8         local_port[0x8];
	u8         reserved_at_10[0x5];
	u8         prio[0x3];
	u8         reserved_at_18[0x6];
	u8         mode[0x2];

	u8         reserved_at_20[0x20];

	u8         reserved_at_40[0x10];
	u8         min_threshold[0x10];

	u8         reserved_at_60[0x10];
	u8         max_threshold[0x10];

	u8         reserved_at_80[0x10];
	u8         mark_probability_denominator[0x10];

	u8         reserved_at_a0[0x60];
};

struct mlx5_ifc_ppsc_reg_bits {
	u8         reserved_at_0[0x8];
	u8         local_port[0x8];
	u8         reserved_at_10[0x10];

	u8         reserved_at_20[0x60];

	u8         reserved_at_80[0x1c];
	u8         wrps_admin[0x4];

	u8         reserved_at_a0[0x1c];
	u8         wrps_status[0x4];

	u8         reserved_at_c0[0x8];
	u8         up_threshold[0x8];
	u8         reserved_at_d0[0x8];
	u8         down_threshold[0x8];

	u8         reserved_at_e0[0x20];

	u8         reserved_at_100[0x1c];
	u8         srps_admin[0x4];

	u8         reserved_at_120[0x1c];
	u8         srps_status[0x4];

	u8         reserved_at_140[0x40];
};

struct mlx5_ifc_pplr_reg_bits {
	u8         reserved_at_0[0x8];
	u8         local_port[0x8];
	u8         reserved_at_10[0x10];

	u8         reserved_at_20[0x8];
	u8         lb_cap[0x8];
	u8         reserved_at_30[0x8];
	u8         lb_en[0x8];
};

struct mlx5_ifc_pplm_reg_bits {
	u8         reserved_at_0[0x8];
	u8         local_port[0x8];
	u8         reserved_at_10[0x10];

	u8         reserved_at_20[0x20];

	u8         port_profile_mode[0x8];
	u8         static_port_profile[0x8];
	u8         active_port_profile[0x8];
	u8         reserved_at_58[0x8];

	u8         retransmission_active[0x8];
	u8         fec_mode_active[0x18];

	u8         reserved_at_80[0x20];
};

struct mlx5_ifc_ppcnt_reg_bits {
	u8         swid[0x8];
	u8         local_port[0x8];
	u8         pnat[0x2];
	u8         reserved_at_12[0x8];
	u8         grp[0x6];

	u8         clr[0x1];
	u8         reserved_at_21[0x1c];
	u8         prio_tc[0x3];

	union mlx5_ifc_eth_cntrs_grp_data_layout_auto_bits counter_set;
};

struct mlx5_ifc_ppad_reg_bits {
	u8         reserved_at_0[0x3];
	u8         single_mac[0x1];
	u8         reserved_at_4[0x4];
	u8         local_port[0x8];
	u8         mac_47_32[0x10];

	u8         mac_31_0[0x20];

	u8         reserved_at_40[0x40];
};

struct mlx5_ifc_pmtu_reg_bits {
	u8         reserved_at_0[0x8];
	u8         local_port[0x8];
	u8         reserved_at_10[0x10];

	u8         max_mtu[0x10];
	u8         reserved_at_30[0x10];

	u8         admin_mtu[0x10];
	u8         reserved_at_50[0x10];

	u8         oper_mtu[0x10];
	u8         reserved_at_70[0x10];
};

struct mlx5_ifc_pmpr_reg_bits {
	u8         reserved_at_0[0x8];
	u8         module[0x8];
	u8         reserved_at_10[0x10];

	u8         reserved_at_20[0x18];
	u8         attenuation_5g[0x8];

	u8         reserved_at_40[0x18];
	u8         attenuation_7g[0x8];

	u8         reserved_at_60[0x18];
	u8         attenuation_12g[0x8];
};

struct mlx5_ifc_pmpe_reg_bits {
	u8         reserved_at_0[0x8];
	u8         module[0x8];
	u8         reserved_at_10[0xc];
	u8         module_status[0x4];

	u8         reserved_at_20[0x60];
};

struct mlx5_ifc_pmpc_reg_bits {
	u8         module_state_updated[32][0x8];
};

struct mlx5_ifc_pmlpn_reg_bits {
	u8         reserved_at_0[0x4];
	u8         mlpn_status[0x4];
	u8         local_port[0x8];
	u8         reserved_at_10[0x10];

	u8         e[0x1];
	u8         reserved_at_21[0x1f];
};

struct mlx5_ifc_pmlp_reg_bits {
	u8         rxtx[0x1];
	u8         reserved_at_1[0x7];
	u8         local_port[0x8];
	u8         reserved_at_10[0x8];
	u8         width[0x8];

	u8         lane0_module_mapping[0x20];

	u8         lane1_module_mapping[0x20];

	u8         lane2_module_mapping[0x20];

	u8         lane3_module_mapping[0x20];

	u8         reserved_at_a0[0x160];
};

struct mlx5_ifc_pmaos_reg_bits {
	u8         reserved_at_0[0x8];
	u8         module[0x8];
	u8         reserved_at_10[0x4];
	u8         admin_status[0x4];
	u8         reserved_at_18[0x4];
	u8         oper_status[0x4];

	u8         ase[0x1];
	u8         ee[0x1];
	u8         reserved_at_22[0x1c];
	u8         e[0x2];

	u8         reserved_at_40[0x40];
};

struct mlx5_ifc_plpc_reg_bits {
	u8         reserved_at_0[0x4];
	u8         profile_id[0xc];
	u8         reserved_at_10[0x4];
	u8         proto_mask[0x4];
	u8         reserved_at_18[0x8];

	u8         reserved_at_20[0x10];
	u8         lane_speed[0x10];

	u8         reserved_at_40[0x17];
	u8         lpbf[0x1];
	u8         fec_mode_policy[0x8];

	u8         retransmission_capability[0x8];
	u8         fec_mode_capability[0x18];

	u8         retransmission_support_admin[0x8];
	u8         fec_mode_support_admin[0x18];

	u8         retransmission_request_admin[0x8];
	u8         fec_mode_request_admin[0x18];

	u8         reserved_at_c0[0x80];
};

struct mlx5_ifc_plib_reg_bits {
	u8         reserved_at_0[0x8];
	u8         local_port[0x8];
	u8         reserved_at_10[0x8];
	u8         ib_port[0x8];

	u8         reserved_at_20[0x60];
};

struct mlx5_ifc_plbf_reg_bits {
	u8         reserved_at_0[0x8];
	u8         local_port[0x8];
	u8         reserved_at_10[0xd];
	u8         lbf_mode[0x3];

	u8         reserved_at_20[0x20];
};

struct mlx5_ifc_pipg_reg_bits {
	u8         reserved_at_0[0x8];
	u8         local_port[0x8];
	u8         reserved_at_10[0x10];

	u8         dic[0x1];
	u8         reserved_at_21[0x19];
	u8         ipg[0x4];
	u8         reserved_at_3e[0x2];
};

struct mlx5_ifc_pifr_reg_bits {
	u8         reserved_at_0[0x8];
	u8         local_port[0x8];
	u8         reserved_at_10[0x10];

	u8         reserved_at_20[0xe0];

	u8         port_filter[8][0x20];

	u8         port_filter_update_en[8][0x20];
};

struct mlx5_ifc_pfcc_reg_bits {
	u8         reserved_at_0[0x8];
	u8         local_port[0x8];
	u8         reserved_at_10[0x10];

	u8         ppan[0x4];
	u8         reserved_at_24[0x4];
	u8         prio_mask_tx[0x8];
	u8         reserved_at_30[0x8];
	u8         prio_mask_rx[0x8];

	u8         pptx[0x1];
	u8         aptx[0x1];
	u8         reserved_at_42[0x6];
	u8         pfctx[0x8];
	u8         reserved_at_50[0x10];

	u8         pprx[0x1];
	u8         aprx[0x1];
	u8         reserved_at_62[0x6];
	u8         pfcrx[0x8];
	u8         reserved_at_70[0x10];

	u8         reserved_at_80[0x80];
};

struct mlx5_ifc_pelc_reg_bits {
	u8         op[0x4];
	u8         reserved_at_4[0x4];
	u8         local_port[0x8];
	u8         reserved_at_10[0x10];

	u8         op_admin[0x8];
	u8         op_capability[0x8];
	u8         op_request[0x8];
	u8         op_active[0x8];

	u8         admin[0x40];

	u8         capability[0x40];

	u8         request[0x40];

	u8         active[0x40];

	u8         reserved_at_140[0x80];
};

struct mlx5_ifc_peir_reg_bits {
	u8         reserved_at_0[0x8];
	u8         local_port[0x8];
	u8         reserved_at_10[0x10];

	u8         reserved_at_20[0xc];
	u8         error_count[0x4];
	u8         reserved_at_30[0x10];

	u8         reserved_at_40[0xc];
	u8         lane[0x4];
	u8         reserved_at_50[0x8];
	u8         error_type[0x8];
};

struct mlx5_ifc_pcap_reg_bits {
	u8         reserved_at_0[0x8];
	u8         local_port[0x8];
	u8         reserved_at_10[0x10];

	u8         port_capability_mask[4][0x20];
};

struct mlx5_ifc_paos_reg_bits {
	u8         swid[0x8];
	u8         local_port[0x8];
	u8         reserved_at_10[0x4];
	u8         admin_status[0x4];
	u8         reserved_at_18[0x4];
	u8         oper_status[0x4];

	u8         ase[0x1];
	u8         ee[0x1];
	u8         reserved_at_22[0x1c];
	u8         e[0x2];

	u8         reserved_at_40[0x40];
};

struct mlx5_ifc_pamp_reg_bits {
	u8         reserved_at_0[0x8];
	u8         opamp_group[0x8];
	u8         reserved_at_10[0xc];
	u8         opamp_group_type[0x4];

	u8         start_index[0x10];
	u8         reserved_at_30[0x4];
	u8         num_of_indices[0xc];

	u8         index_data[18][0x10];
};

struct mlx5_ifc_lane_2_module_mapping_bits {
	u8         reserved_at_0[0x6];
	u8         rx_lane[0x2];
	u8         reserved_at_8[0x6];
	u8         tx_lane[0x2];
	u8         reserved_at_10[0x8];
	u8         module[0x8];
};

struct mlx5_ifc_bufferx_reg_bits {
	u8         reserved_at_0[0x6];
	u8         lossy[0x1];
	u8         epsb[0x1];
	u8         reserved_at_8[0xc];
	u8         size[0xc];

	u8         xoff_threshold[0x10];
	u8         xon_threshold[0x10];
};

struct mlx5_ifc_set_node_in_bits {
	u8         node_description[64][0x8];
};

struct mlx5_ifc_register_power_settings_bits {
	u8         reserved_at_0[0x18];
	u8         power_settings_level[0x8];

	u8         reserved_at_20[0x60];
};

struct mlx5_ifc_register_host_endianness_bits {
	u8         he[0x1];
	u8         reserved_at_1[0x1f];

	u8         reserved_at_20[0x60];
};

struct mlx5_ifc_umr_pointer_desc_argument_bits {
	u8         reserved_at_0[0x20];

	u8         mkey[0x20];

	u8         addressh_63_32[0x20];

	u8         addressl_31_0[0x20];
};

struct mlx5_ifc_ud_adrs_vector_bits {
	u8         dc_key[0x40];

	u8         ext[0x1];
	u8         reserved_at_41[0x7];
	u8         destination_qp_dct[0x18];

	u8         static_rate[0x4];
	u8         sl_eth_prio[0x4];
	u8         fl[0x1];
	u8         mlid[0x7];
	u8         rlid_udp_sport[0x10];

	u8         reserved_at_80[0x20];

	u8         rmac_47_16[0x20];

	u8         rmac_15_0[0x10];
	u8         tclass[0x8];
	u8         hop_limit[0x8];

	u8         reserved_at_e0[0x1];
	u8         grh[0x1];
	u8         reserved_at_e2[0x2];
	u8         src_addr_index[0x8];
	u8         flow_label[0x14];

	u8         rgid_rip[16][0x8];
};

struct mlx5_ifc_pages_req_event_bits {
	u8         reserved_at_0[0x10];
	u8         function_id[0x10];

	u8         num_pages[0x20];

	u8         reserved_at_40[0xa0];
};

struct mlx5_ifc_eqe_bits {
	u8         reserved_at_0[0x8];
	u8         event_type[0x8];
	u8         reserved_at_10[0x8];
	u8         event_sub_type[0x8];

	u8         reserved_at_20[0xe0];

	union mlx5_ifc_event_auto_bits event_data;

	u8         reserved_at_1e0[0x10];
	u8         signature[0x8];
	u8         reserved_at_1f8[0x7];
	u8         owner[0x1];
};

enum {
	MLX5_CMD_QUEUE_ENTRY_TYPE_PCIE_CMD_IF_TRANSPORT  = 0x7,
};

struct mlx5_ifc_cmd_queue_entry_bits {
	u8         type[0x8];
	u8         reserved_at_8[0x18];

	u8         input_length[0x20];

	u8         input_mailbox_pointer_63_32[0x20];

	u8         input_mailbox_pointer_31_9[0x17];
	u8         reserved_at_77[0x9];

	u8         command_input_inline_data[16][0x8];

	u8         command_output_inline_data[16][0x8];

	u8         output_mailbox_pointer_63_32[0x20];

	u8         output_mailbox_pointer_31_9[0x17];
	u8         reserved_at_1b7[0x9];

	u8         output_length[0x20];

	u8         token[0x8];
	u8         signature[0x8];
	u8         reserved_at_1f0[0x8];
	u8         status[0x7];
	u8         ownership[0x1];
};

struct mlx5_ifc_cmd_out_bits {
	u8         status[0x8];
	u8         reserved_at_8[0x18];

	u8         syndrome[0x20];

	u8         command_output[0x20];
};

struct mlx5_ifc_cmd_in_bits {
	u8         opcode[0x10];
	u8         reserved_at_10[0x10];

	u8         reserved_at_20[0x10];
	u8         op_mod[0x10];

	u8         command[0][0x20];
};

struct mlx5_ifc_cmd_if_box_bits {
	u8         mailbox_data[512][0x8];

	u8         reserved_at_1000[0x180];

	u8         next_pointer_63_32[0x20];

	u8         next_pointer_31_10[0x16];
	u8         reserved_at_11b6[0xa];

	u8         block_number[0x20];

	u8         reserved_at_11e0[0x8];
	u8         token[0x8];
	u8         ctrl_signature[0x8];
	u8         signature[0x8];
};

struct mlx5_ifc_mtt_bits {
	u8         ptag_63_32[0x20];

	u8         ptag_31_8[0x18];
	u8         reserved_at_38[0x6];
	u8         wr_en[0x1];
	u8         rd_en[0x1];
};

enum {
	MLX5_INITIAL_SEG_NIC_INTERFACE_FULL_DRIVER  = 0x0,
	MLX5_INITIAL_SEG_NIC_INTERFACE_DISABLED     = 0x1,
	MLX5_INITIAL_SEG_NIC_INTERFACE_NO_DRAM_NIC  = 0x2,
};

enum {
	MLX5_INITIAL_SEG_NIC_INTERFACE_SUPPORTED_FULL_DRIVER  = 0x0,
	MLX5_INITIAL_SEG_NIC_INTERFACE_SUPPORTED_DISABLED     = 0x1,
	MLX5_INITIAL_SEG_NIC_INTERFACE_SUPPORTED_NO_DRAM_NIC  = 0x2,
};

enum {
	MLX5_INITIAL_SEG_HEALTH_SYNDROME_FW_INTERNAL_ERR              = 0x1,
	MLX5_INITIAL_SEG_HEALTH_SYNDROME_DEAD_IRISC                   = 0x7,
	MLX5_INITIAL_SEG_HEALTH_SYNDROME_HW_FATAL_ERR                 = 0x8,
	MLX5_INITIAL_SEG_HEALTH_SYNDROME_FW_CRC_ERR                   = 0x9,
	MLX5_INITIAL_SEG_HEALTH_SYNDROME_ICM_FETCH_PCI_ERR            = 0xa,
	MLX5_INITIAL_SEG_HEALTH_SYNDROME_ICM_PAGE_ERR                 = 0xb,
	MLX5_INITIAL_SEG_HEALTH_SYNDROME_ASYNCHRONOUS_EQ_BUF_OVERRUN  = 0xc,
	MLX5_INITIAL_SEG_HEALTH_SYNDROME_EQ_IN_ERR                    = 0xd,
	MLX5_INITIAL_SEG_HEALTH_SYNDROME_EQ_INV                       = 0xe,
	MLX5_INITIAL_SEG_HEALTH_SYNDROME_FFSER_ERR                    = 0xf,
	MLX5_INITIAL_SEG_HEALTH_SYNDROME_HIGH_TEMP_ERR                = 0x10,
};

struct mlx5_ifc_initial_seg_bits {
	u8         fw_rev_minor[0x10];
	u8         fw_rev_major[0x10];

	u8         cmd_interface_rev[0x10];
	u8         fw_rev_subminor[0x10];

	u8         reserved_at_40[0x40];

	u8         cmdq_phy_addr_63_32[0x20];

	u8         cmdq_phy_addr_31_12[0x14];
	u8         reserved_at_b4[0x2];
	u8         nic_interface[0x2];
	u8         log_cmdq_size[0x4];
	u8         log_cmdq_stride[0x4];

	u8         command_doorbell_vector[0x20];

	u8         reserved_at_e0[0xf00];

	u8         initializing[0x1];
	u8         reserved_at_fe1[0x4];
	u8         nic_interface_supported[0x3];
	u8         reserved_at_fe8[0x18];

	struct mlx5_ifc_health_buffer_bits health_buffer;

	u8         no_dram_nic_offset[0x20];

	u8         reserved_at_1220[0x6e40];

	u8         reserved_at_8060[0x1f];
	u8         clear_int[0x1];

	u8         health_syndrome[0x8];
	u8         health_counter[0x18];

	u8         reserved_at_80a0[0x17fc0];
};

union mlx5_ifc_ports_control_registers_document_bits {
	struct mlx5_ifc_bufferx_reg_bits bufferx_reg;
	struct mlx5_ifc_eth_2819_cntrs_grp_data_layout_bits eth_2819_cntrs_grp_data_layout;
	struct mlx5_ifc_eth_2863_cntrs_grp_data_layout_bits eth_2863_cntrs_grp_data_layout;
	struct mlx5_ifc_eth_3635_cntrs_grp_data_layout_bits eth_3635_cntrs_grp_data_layout;
	struct mlx5_ifc_eth_802_3_cntrs_grp_data_layout_bits eth_802_3_cntrs_grp_data_layout;
	struct mlx5_ifc_eth_extended_cntrs_grp_data_layout_bits eth_extended_cntrs_grp_data_layout;
	struct mlx5_ifc_eth_per_prio_grp_data_layout_bits eth_per_prio_grp_data_layout;
	struct mlx5_ifc_eth_per_traffic_grp_data_layout_bits eth_per_traffic_grp_data_layout;
	struct mlx5_ifc_lane_2_module_mapping_bits lane_2_module_mapping;
	struct mlx5_ifc_pamp_reg_bits pamp_reg;
	struct mlx5_ifc_paos_reg_bits paos_reg;
	struct mlx5_ifc_pcap_reg_bits pcap_reg;
	struct mlx5_ifc_peir_reg_bits peir_reg;
	struct mlx5_ifc_pelc_reg_bits pelc_reg;
	struct mlx5_ifc_pfcc_reg_bits pfcc_reg;
	struct mlx5_ifc_ib_port_cntrs_grp_data_layout_bits ib_port_cntrs_grp_data_layout;
	struct mlx5_ifc_phys_layer_cntrs_bits phys_layer_cntrs;
	struct mlx5_ifc_pifr_reg_bits pifr_reg;
	struct mlx5_ifc_pipg_reg_bits pipg_reg;
	struct mlx5_ifc_plbf_reg_bits plbf_reg;
	struct mlx5_ifc_plib_reg_bits plib_reg;
	struct mlx5_ifc_plpc_reg_bits plpc_reg;
	struct mlx5_ifc_pmaos_reg_bits pmaos_reg;
	struct mlx5_ifc_pmlp_reg_bits pmlp_reg;
	struct mlx5_ifc_pmlpn_reg_bits pmlpn_reg;
	struct mlx5_ifc_pmpc_reg_bits pmpc_reg;
	struct mlx5_ifc_pmpe_reg_bits pmpe_reg;
	struct mlx5_ifc_pmpr_reg_bits pmpr_reg;
	struct mlx5_ifc_pmtu_reg_bits pmtu_reg;
	struct mlx5_ifc_ppad_reg_bits ppad_reg;
	struct mlx5_ifc_ppcnt_reg_bits ppcnt_reg;
	struct mlx5_ifc_pplm_reg_bits pplm_reg;
	struct mlx5_ifc_pplr_reg_bits pplr_reg;
	struct mlx5_ifc_ppsc_reg_bits ppsc_reg;
	struct mlx5_ifc_pqdr_reg_bits pqdr_reg;
	struct mlx5_ifc_pspa_reg_bits pspa_reg;
	struct mlx5_ifc_ptas_reg_bits ptas_reg;
	struct mlx5_ifc_ptys_reg_bits ptys_reg;
	struct mlx5_ifc_pude_reg_bits pude_reg;
	struct mlx5_ifc_pvlc_reg_bits pvlc_reg;
	struct mlx5_ifc_slrg_reg_bits slrg_reg;
	struct mlx5_ifc_sltp_reg_bits sltp_reg;
	u8         reserved_at_0[0x60e0];
};

union mlx5_ifc_debug_enhancements_document_bits {
	struct mlx5_ifc_health_buffer_bits health_buffer;
	u8         reserved_at_0[0x200];
};

union mlx5_ifc_uplink_pci_interface_document_bits {
	struct mlx5_ifc_initial_seg_bits initial_seg;
	u8         reserved_at_0[0x20060];
};

struct mlx5_ifc_set_flow_table_root_out_bits {
	u8         status[0x8];
	u8         reserved_at_8[0x18];

	u8         syndrome[0x20];

	u8         reserved_at_40[0x40];
};

struct mlx5_ifc_set_flow_table_root_in_bits {
	u8         opcode[0x10];
	u8         reserved_at_10[0x10];

	u8         reserved_at_20[0x10];
	u8         op_mod[0x10];

	u8         reserved_at_40[0x40];

	u8         table_type[0x8];
	u8         reserved_at_88[0x18];

	u8         reserved_at_a0[0x8];
	u8         table_id[0x18];

	u8         reserved_at_c0[0x140];
};

enum {
	MLX5_MODIFY_FLOW_TABLE_MISS_TABLE_ID = 0x1,
};

struct mlx5_ifc_modify_flow_table_out_bits {
	u8         status[0x8];
	u8         reserved_at_8[0x18];

	u8         syndrome[0x20];

	u8         reserved_at_40[0x40];
};

struct mlx5_ifc_modify_flow_table_in_bits {
	u8         opcode[0x10];
	u8         reserved_at_10[0x10];

	u8         reserved_at_20[0x10];
	u8         op_mod[0x10];

	u8         reserved_at_40[0x20];

	u8         reserved_at_60[0x10];
	u8         modify_field_select[0x10];

	u8         table_type[0x8];
	u8         reserved_at_88[0x18];

	u8         reserved_at_a0[0x8];
	u8         table_id[0x18];

	u8         reserved_at_c0[0x4];
	u8         table_miss_mode[0x4];
	u8         reserved_at_c8[0x18];

	u8         reserved_at_e0[0x8];
	u8         table_miss_id[0x18];

	u8         reserved_at_100[0x100];
};

#endif /* MLX5_IFC_H */<|MERGE_RESOLUTION|>--- conflicted
+++ resolved
@@ -458,12 +458,8 @@
 };
 
 struct mlx5_ifc_flow_table_nic_cap_bits {
-<<<<<<< HEAD
-	u8         reserved_at_0[0x200];
-=======
 	u8         nic_rx_multi_path_tirs[0x1];
 	u8         reserved_at_1[0x1ff];
->>>>>>> 082eaa50
 
 	struct mlx5_ifc_flow_table_prop_layout_bits flow_table_properties_nic_receive;
 
@@ -741,13 +737,9 @@
 	u8         cqe_version[0x4];
 
 	u8         compact_address_vector[0x1];
-<<<<<<< HEAD
-	u8         reserved_at_200[0xe];
-=======
 	u8         reserved_at_200[0x3];
 	u8         ipoib_basic_offloads[0x1];
 	u8         reserved_at_204[0xa];
->>>>>>> 082eaa50
 	u8         drain_sigerr[0x1];
 	u8         cmdif_checksum[0x2];
 	u8         sigerr_cqe[0x1];
@@ -778,12 +770,6 @@
 	u8         cd[0x1];
 	u8         reserved_at_22c[0x1];
 	u8         apm[0x1];
-<<<<<<< HEAD
-	u8         reserved_at_22e[0x7];
-	u8         qkv[0x1];
-	u8         pkv[0x1];
-	u8         reserved_at_237[0x4];
-=======
 	u8         reserved_at_22e[0x2];
 	u8	   imaicl[0x1];
 	u8         reserved_at_231[0x4];
@@ -791,7 +777,6 @@
 	u8         pkv[0x1];
 	u8         set_deth_sqpn[0x1];
 	u8         reserved_at_239[0x3];
->>>>>>> 082eaa50
 	u8         xrc[0x1];
 	u8         ud[0x1];
 	u8         uc[0x1];
@@ -1227,8 +1212,6 @@
 	u8         successful_recovery_events[0x20];
 
 	u8         reserved_at_640[0x180];
-<<<<<<< HEAD
-=======
 };
 
 struct mlx5_ifc_ib_port_cntrs_grp_data_layout_bits {
@@ -1259,7 +1242,6 @@
 	u8         vl_15_dropped[0x10];
 
 	u8	   reserved_at_a0[0xa0];
->>>>>>> 082eaa50
 };
 
 struct mlx5_ifc_eth_per_traffic_grp_data_layout_bits {
@@ -1834,11 +1816,7 @@
 	u8         log_sq_size[0x4];
 	u8         reserved_at_55[0x6];
 	u8         rlky[0x1];
-<<<<<<< HEAD
-	u8         reserved_at_5c[0x4];
-=======
 	u8         ulp_stateless_offload_mode[0x4];
->>>>>>> 082eaa50
 
 	u8         counter_set_id[0x8];
 	u8         uar_page[0x18];
@@ -3185,12 +3163,8 @@
 	u8         op_mod[0x10];
 
 	u8         other_vport[0x1];
-<<<<<<< HEAD
-	u8         reserved_at_41[0xf];
-=======
 	u8         reserved_at_41[0xb];
 	u8	   port_num[0x4];
->>>>>>> 082eaa50
 	u8         vport_number[0x10];
 
 	u8         reserved_at_60[0x60];
@@ -4309,13 +4283,9 @@
 
 	u8         reserved_at_20[0x1b];
 	u8         self_lb_en[0x1];
-<<<<<<< HEAD
 	u8         reserved_at_3c[0x1];
 	u8         hash[0x1];
 	u8         reserved_at_3e[0x1];
-=======
-	u8         reserved_at_3c[0x3];
->>>>>>> 082eaa50
 	u8         lro[0x1];
 };
 
