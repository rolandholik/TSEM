/* IPv6-specific defines for netfilter. 
 * (C)1998 Rusty Russell -- This code is GPL.
 * (C)1999 David Jeffery
 *   this header was blatantly ripped from netfilter_ipv4.h 
 *   it's amazing what adding a bunch of 6s can do =8^)
 */
#ifndef __LINUX_IP6_NETFILTER_H
#define __LINUX_IP6_NETFILTER_H

#include <uapi/linux/netfilter_ipv6.h>

/* Extra routing may needed on local out, as the QUEUE target never returns
 * control to the table.
 */
struct ip6_rt_info {
	struct in6_addr daddr;
	struct in6_addr saddr;
	u_int32_t mark;
};

struct nf_queue_entry;

/*
 * Hook functions for ipv6 to allow xt_* modules to be built-in even
 * if IPv6 is a module.
 */
struct nf_ipv6_ops {
#if IS_MODULE(CONFIG_IPV6)
	int (*chk_addr)(struct net *net, const struct in6_addr *addr,
			const struct net_device *dev, int strict);
	int (*route_me_harder)(struct net *net, struct sk_buff *skb);
	int (*dev_get_saddr)(struct net *net, const struct net_device *dev,
		       const struct in6_addr *daddr, unsigned int srcprefs,
		       struct in6_addr *saddr);
	int (*route)(struct net *net, struct dst_entry **dst, struct flowi *fl,
		     bool strict);
#endif
	void (*route_input)(struct sk_buff *skb);
	int (*fragment)(struct net *net, struct sock *sk, struct sk_buff *skb,
			int (*output)(struct net *, struct sock *, struct sk_buff *));
	int (*reroute)(struct sk_buff *skb, const struct nf_queue_entry *entry);
};

#ifdef CONFIG_NETFILTER
#include <net/addrconf.h>

extern const struct nf_ipv6_ops __rcu *nf_ipv6_ops;
static inline const struct nf_ipv6_ops *nf_get_ipv6_ops(void)
{
	return rcu_dereference(nf_ipv6_ops);
}

static inline int nf_ipv6_chk_addr(struct net *net, const struct in6_addr *addr,
				   const struct net_device *dev, int strict)
{
#if IS_MODULE(CONFIG_IPV6)
	const struct nf_ipv6_ops *v6_ops = nf_get_ipv6_ops();

	if (!v6_ops)
		return 1;

	return v6_ops->chk_addr(net, addr, dev, strict);
#else
	return ipv6_chk_addr(net, addr, dev, strict);
#endif
}

int __nf_ip6_route(struct net *net, struct dst_entry **dst,
			       struct flowi *fl, bool strict);

static inline int nf_ip6_route(struct net *net, struct dst_entry **dst,
			       struct flowi *fl, bool strict)
{
#if IS_MODULE(CONFIG_IPV6)
	const struct nf_ipv6_ops *v6ops = nf_get_ipv6_ops();

	if (v6ops)
		return v6ops->route(net, dst, fl, strict);

	return -EHOSTUNREACH;
#endif
#if IS_BUILTIN(CONFIG_IPV6)
	return __nf_ip6_route(net, dst, fl, strict);
#else
	return -EHOSTUNREACH;
#endif
}

int ip6_route_me_harder(struct net *net, struct sk_buff *skb);
<<<<<<< HEAD
=======

static inline int nf_ip6_route_me_harder(struct net *net, struct sk_buff *skb)
{
#if IS_MODULE(CONFIG_IPV6)
	const struct nf_ipv6_ops *v6_ops = nf_get_ipv6_ops();

	if (!v6_ops)
		return -EHOSTUNREACH;

	return v6_ops->route_me_harder(net, skb);
#else
	return ip6_route_me_harder(net, skb);
#endif
}

>>>>>>> 0ecfebd2
__sum16 nf_ip6_checksum(struct sk_buff *skb, unsigned int hook,
			unsigned int dataoff, u_int8_t protocol);

int ipv6_netfilter_init(void);
void ipv6_netfilter_fini(void);

#else /* CONFIG_NETFILTER */
static inline int ipv6_netfilter_init(void) { return 0; }
static inline void ipv6_netfilter_fini(void) { return; }
static inline const struct nf_ipv6_ops *nf_get_ipv6_ops(void) { return NULL; }
#endif /* CONFIG_NETFILTER */

#endif /*__LINUX_IP6_NETFILTER_H*/<|MERGE_RESOLUTION|>--- conflicted
+++ resolved
@@ -87,8 +87,6 @@
 }
 
 int ip6_route_me_harder(struct net *net, struct sk_buff *skb);
-<<<<<<< HEAD
-=======
 
 static inline int nf_ip6_route_me_harder(struct net *net, struct sk_buff *skb)
 {
@@ -104,7 +102,6 @@
 #endif
 }
 
->>>>>>> 0ecfebd2
 __sum16 nf_ip6_checksum(struct sk_buff *skb, unsigned int hook,
 			unsigned int dataoff, u_int8_t protocol);
 
