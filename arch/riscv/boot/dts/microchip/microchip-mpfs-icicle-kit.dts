// SPDX-License-Identifier: (GPL-2.0 OR MIT)
/* Copyright (c) 2020 Microchip Technology Inc */

/dts-v1/;

#include "microchip-mpfs.dtsi"

/* Clock frequency (in Hz) of the rtcclk */
#define RTCCLK_FREQ		1000000

/ {
	model = "Microchip PolarFire-SoC Icicle Kit";
	compatible = "microchip,mpfs-icicle-kit", "microchip,mpfs";

	aliases {
		ethernet0 = &emac1;
		serial0 = &serial0;
		serial1 = &serial1;
		serial2 = &serial2;
		serial3 = &serial3;
	};

	chosen {
		stdout-path = "serial0:115200n8";
	};

	cpus {
		timebase-frequency = <RTCCLK_FREQ>;
	};

	memory@80000000 {
		device_type = "memory";
		reg = <0x0 0x80000000 0x0 0x40000000>;
		clocks = <&clkcfg 26>;
	};
<<<<<<< HEAD
=======
};

&refclk {
	clock-frequency = <600000000>;
>>>>>>> 754e0b0e
};

&serial0 {
	status = "okay";
};

&serial1 {
	status = "okay";
};

&serial2 {
	status = "okay";
};

&serial3 {
	status = "okay";
};

&mmc {
	status = "okay";

	bus-width = <4>;
	disable-wp;
	cap-sd-highspeed;
	card-detect-delay = <200>;
	sd-uhs-sdr12;
	sd-uhs-sdr25;
	sd-uhs-sdr50;
	sd-uhs-sdr104;
};

&emac0 {
	phy-mode = "sgmii";
	phy-handle = <&phy0>;
	phy0: ethernet-phy@8 {
		reg = <8>;
		ti,fifo-depth = <0x01>;
	};
};

&emac1 {
	status = "okay";
	phy-mode = "sgmii";
	phy-handle = <&phy1>;
	phy1: ethernet-phy@9 {
		reg = <9>;
		ti,fifo-depth = <0x01>;
	};
};<|MERGE_RESOLUTION|>--- conflicted
+++ resolved
@@ -33,13 +33,10 @@
 		reg = <0x0 0x80000000 0x0 0x40000000>;
 		clocks = <&clkcfg 26>;
 	};
-<<<<<<< HEAD
-=======
 };
 
 &refclk {
 	clock-frequency = <600000000>;
->>>>>>> 754e0b0e
 };
 
 &serial0 {
