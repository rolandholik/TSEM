/*
 *  Support for Sharp SL-C6000x PDAs
 *  Model: (Tosa)
 *
 *  Copyright (c) 2005 Dirk Opfer
 *
 *	Based on code written by Sharp/Lineo for 2.4 kernels
 *
 *  This program is free software; you can redistribute it and/or modify
 *  it under the terms of the GNU General Public License version 2 as
 *  published by the Free Software Foundation.
 *
 */

#include <linux/kernel.h>
#include <linux/init.h>
#include <linux/platform_device.h>
#include <linux/major.h>
#include <linux/fs.h>
#include <linux/interrupt.h>
#include <linux/delay.h>
#include <linux/fb.h>
#include <linux/mmc/host.h>
#include <linux/mfd/tc6393xb.h>
#include <linux/mfd/tmio.h>
#include <linux/mtd/nand.h>
#include <linux/mtd/partitions.h>
#include <linux/pm.h>
#include <linux/gpio_keys.h>
#include <linux/input.h>
#include <linux/gpio.h>
#include <linux/pda_power.h>
#include <linux/rfkill.h>

#include <asm/setup.h>
#include <asm/mach-types.h>
#include <asm/arch/pxa2xx-regs.h>
#include <asm/arch/mfp-pxa25x.h>
#include <asm/arch/irda.h>
#include <asm/arch/i2c.h>
#include <asm/arch/mmc.h>
#include <asm/arch/udc.h>
#include <asm/arch/tosa_bt.h>

#include <asm/mach/arch.h>
#include <asm/arch/tosa.h>

#include <asm/hardware/scoop.h>
#include <asm/mach/sharpsl_param.h>

#include "generic.h"
#include "devices.h"

static unsigned long tosa_pin_config[] = {
	GPIO78_nCS_2, /* Scoop */
	GPIO80_nCS_4, /* tg6393xb */
	GPIO33_nCS_5, /* Scoop */

	// GPIO76 CARD_VCC_ON1

	GPIO19_GPIO, /* Reset out */
	GPIO1_RST | WAKEUP_ON_EDGE_FALL,

	GPIO0_GPIO | WAKEUP_ON_EDGE_FALL, /* WAKE_UP */
	GPIO2_GPIO | WAKEUP_ON_EDGE_BOTH, /* AC_IN */
	GPIO3_GPIO | WAKEUP_ON_EDGE_FALL, /* RECORD */
	GPIO4_GPIO | WAKEUP_ON_EDGE_FALL, /* SYNC */
	GPIO20_GPIO, /* EAR_IN */
	GPIO22_GPIO, /* On */

	GPIO5_GPIO, /* USB_IN */
	GPIO32_GPIO, /* Pen IRQ */

	GPIO7_GPIO, /* Jacket Detect */
	GPIO14_GPIO, /* BAT0_CRG */
	GPIO12_GPIO, /* BAT1_CRG */
	GPIO17_GPIO, /* BAT0_LOW */
	GPIO84_GPIO, /* BAT1_LOW */
	GPIO38_GPIO, /* BAT_LOCK */

	GPIO11_3_6MHz,
	GPIO15_GPIO, /* TC6393XB IRQ */
	GPIO18_RDY,
	GPIO27_GPIO, /* LCD Sync */

	/* MMC */
	GPIO6_MMC_CLK,
	GPIO8_MMC_CS0,
	GPIO9_GPIO, /* Detect */
	GPIO10_GPIO, /* nSD_INT */

	/* CF */
	GPIO13_GPIO, /* CD_IRQ */
	GPIO21_GPIO, /* Main Slot IRQ */
	GPIO36_GPIO, /* Jacket Slot IRQ */
	GPIO48_nPOE,
	GPIO49_nPWE,
	GPIO50_nPIOR,
	GPIO51_nPIOW,
	GPIO52_nPCE_1,
	GPIO53_nPCE_2,
	GPIO54_nPSKTSEL,
	GPIO55_nPREG,
	GPIO56_nPWAIT,
	GPIO57_nIOIS16,

	/* AC97 */
	GPIO31_AC97_SYNC,
	GPIO30_AC97_SDATA_OUT,
	GPIO28_AC97_BITCLK,
	GPIO29_AC97_SDATA_IN_0,
	// GPIO79 nAUD_IRQ

	/* FFUART */
	GPIO34_FFUART_RXD,
	GPIO35_FFUART_CTS,
	GPIO37_FFUART_DSR,
	GPIO39_FFUART_TXD,
	GPIO40_FFUART_DTR,
	GPIO41_FFUART_RTS,

	/* BTUART */
	GPIO42_BTUART_RXD,
	GPIO43_BTUART_TXD,
	GPIO44_BTUART_CTS,
	GPIO45_BTUART_RTS,

	/* Keybd */
	GPIO58_GPIO | MFP_LPM_DRIVE_LOW,
	GPIO59_GPIO | MFP_LPM_DRIVE_LOW,
	GPIO60_GPIO | MFP_LPM_DRIVE_LOW,
	GPIO61_GPIO | MFP_LPM_DRIVE_LOW,
	GPIO62_GPIO | MFP_LPM_DRIVE_LOW,
	GPIO63_GPIO | MFP_LPM_DRIVE_LOW,
	GPIO64_GPIO | MFP_LPM_DRIVE_LOW,
	GPIO65_GPIO | MFP_LPM_DRIVE_LOW,
	GPIO66_GPIO | MFP_LPM_DRIVE_LOW,
	GPIO67_GPIO | MFP_LPM_DRIVE_LOW,
	GPIO68_GPIO | MFP_LPM_DRIVE_LOW,
	GPIO69_GPIO | MFP_LPM_DRIVE_LOW,
	GPIO70_GPIO | MFP_LPM_DRIVE_LOW,
	GPIO71_GPIO | MFP_LPM_DRIVE_LOW,
	GPIO72_GPIO | MFP_LPM_DRIVE_LOW,
	GPIO73_GPIO | MFP_LPM_DRIVE_LOW,
	GPIO74_GPIO | MFP_LPM_DRIVE_LOW,
	GPIO75_GPIO | MFP_LPM_DRIVE_LOW,

	/* SPI */
	GPIO81_SSP2_CLK_OUT,
	GPIO82_SSP2_FRM_OUT,
	GPIO83_SSP2_TXD,
};

static unsigned long tosa_pin_irda_off[] = {
	GPIO46_STUART_RXD,
	GPIO47_GPIO | MFP_LPM_DRIVE_LOW,
};

static unsigned long tosa_pin_irda_on[] = {
	GPIO46_STUART_RXD,
	GPIO47_STUART_TXD,
};


/*
 * SCOOP Device
 */
static struct resource tosa_scoop_resources[] = {
	[0] = {
		.start	= TOSA_CF_PHYS,
		.end	= TOSA_CF_PHYS + 0xfff,
		.flags	= IORESOURCE_MEM,
	},
};

static struct scoop_config tosa_scoop_setup = {
	.io_dir 	= TOSA_SCOOP_IO_DIR,
	.gpio_base	= TOSA_SCOOP_GPIO_BASE,
};

static struct platform_device tosascoop_device = {
	.name		= "sharp-scoop",
	.id		= 0,
	.dev		= {
 		.platform_data	= &tosa_scoop_setup,
	},
	.num_resources	= ARRAY_SIZE(tosa_scoop_resources),
	.resource	= tosa_scoop_resources,
};


/*
 * SCOOP Device Jacket
 */
static struct resource tosa_scoop_jc_resources[] = {
	[0] = {
		.start		= TOSA_SCOOP_PHYS + 0x40,
		.end		= TOSA_SCOOP_PHYS + 0xfff,
		.flags		= IORESOURCE_MEM,
	},
};

static struct scoop_config tosa_scoop_jc_setup = {
	.io_dir 	= TOSA_SCOOP_JC_IO_DIR,
	.gpio_base	= TOSA_SCOOP_JC_GPIO_BASE,
};

static struct platform_device tosascoop_jc_device = {
	.name		= "sharp-scoop",
	.id		= 1,
	.dev		= {
 		.platform_data	= &tosa_scoop_jc_setup,
		.parent 	= &tosascoop_device.dev,
	},
	.num_resources	= ARRAY_SIZE(tosa_scoop_jc_resources),
	.resource	= tosa_scoop_jc_resources,
};

/*
 * PCMCIA
 */
static struct scoop_pcmcia_dev tosa_pcmcia_scoop[] = {
{
	.dev        = &tosascoop_device.dev,
	.irq        = TOSA_IRQ_GPIO_CF_IRQ,
	.cd_irq     = TOSA_IRQ_GPIO_CF_CD,
	.cd_irq_str = "PCMCIA0 CD",
},{
	.dev        = &tosascoop_jc_device.dev,
	.irq        = TOSA_IRQ_GPIO_JC_CF_IRQ,
	.cd_irq     = -1,
},
};

static struct scoop_pcmcia_config tosa_pcmcia_config = {
	.devs         = &tosa_pcmcia_scoop[0],
	.num_devs     = 2,
};

/*
 * USB Device Controller
 */
static struct pxa2xx_udc_mach_info udc_info __initdata = {
	.gpio_pullup		= TOSA_GPIO_USB_PULLUP,
	.gpio_vbus		= TOSA_GPIO_USB_IN,
	.gpio_vbus_inverted	= 1,
};

/*
 * MMC/SD Device
 */
static struct pxamci_platform_data tosa_mci_platform_data;

static int tosa_mci_init(struct device *dev, irq_handler_t tosa_detect_int, void *data)
{
	int err;

	tosa_mci_platform_data.detect_delay = msecs_to_jiffies(250);

	err = gpio_request(TOSA_GPIO_nSD_DETECT, "MMC/SD card detect");
	if (err) {
		printk(KERN_ERR "tosa_mci_init: can't request nSD_DETECT gpio\n");
		goto err_gpio_detect;
	}
	err = gpio_direction_input(TOSA_GPIO_nSD_DETECT);
	if (err)
		goto err_gpio_detect_dir;

	err = request_irq(TOSA_IRQ_GPIO_nSD_DETECT, tosa_detect_int,
			  IRQF_DISABLED | IRQF_TRIGGER_RISING | IRQF_TRIGGER_FALLING,
				"MMC/SD card detect", data);
	if (err) {
		printk(KERN_ERR "tosa_mci_init: MMC/SD: can't request MMC card detect IRQ\n");
		goto err_irq;
	}

	err = gpio_request(TOSA_GPIO_SD_WP, "SD Write Protect");
	if (err) {
		printk(KERN_ERR "tosa_mci_init: can't request SD_WP gpio\n");
		goto err_gpio_wp;
	}
	err = gpio_direction_input(TOSA_GPIO_SD_WP);
	if (err)
		goto err_gpio_wp_dir;

	err = gpio_request(TOSA_GPIO_PWR_ON, "SD Power");
	if (err) {
		printk(KERN_ERR "tosa_mci_init: can't request SD_PWR gpio\n");
		goto err_gpio_pwr;
	}
	err = gpio_direction_output(TOSA_GPIO_PWR_ON, 0);
	if (err)
		goto err_gpio_pwr_dir;

	err = gpio_request(TOSA_GPIO_nSD_INT, "SD Int");
	if (err) {
		printk(KERN_ERR "tosa_mci_init: can't request SD_PWR gpio\n");
		goto err_gpio_int;
	}
	err = gpio_direction_input(TOSA_GPIO_nSD_INT);
	if (err)
		goto err_gpio_int_dir;

	return 0;

err_gpio_int_dir:
	gpio_free(TOSA_GPIO_nSD_INT);
err_gpio_int:
err_gpio_pwr_dir:
	gpio_free(TOSA_GPIO_PWR_ON);
err_gpio_pwr:
err_gpio_wp_dir:
	gpio_free(TOSA_GPIO_SD_WP);
err_gpio_wp:
	free_irq(TOSA_IRQ_GPIO_nSD_DETECT, data);
err_irq:
err_gpio_detect_dir:
	gpio_free(TOSA_GPIO_nSD_DETECT);
err_gpio_detect:
	return err;
}

static void tosa_mci_setpower(struct device *dev, unsigned int vdd)
{
	struct pxamci_platform_data* p_d = dev->platform_data;

	if (( 1 << vdd) & p_d->ocr_mask) {
		gpio_set_value(TOSA_GPIO_PWR_ON, 1);
	} else {
		gpio_set_value(TOSA_GPIO_PWR_ON, 0);
	}
}

static int tosa_mci_get_ro(struct device *dev)
{
	return gpio_get_value(TOSA_GPIO_SD_WP);
}

static void tosa_mci_exit(struct device *dev, void *data)
{
	gpio_free(TOSA_GPIO_nSD_INT);
	gpio_free(TOSA_GPIO_PWR_ON);
	gpio_free(TOSA_GPIO_SD_WP);
	free_irq(TOSA_IRQ_GPIO_nSD_DETECT, data);
	gpio_free(TOSA_GPIO_nSD_DETECT);
}

static struct pxamci_platform_data tosa_mci_platform_data = {
	.ocr_mask       = MMC_VDD_32_33|MMC_VDD_33_34,
	.init           = tosa_mci_init,
	.get_ro		= tosa_mci_get_ro,
	.setpower       = tosa_mci_setpower,
	.exit           = tosa_mci_exit,
};

/*
 * Irda
 */
static void tosa_irda_transceiver_mode(struct device *dev, int mode)
{
	if (mode & IR_OFF) {
		gpio_set_value(TOSA_GPIO_IR_POWERDWN, 0);
		pxa2xx_mfp_config(ARRAY_AND_SIZE(tosa_pin_irda_off));
		gpio_direction_output(TOSA_GPIO_IRDA_TX, 0);
	} else {
		pxa2xx_mfp_config(ARRAY_AND_SIZE(tosa_pin_irda_on));
		gpio_set_value(TOSA_GPIO_IR_POWERDWN, 1);
	}
}

static int tosa_irda_startup(struct device *dev)
{
	int ret;

	ret = gpio_request(TOSA_GPIO_IRDA_TX, "IrDA TX");
	if (ret)
		goto err_tx;
	ret = gpio_direction_output(TOSA_GPIO_IRDA_TX, 0);
	if (ret)
		goto err_tx_dir;

	ret = gpio_request(TOSA_GPIO_IR_POWERDWN, "IrDA powerdown");
	if (ret)
		goto err_pwr;

	ret = gpio_direction_output(TOSA_GPIO_IR_POWERDWN, 0);
	if (ret)
		goto err_pwr_dir;

	tosa_irda_transceiver_mode(dev, IR_SIRMODE | IR_OFF);

	return 0;

err_pwr_dir:
	gpio_free(TOSA_GPIO_IR_POWERDWN);
err_pwr:
err_tx_dir:
	gpio_free(TOSA_GPIO_IRDA_TX);
err_tx:
	return ret;
}

static void tosa_irda_shutdown(struct device *dev)
{
	tosa_irda_transceiver_mode(dev, IR_SIRMODE | IR_OFF);
	gpio_free(TOSA_GPIO_IR_POWERDWN);
	gpio_free(TOSA_GPIO_IRDA_TX);
}

static struct pxaficp_platform_data tosa_ficp_platform_data = {
	.transceiver_cap  = IR_SIRMODE | IR_OFF,
	.transceiver_mode = tosa_irda_transceiver_mode,
	.startup = tosa_irda_startup,
	.shutdown = tosa_irda_shutdown,
};

/*
 * Tosa AC IN
 */
static int tosa_power_init(struct device *dev)
{
	int ret = gpio_request(TOSA_GPIO_AC_IN, "ac in");
	if (ret)
		goto err_gpio_req;

	ret = gpio_direction_input(TOSA_GPIO_AC_IN);
	if (ret)
		goto err_gpio_in;

	return 0;

err_gpio_in:
	gpio_free(TOSA_GPIO_AC_IN);
err_gpio_req:
	return ret;
}

static void tosa_power_exit(struct device *dev)
{
	gpio_free(TOSA_GPIO_AC_IN);
}

static int tosa_power_ac_online(void)
{
	return gpio_get_value(TOSA_GPIO_AC_IN) == 0;
}

static char *tosa_ac_supplied_to[] = {
	"main-battery",
	"backup-battery",
	"jacket-battery",
};

static struct pda_power_pdata tosa_power_data = {
	.init			= tosa_power_init,
	.is_ac_online		= tosa_power_ac_online,
	.exit			= tosa_power_exit,
	.supplied_to		= tosa_ac_supplied_to,
	.num_supplicants	= ARRAY_SIZE(tosa_ac_supplied_to),
};

static struct resource tosa_power_resource[] = {
	{
		.name		= "ac",
		.start		= gpio_to_irq(TOSA_GPIO_AC_IN),
		.end		= gpio_to_irq(TOSA_GPIO_AC_IN),
		.flags		= IORESOURCE_IRQ |
				  IORESOURCE_IRQ_HIGHEDGE |
				  IORESOURCE_IRQ_LOWEDGE,
	},
};

static struct platform_device tosa_power_device = {
	.name			= "pda-power",
	.id			= -1,
	.dev.platform_data	= &tosa_power_data,
	.resource		= tosa_power_resource,
	.num_resources		= ARRAY_SIZE(tosa_power_resource),
};

/*
 * Tosa Keyboard
 */
static struct platform_device tosakbd_device = {
	.name		= "tosa-keyboard",
	.id		= -1,
};

static struct gpio_keys_button tosa_gpio_keys[] = {
	/*
	 * Two following keys are directly tied to "ON" button of tosa. Why?
	 * The first one can be used as a wakeup source, the second can't;
	 * also the first one is OR of ac_powered and on_button.
	 */
	{
		.type	= EV_PWR,
		.code	= KEY_RESERVED,
		.gpio	= TOSA_GPIO_POWERON,
		.desc	= "Poweron",
		.wakeup	= 1,
		.active_low = 1,
	},
	{
		.type	= EV_PWR,
		.code	= KEY_SUSPEND,
		.gpio	= TOSA_GPIO_ON_KEY,
		.desc	= "On key",
		/*
		 * can't be used as wakeup
		 * .wakeup	= 1,
		 */
		.active_low = 1,
	},
	{
		.type	= EV_KEY,
		.code	= TOSA_KEY_RECORD,
		.gpio	= TOSA_GPIO_RECORD_BTN,
		.desc	= "Record Button",
		.wakeup	= 1,
		.active_low = 1,
	},
	{
		.type	= EV_KEY,
		.code	= TOSA_KEY_SYNC,
		.gpio	= TOSA_GPIO_SYNC,
		.desc	= "Sync Button",
		.wakeup	= 1,
		.active_low = 1,
	},
};

static struct gpio_keys_platform_data tosa_gpio_keys_platform_data = {
	.buttons	= tosa_gpio_keys,
	.nbuttons	= ARRAY_SIZE(tosa_gpio_keys),
};

static struct platform_device tosa_gpio_keys_device = {
	.name	= "gpio-keys",
	.id	= -1,
	.dev	= {
		.platform_data	= &tosa_gpio_keys_platform_data,
	},
};

/*
 * Tosa LEDs
 */
static struct gpio_led tosa_gpio_leds[] = {
	{
		.name			= "tosa:amber:charge",
		.default_trigger	= "main-battery-charging",
		.gpio			= TOSA_GPIO_CHRG_ERR_LED,
	},
	{
		.name			= "tosa:green:mail",
		.default_trigger	= "nand-disk",
		.gpio			= TOSA_GPIO_NOTE_LED,
	},
	{
		.name			= "tosa:dual:wlan",
		.default_trigger	= "none",
		.gpio			= TOSA_GPIO_WLAN_LED,
	},
	{
		.name			= "tosa:blue:bluetooth",
		.default_trigger	= "tosa-bt",
		.gpio			= TOSA_GPIO_BT_LED,
	},
};

static struct gpio_led_platform_data tosa_gpio_leds_platform_data = {
	.leds		= tosa_gpio_leds,
	.num_leds	= ARRAY_SIZE(tosa_gpio_leds),
};

static struct platform_device tosaled_device = {
	.name	= "leds-gpio",
	.id	= -1,
	.dev	= {
		.platform_data	= &tosa_gpio_leds_platform_data,
	},
};

/*
 * Toshiba Mobile IO Controller
 */
static struct resource tc6393xb_resources[] = {
	[0] = {
		.start	= TOSA_LCDC_PHYS,
		.end	= TOSA_LCDC_PHYS + 0x3ffffff,
		.flags	= IORESOURCE_MEM,
	},

	[1] = {
		.start	= TOSA_IRQ_GPIO_TC6393XB_INT,
		.end	= TOSA_IRQ_GPIO_TC6393XB_INT,
		.flags	= IORESOURCE_IRQ,
	},
};


static int tosa_tc6393xb_enable(struct platform_device *dev)
{
	int rc;

	rc = gpio_request(TOSA_GPIO_TC6393XB_REST_IN, "tc6393xb #pclr");
	if (rc)
		goto err_req_pclr;
	rc = gpio_request(TOSA_GPIO_TC6393XB_SUSPEND, "tc6393xb #suspend");
	if (rc)
		goto err_req_suspend;
	rc = gpio_request(TOSA_GPIO_TC6393XB_L3V_ON, "l3v");
	if (rc)
		goto err_req_l3v;
	rc = gpio_direction_output(TOSA_GPIO_TC6393XB_L3V_ON, 0);
	if (rc)
		goto err_dir_l3v;
	rc = gpio_direction_output(TOSA_GPIO_TC6393XB_SUSPEND, 0);
	if (rc)
		goto err_dir_suspend;
	rc = gpio_direction_output(TOSA_GPIO_TC6393XB_REST_IN, 0);
	if (rc)
		goto err_dir_pclr;

	mdelay(1);

	gpio_set_value(TOSA_GPIO_TC6393XB_SUSPEND, 1);

	mdelay(10);

	gpio_set_value(TOSA_GPIO_TC6393XB_REST_IN, 1);
	gpio_set_value(TOSA_GPIO_TC6393XB_L3V_ON, 1);

	return 0;
err_dir_pclr:
err_dir_suspend:
err_dir_l3v:
	gpio_free(TOSA_GPIO_TC6393XB_L3V_ON);
err_req_l3v:
	gpio_free(TOSA_GPIO_TC6393XB_SUSPEND);
err_req_suspend:
	gpio_free(TOSA_GPIO_TC6393XB_REST_IN);
err_req_pclr:
	return rc;
}

static int tosa_tc6393xb_disable(struct platform_device *dev)
{
	gpio_free(TOSA_GPIO_TC6393XB_L3V_ON);
	gpio_free(TOSA_GPIO_TC6393XB_SUSPEND);
	gpio_free(TOSA_GPIO_TC6393XB_REST_IN);

	return 0;
}

static int tosa_tc6393xb_resume(struct platform_device *dev)
{
	gpio_set_value(TOSA_GPIO_TC6393XB_SUSPEND, 1);
	mdelay(10);
	gpio_set_value(TOSA_GPIO_TC6393XB_L3V_ON, 1);
	mdelay(10);

	return 0;
}

static int tosa_tc6393xb_suspend(struct platform_device *dev)
{
	gpio_set_value(TOSA_GPIO_TC6393XB_L3V_ON, 0);
	gpio_set_value(TOSA_GPIO_TC6393XB_SUSPEND, 0);
	return 0;
}

static struct mtd_partition tosa_nand_partition[] = {
	{
		.name	= "smf",
		.offset	= 0,
		.size	= 7 * 1024 * 1024,
	},
	{
		.name	= "root",
		.offset	= MTDPART_OFS_APPEND,
		.size	= 28 * 1024 * 1024,
	},
	{
		.name	= "home",
		.offset	= MTDPART_OFS_APPEND,
		.size	= MTDPART_SIZ_FULL,
	},
};

static uint8_t scan_ff_pattern[] = { 0xff, 0xff };

static struct nand_bbt_descr tosa_tc6393xb_nand_bbt = {
	.options	= 0,
	.offs		= 4,
	.len		= 2,
	.pattern	= scan_ff_pattern
};

static struct tmio_nand_data tosa_tc6393xb_nand_config = {
	.num_partitions	= ARRAY_SIZE(tosa_nand_partition),
	.partition	= tosa_nand_partition,
	.badblock_pattern = &tosa_tc6393xb_nand_bbt,
};

static struct tc6393xb_platform_data tosa_tc6393xb_setup = {
	.scr_pll2cr	= 0x0cc1,
	.scr_gper	= 0x3300,
	.scr_gpo_dsr	=
		TOSA_TC6393XB_GPIO_BIT(TOSA_GPIO_CARD_VCC_ON),
	.scr_gpo_doecr	=
		TOSA_TC6393XB_GPIO_BIT(TOSA_GPIO_CARD_VCC_ON),

	.irq_base	= IRQ_BOARD_START,
	.gpio_base	= TOSA_TC6393XB_GPIO_BASE,

	.enable		= tosa_tc6393xb_enable,
	.disable	= tosa_tc6393xb_disable,
	.suspend	= tosa_tc6393xb_suspend,
	.resume		= tosa_tc6393xb_resume,

	.nand_data	= &tosa_tc6393xb_nand_config,
};


static struct platform_device tc6393xb_device = {
	.name	= "tc6393xb",
	.id	= -1,
	.dev	= {
		.platform_data	= &tosa_tc6393xb_setup,
	},
	.num_resources	= ARRAY_SIZE(tc6393xb_resources),
	.resource	= tc6393xb_resources,
};

static struct tosa_bt_data tosa_bt_data = {
	.gpio_pwr	= TOSA_GPIO_BT_PWR_EN,
	.gpio_reset	= TOSA_GPIO_BT_RESET,
};

static struct platform_device tosa_bt_device = {
	.name	= "tosa-bt",
	.id	= -1,
	.dev.platform_data = &tosa_bt_data,
};


static struct platform_device *devices[] __initdata = {
	&tosascoop_device,
	&tosascoop_jc_device,
	&tc6393xb_device,
	&tosa_power_device,
	&tosakbd_device,
	&tosa_gpio_keys_device,
	&tosaled_device,
	&tosa_bt_device,
};

static void tosa_poweroff(void)
{
<<<<<<< HEAD
	gpio_direction_output(TOSA_GPIO_ON_RESET, 0);
	gpio_set_value(TOSA_GPIO_ON_RESET, 1);

	mdelay(1000);
	arm_machine_restart('h');
=======
	arm_machine_restart('g');
>>>>>>> 93887049
}

static void tosa_restart(char mode)
{
	/* Bootloader magic for a reboot */
	if((MSC0 & 0xffff0000) == 0x7ff00000)
		MSC0 = (MSC0 & 0xffff) | 0x7ee00000;

	tosa_poweroff();
}

static void __init tosa_init(void)
{
	int dummy;

	pxa2xx_mfp_config(ARRAY_AND_SIZE(tosa_pin_config));
	pxa2xx_mfp_config(ARRAY_AND_SIZE(tosa_pin_irda_off));
	gpio_set_wake(MFP_PIN_GPIO1, 1);
	/* We can't pass to gpio-keys since it will drop the Reset altfunc */

	init_gpio_reset(TOSA_GPIO_ON_RESET);

	pm_power_off = tosa_poweroff;
	arm_pm_restart = tosa_restart;

	PCFR |= PCFR_OPDE;

	/* enable batt_fault */
	PMCR = 0x01;

	dummy = gpiochip_reserve(TOSA_SCOOP_GPIO_BASE, 12);
	dummy = gpiochip_reserve(TOSA_SCOOP_JC_GPIO_BASE, 12);
	dummy = gpiochip_reserve(TOSA_TC6393XB_GPIO_BASE, 16);

	pxa_set_mci_info(&tosa_mci_platform_data);
	pxa_set_udc_info(&udc_info);
	pxa_set_ficp_info(&tosa_ficp_platform_data);
	pxa_set_i2c_info(NULL);
	platform_scoop_config = &tosa_pcmcia_config;

	platform_add_devices(devices, ARRAY_SIZE(devices));
}

static void __init fixup_tosa(struct machine_desc *desc,
		struct tag *tags, char **cmdline, struct meminfo *mi)
{
	sharpsl_save_param();
	mi->nr_banks=1;
	mi->bank[0].start = 0xa0000000;
	mi->bank[0].node = 0;
	mi->bank[0].size = (64*1024*1024);
}

MACHINE_START(TOSA, "SHARP Tosa")
	.phys_io	= 0x40000000,
	.io_pg_offst	= (io_p2v(0x40000000) >> 18) & 0xfffc,
	.fixup          = fixup_tosa,
	.map_io         = pxa_map_io,
	.init_irq       = pxa25x_init_irq,
	.init_machine   = tosa_init,
	.timer          = &pxa_timer,
MACHINE_END<|MERGE_RESOLUTION|>--- conflicted
+++ resolved
@@ -758,15 +758,7 @@
 
 static void tosa_poweroff(void)
 {
-<<<<<<< HEAD
-	gpio_direction_output(TOSA_GPIO_ON_RESET, 0);
-	gpio_set_value(TOSA_GPIO_ON_RESET, 1);
-
-	mdelay(1000);
-	arm_machine_restart('h');
-=======
 	arm_machine_restart('g');
->>>>>>> 93887049
 }
 
 static void tosa_restart(char mode)
