// SPDX-License-Identifier: GPL-2.0-or-later
/*
 * Copyright 2020-21 IBM Corp.
 */

#define pr_fmt(fmt) "vas: " fmt

#include <linux/module.h>
#include <linux/kernel.h>
#include <linux/export.h>
#include <linux/types.h>
#include <linux/delay.h>
#include <linux/slab.h>
#include <linux/interrupt.h>
#include <linux/irqdomain.h>
#include <asm/machdep.h>
#include <asm/hvcall.h>
#include <asm/plpar_wrappers.h>
#include <asm/vas.h>
#include "vas.h"

#define VAS_INVALID_WIN_ADDRESS	0xFFFFFFFFFFFFFFFFul
#define VAS_DEFAULT_DOMAIN_ID	0xFFFFFFFFFFFFFFFFul
/* The hypervisor allows one credit per window right now */
#define DEF_WIN_CREDS		1

static struct vas_all_caps caps_all;
static bool copypaste_feat;
static struct hv_vas_cop_feat_caps hv_cop_caps;

static struct vas_caps vascaps[VAS_MAX_FEAT_TYPE];
static DEFINE_MUTEX(vas_pseries_mutex);
static bool migration_in_progress;

static long hcall_return_busy_check(long rc)
{
	/* Check if we are stalled for some time */
	if (H_IS_LONG_BUSY(rc)) {
		msleep(get_longbusy_msecs(rc));
		rc = H_BUSY;
	} else if (rc == H_BUSY) {
		cond_resched();
	}

	return rc;
}

/*
 * Allocate VAS window hcall
 */
static int h_allocate_vas_window(struct pseries_vas_window *win, u64 *domain,
				     u8 wintype, u16 credits)
{
	long retbuf[PLPAR_HCALL9_BUFSIZE] = {0};
	long rc;

	do {
		rc = plpar_hcall9(H_ALLOCATE_VAS_WINDOW, retbuf, wintype,
				  credits, domain[0], domain[1], domain[2],
				  domain[3], domain[4], domain[5]);

		rc = hcall_return_busy_check(rc);
	} while (rc == H_BUSY);

	if (rc == H_SUCCESS) {
		if (win->win_addr == VAS_INVALID_WIN_ADDRESS) {
			pr_err("H_ALLOCATE_VAS_WINDOW: COPY/PASTE is not supported\n");
			return -ENOTSUPP;
		}
		win->vas_win.winid = retbuf[0];
		win->win_addr = retbuf[1];
		win->complete_irq = retbuf[2];
		win->fault_irq = retbuf[3];
		return 0;
	}

	pr_err("H_ALLOCATE_VAS_WINDOW error: %ld, wintype: %u, credits: %u\n",
		rc, wintype, credits);

	return -EIO;
}

/*
 * Deallocate VAS window hcall.
 */
static int h_deallocate_vas_window(u64 winid)
{
	long rc;

	do {
		rc = plpar_hcall_norets(H_DEALLOCATE_VAS_WINDOW, winid);

		rc = hcall_return_busy_check(rc);
	} while (rc == H_BUSY);

	if (rc == H_SUCCESS)
		return 0;

	pr_err("H_DEALLOCATE_VAS_WINDOW error: %ld, winid: %llu\n",
		rc, winid);
	return -EIO;
}

/*
 * Modify VAS window.
 * After the window is opened with allocate window hcall, configure it
 * with flags and LPAR PID before using.
 */
static int h_modify_vas_window(struct pseries_vas_window *win)
{
	long rc;

	/*
	 * AMR value is not supported in Linux VAS implementation.
	 * The hypervisor ignores it if 0 is passed.
	 */
	do {
		rc = plpar_hcall_norets(H_MODIFY_VAS_WINDOW,
					win->vas_win.winid, win->pid, 0,
					VAS_MOD_WIN_FLAGS, 0);

		rc = hcall_return_busy_check(rc);
	} while (rc == H_BUSY);

	if (rc == H_SUCCESS)
		return 0;

	pr_err("H_MODIFY_VAS_WINDOW error: %ld, winid %u pid %u\n",
			rc, win->vas_win.winid, win->pid);
	return -EIO;
}

/*
 * This hcall is used to determine the capabilities from the hypervisor.
 * @hcall: H_QUERY_VAS_CAPABILITIES or H_QUERY_NX_CAPABILITIES
 * @query_type: If 0 is passed, the hypervisor returns the overall
 *		capabilities which provides all feature(s) that are
 *		available. Then query the hypervisor to get the
 *		corresponding capabilities for the specific feature.
 *		Example: H_QUERY_VAS_CAPABILITIES provides VAS GZIP QoS
 *			and VAS GZIP Default capabilities.
 *			H_QUERY_NX_CAPABILITIES provides NX GZIP
 *			capabilities.
 * @result: Return buffer to save capabilities.
 */
int h_query_vas_capabilities(const u64 hcall, u8 query_type, u64 result)
{
	long rc;

	rc = plpar_hcall_norets(hcall, query_type, result);

	if (rc == H_SUCCESS)
		return 0;

	/* H_FUNCTION means HV does not support VAS so don't print an error */
	if (rc != H_FUNCTION) {
		pr_err("%s error %ld, query_type %u, result buffer 0x%llx\n",
			(hcall == H_QUERY_VAS_CAPABILITIES) ?
				"H_QUERY_VAS_CAPABILITIES" :
				"H_QUERY_NX_CAPABILITIES",
			rc, query_type, result);
	}

	return -EIO;
}
EXPORT_SYMBOL_GPL(h_query_vas_capabilities);

/*
 * hcall to get fault CRB from the hypervisor.
 */
static int h_get_nx_fault(u32 winid, u64 buffer)
{
	long rc;

	rc = plpar_hcall_norets(H_GET_NX_FAULT, winid, buffer);

	if (rc == H_SUCCESS)
		return 0;

	pr_err("H_GET_NX_FAULT error: %ld, winid %u, buffer 0x%llx\n",
		rc, winid, buffer);
	return -EIO;

}

/*
 * Handle the fault interrupt.
 * When the fault interrupt is received for each window, query the
 * hypervisor to get the fault CRB on the specific fault. Then
 * process the CRB by updating CSB or send signal if the user space
 * CSB is invalid.
 * Note: The hypervisor forwards an interrupt for each fault request.
 *	So one fault CRB to process for each H_GET_NX_FAULT hcall.
 */
static irqreturn_t pseries_vas_fault_thread_fn(int irq, void *data)
{
	struct pseries_vas_window *txwin = data;
	struct coprocessor_request_block crb;
	struct vas_user_win_ref *tsk_ref;
	int rc;

	rc = h_get_nx_fault(txwin->vas_win.winid, (u64)virt_to_phys(&crb));
	if (!rc) {
		tsk_ref = &txwin->vas_win.task_ref;
		vas_dump_crb(&crb);
		vas_update_csb(&crb, tsk_ref);
	}

	return IRQ_HANDLED;
}

/*
 * Allocate window and setup IRQ mapping.
 */
static int allocate_setup_window(struct pseries_vas_window *txwin,
				 u64 *domain, u8 wintype)
{
	int rc;

	rc = h_allocate_vas_window(txwin, domain, wintype, DEF_WIN_CREDS);
	if (rc)
		return rc;
	/*
	 * On PowerVM, the hypervisor setup and forwards the fault
	 * interrupt per window. So the IRQ setup and fault handling
	 * will be done for each open window separately.
	 */
	txwin->fault_virq = irq_create_mapping(NULL, txwin->fault_irq);
	if (!txwin->fault_virq) {
		pr_err("Failed irq mapping %d\n", txwin->fault_irq);
		rc = -EINVAL;
		goto out_win;
	}

	txwin->name = kasprintf(GFP_KERNEL, "vas-win-%d",
				txwin->vas_win.winid);
	if (!txwin->name) {
		rc = -ENOMEM;
		goto out_irq;
	}

	rc = request_threaded_irq(txwin->fault_virq, NULL,
				  pseries_vas_fault_thread_fn, IRQF_ONESHOT,
				  txwin->name, txwin);
	if (rc) {
		pr_err("VAS-Window[%d]: Request IRQ(%u) failed with %d\n",
		       txwin->vas_win.winid, txwin->fault_virq, rc);
		goto out_free;
	}

	txwin->vas_win.wcreds_max = DEF_WIN_CREDS;

	return 0;
out_free:
	kfree(txwin->name);
out_irq:
	irq_dispose_mapping(txwin->fault_virq);
out_win:
	h_deallocate_vas_window(txwin->vas_win.winid);
	return rc;
}

static inline void free_irq_setup(struct pseries_vas_window *txwin)
{
	free_irq(txwin->fault_virq, txwin);
	kfree(txwin->name);
	irq_dispose_mapping(txwin->fault_virq);
}

static struct vas_window *vas_allocate_window(int vas_id, u64 flags,
					      enum vas_cop_type cop_type)
{
	long domain[PLPAR_HCALL9_BUFSIZE] = {VAS_DEFAULT_DOMAIN_ID};
	struct vas_cop_feat_caps *cop_feat_caps;
	struct vas_caps *caps;
	struct pseries_vas_window *txwin;
	int rc;

	txwin = kzalloc(sizeof(*txwin), GFP_KERNEL);
	if (!txwin)
		return ERR_PTR(-ENOMEM);

	/*
	 * A VAS window can have many credits which means that many
	 * requests can be issued simultaneously. But the hypervisor
	 * restricts one credit per window.
	 * The hypervisor introduces 2 different types of credits:
	 * Default credit type (Uses normal priority FIFO):
	 *	A limited number of credits are assigned to partitions
	 *	based on processor entitlement. But these credits may be
	 *	over-committed on a system depends on whether the CPUs
	 *	are in shared or dedicated modes - that is, more requests
	 *	may be issued across the system than NX can service at
	 *	once which can result in paste command failure (RMA_busy).
	 *	Then the process has to resend requests or fall-back to
	 *	SW compression.
	 * Quality of Service (QoS) credit type (Uses high priority FIFO):
	 *	To avoid NX HW contention, the system admins can assign
	 *	QoS credits for each LPAR so that this partition is
	 *	guaranteed access to NX resources. These credits are
	 *	assigned to partitions via the HMC.
	 *	Refer PAPR for more information.
	 *
	 * Allocate window with QoS credits if user requested. Otherwise
	 * default credits are used.
	 */
	if (flags & VAS_TX_WIN_FLAG_QOS_CREDIT)
		caps = &vascaps[VAS_GZIP_QOS_FEAT_TYPE];
	else
		caps = &vascaps[VAS_GZIP_DEF_FEAT_TYPE];

	cop_feat_caps = &caps->caps;

	if (atomic_inc_return(&cop_feat_caps->nr_used_credits) >
			atomic_read(&cop_feat_caps->nr_total_credits)) {
		pr_err("Credits are not available to allocate window\n");
		rc = -EINVAL;
		goto out;
	}

	if (vas_id == -1) {
		/*
		 * The user space is requesting to allocate a window on
		 * a VAS instance where the process is executing.
		 * On PowerVM, domain values are passed to the hypervisor
		 * to select VAS instance. Useful if the process is
		 * affinity to NUMA node.
		 * The hypervisor selects VAS instance if
		 * VAS_DEFAULT_DOMAIN_ID (-1) is passed for domain values.
		 * The h_allocate_vas_window hcall is defined to take a
		 * domain values as specified by h_home_node_associativity,
		 * So no unpacking needs to be done.
		 */
		rc = plpar_hcall9(H_HOME_NODE_ASSOCIATIVITY, domain,
				  VPHN_FLAG_VCPU, smp_processor_id());
		if (rc != H_SUCCESS) {
			pr_err("H_HOME_NODE_ASSOCIATIVITY error: %d\n", rc);
			goto out;
		}
	}

	txwin->pid = mfspr(SPRN_PID);

	/*
	 * Allocate / Deallocate window hcalls and setup / free IRQs
	 * have to be protected with mutex.
	 * Open VAS window: Allocate window hcall and setup IRQ
	 * Close VAS window: Deallocate window hcall and free IRQ
	 *	The hypervisor waits until all NX requests are
	 *	completed before closing the window. So expects OS
	 *	to handle NX faults, means IRQ can be freed only
	 *	after the deallocate window hcall is returned.
	 * So once the window is closed with deallocate hcall before
	 * the IRQ is freed, it can be assigned to new allocate
	 * hcall with the same fault IRQ by the hypervisor. It can
	 * result in setup IRQ fail for the new window since the
	 * same fault IRQ is not freed by the OS before.
	 */
	mutex_lock(&vas_pseries_mutex);
	if (migration_in_progress)
		rc = -EBUSY;
	else
		rc = allocate_setup_window(txwin, (u64 *)&domain[0],
				   cop_feat_caps->win_type);
	mutex_unlock(&vas_pseries_mutex);
	if (rc)
		goto out;

	/*
	 * Modify window and it is ready to use.
	 */
	rc = h_modify_vas_window(txwin);
	if (!rc)
		rc = get_vas_user_win_ref(&txwin->vas_win.task_ref);
	if (rc)
		goto out_free;

	txwin->win_type = cop_feat_caps->win_type;
	mutex_lock(&vas_pseries_mutex);
	/*
	 * Possible to lose the acquired credit with DLPAR core
	 * removal after the window is opened. So if there are any
	 * closed windows (means with lost credits), do not give new
	 * window to user space. New windows will be opened only
	 * after the existing windows are reopened when credits are
	 * available.
	 */
	if (!caps->nr_close_wins) {
		list_add(&txwin->win_list, &caps->list);
		caps->nr_open_windows++;
		mutex_unlock(&vas_pseries_mutex);
		vas_user_win_add_mm_context(&txwin->vas_win.task_ref);
		return &txwin->vas_win;
	}
	mutex_unlock(&vas_pseries_mutex);

	put_vas_user_win_ref(&txwin->vas_win.task_ref);
	rc = -EBUSY;
	pr_err("No credit is available to allocate window\n");

out_free:
	/*
	 * Window is not operational. Free IRQ before closing
	 * window so that do not have to hold mutex.
	 */
	free_irq_setup(txwin);
	h_deallocate_vas_window(txwin->vas_win.winid);
out:
	atomic_dec(&cop_feat_caps->nr_used_credits);
	kfree(txwin);
	return ERR_PTR(rc);
}

static u64 vas_paste_address(struct vas_window *vwin)
{
	struct pseries_vas_window *win;

	win = container_of(vwin, struct pseries_vas_window, vas_win);
	return win->win_addr;
}

static int deallocate_free_window(struct pseries_vas_window *win)
{
	int rc = 0;

	/*
	 * The hypervisor waits for all requests including faults
	 * are processed before closing the window - Means all
	 * credits have to be returned. In the case of fault
	 * request, a credit is returned after OS issues
	 * H_GET_NX_FAULT hcall.
	 * So free IRQ after executing H_DEALLOCATE_VAS_WINDOW
	 * hcall.
	 */
	rc = h_deallocate_vas_window(win->vas_win.winid);
	if (!rc)
		free_irq_setup(win);

	return rc;
}

static int vas_deallocate_window(struct vas_window *vwin)
{
	struct pseries_vas_window *win;
	struct vas_cop_feat_caps *caps;
	int rc = 0;

	if (!vwin)
		return -EINVAL;

	win = container_of(vwin, struct pseries_vas_window, vas_win);

	/* Should not happen */
	if (win->win_type >= VAS_MAX_FEAT_TYPE) {
		pr_err("Window (%u): Invalid window type %u\n",
				vwin->winid, win->win_type);
		return -EINVAL;
	}

	caps = &vascaps[win->win_type].caps;
	mutex_lock(&vas_pseries_mutex);
	/*
	 * VAS window is already closed in the hypervisor when
	 * lost the credit or with migration. So just remove the entry
	 * from the list, remove task references and free vas_window
	 * struct.
	 */
	if (!(win->vas_win.status & VAS_WIN_NO_CRED_CLOSE) &&
		!(win->vas_win.status & VAS_WIN_MIGRATE_CLOSE)) {
		rc = deallocate_free_window(win);
		if (rc) {
			mutex_unlock(&vas_pseries_mutex);
			return rc;
		}
	} else
		vascaps[win->win_type].nr_close_wins--;

	list_del(&win->win_list);
	atomic_dec(&caps->nr_used_credits);
	vascaps[win->win_type].nr_open_windows--;
	mutex_unlock(&vas_pseries_mutex);

	put_vas_user_win_ref(&vwin->task_ref);
	mm_context_remove_vas_window(vwin->task_ref.mm);

	kfree(win);
	return 0;
}

static const struct vas_user_win_ops vops_pseries = {
	.open_win	= vas_allocate_window,	/* Open and configure window */
	.paste_addr	= vas_paste_address,	/* To do copy/paste */
	.close_win	= vas_deallocate_window, /* Close window */
};

/*
 * Supporting only nx-gzip coprocessor type now, but this API code
 * extended to other coprocessor types later.
 */
int vas_register_api_pseries(struct module *mod, enum vas_cop_type cop_type,
			     const char *name)
{
	int rc;

	if (!copypaste_feat)
		return -ENOTSUPP;

	rc = vas_register_coproc_api(mod, cop_type, name, &vops_pseries);

	return rc;
}
EXPORT_SYMBOL_GPL(vas_register_api_pseries);

void vas_unregister_api_pseries(void)
{
	vas_unregister_coproc_api();
}
EXPORT_SYMBOL_GPL(vas_unregister_api_pseries);

/*
 * Get the specific capabilities based on the feature type.
 * Right now supports GZIP default and GZIP QoS capabilities.
 */
static int __init get_vas_capabilities(u8 feat, enum vas_cop_feat_type type,
				struct hv_vas_cop_feat_caps *hv_caps)
{
	struct vas_cop_feat_caps *caps;
	struct vas_caps *vcaps;
	int rc = 0;

	vcaps = &vascaps[type];
	memset(vcaps, 0, sizeof(*vcaps));
	INIT_LIST_HEAD(&vcaps->list);

	vcaps->feat = feat;
	caps = &vcaps->caps;

	rc = h_query_vas_capabilities(H_QUERY_VAS_CAPABILITIES, feat,
					  (u64)virt_to_phys(hv_caps));
	if (rc)
		return rc;

	caps->user_mode = hv_caps->user_mode;
	if (!(caps->user_mode & VAS_COPY_PASTE_USER_MODE)) {
		pr_err("User space COPY/PASTE is not supported\n");
		return -ENOTSUPP;
	}

	caps->descriptor = be64_to_cpu(hv_caps->descriptor);
	caps->win_type = hv_caps->win_type;
	if (caps->win_type >= VAS_MAX_FEAT_TYPE) {
		pr_err("Unsupported window type %u\n", caps->win_type);
		return -EINVAL;
	}
	caps->max_lpar_creds = be16_to_cpu(hv_caps->max_lpar_creds);
	caps->max_win_creds = be16_to_cpu(hv_caps->max_win_creds);
	atomic_set(&caps->nr_total_credits,
		   be16_to_cpu(hv_caps->target_lpar_creds));
	if (feat == VAS_GZIP_DEF_FEAT) {
		caps->def_lpar_creds = be16_to_cpu(hv_caps->def_lpar_creds);

		if (caps->max_win_creds < DEF_WIN_CREDS) {
			pr_err("Window creds(%u) > max allowed window creds(%u)\n",
			       DEF_WIN_CREDS, caps->max_win_creds);
			return -EINVAL;
		}
	}

	rc = sysfs_add_vas_caps(caps);
	if (rc)
		return rc;

	copypaste_feat = true;

	return 0;
}

/*
 * VAS windows can be closed due to lost credits when the core is
 * removed. So reopen them if credits are available due to DLPAR
 * core add and set the window active status. When NX sees the page
 * fault on the unmapped paste address, the kernel handles the fault
 * by setting the remapping to new paste address if the window is
 * active.
 */
static int reconfig_open_windows(struct vas_caps *vcaps, int creds,
				 bool migrate)
{
	long domain[PLPAR_HCALL9_BUFSIZE] = {VAS_DEFAULT_DOMAIN_ID};
	struct vas_cop_feat_caps *caps = &vcaps->caps;
	struct pseries_vas_window *win = NULL, *tmp;
	int rc, mv_ents = 0;
	int flag;

	/*
	 * Nothing to do if there are no closed windows.
	 */
	if (!vcaps->nr_close_wins)
		return 0;

	/*
	 * For the core removal, the hypervisor reduces the credits
	 * assigned to the LPAR and the kernel closes VAS windows
	 * in the hypervisor depends on reduced credits. The kernel
	 * uses LIFO (the last windows that are opened will be closed
	 * first) and expects to open in the same order when credits
	 * are available.
	 * For example, 40 windows are closed when the LPAR lost 2 cores
	 * (dedicated). If 1 core is added, this LPAR can have 20 more
	 * credits. It means the kernel can reopen 20 windows. So move
	 * 20 entries in the VAS windows lost and reopen next 20 windows.
	 * For partition migration, reopen all windows that are closed
	 * during resume.
	 */
	if ((vcaps->nr_close_wins > creds) && !migrate)
		mv_ents = vcaps->nr_close_wins - creds;

	list_for_each_entry_safe(win, tmp, &vcaps->list, win_list) {
		if (!mv_ents)
			break;

		mv_ents--;
	}

	/*
	 * Open windows if they are closed only with migration or
	 * DLPAR (lost credit) before.
	 */
	if (migrate)
		flag = VAS_WIN_MIGRATE_CLOSE;
	else
		flag = VAS_WIN_NO_CRED_CLOSE;

	list_for_each_entry_safe_from(win, tmp, &vcaps->list, win_list) {
		/*
		 * This window is closed with DLPAR and migration events.
		 * So reopen the window with the last event.
		 * The user space is not suspended with the current
		 * migration notifier. So the user space can issue DLPAR
		 * CPU hotplug while migration in progress. In this case
		 * this window will be opened with the last event.
		 */
		if ((win->vas_win.status & VAS_WIN_NO_CRED_CLOSE) &&
			(win->vas_win.status & VAS_WIN_MIGRATE_CLOSE)) {
			win->vas_win.status &= ~flag;
			continue;
		}

		/*
		 * Nothing to do on this window if it is not closed
		 * with this flag
		 */
		if (!(win->vas_win.status & flag))
			continue;

		rc = allocate_setup_window(win, (u64 *)&domain[0],
					   caps->win_type);
		if (rc)
			return rc;

		rc = h_modify_vas_window(win);
		if (rc)
			goto out;

		mutex_lock(&win->vas_win.task_ref.mmap_mutex);
		/*
		 * Set window status to active
		 */
		win->vas_win.status &= ~flag;
		mutex_unlock(&win->vas_win.task_ref.mmap_mutex);
		win->win_type = caps->win_type;
		if (!--vcaps->nr_close_wins)
			break;
	}

	return 0;
out:
	/*
	 * Window modify HCALL failed. So close the window to the
	 * hypervisor and return.
	 */
	free_irq_setup(win);
	h_deallocate_vas_window(win->vas_win.winid);
	return rc;
}

/*
 * The hypervisor reduces the available credits if the LPAR lost core. It
 * means the excessive windows should not be active and the user space
 * should not be using these windows to send compression requests to NX.
 * So the kernel closes the excessive windows and unmap the paste address
 * such that the user space receives paste instruction failure. Then up to
 * the user space to fall back to SW compression and manage with the
 * existing windows.
 */
static int reconfig_close_windows(struct vas_caps *vcap, int excess_creds,
									bool migrate)
{
	struct pseries_vas_window *win, *tmp;
	struct vas_user_win_ref *task_ref;
	struct vm_area_struct *vma;
	int rc = 0, flag;

	if (migrate)
		flag = VAS_WIN_MIGRATE_CLOSE;
	else
		flag = VAS_WIN_NO_CRED_CLOSE;

	list_for_each_entry_safe(win, tmp, &vcap->list, win_list) {
		/*
		 * This window is already closed due to lost credit
		 * or for migration before. Go for next window.
		 * For migration, nothing to do since this window
		 * closed for DLPAR and will be reopened even on
		 * the destination system with other DLPAR operation.
		 */
		if ((win->vas_win.status & VAS_WIN_MIGRATE_CLOSE) ||
			(win->vas_win.status & VAS_WIN_NO_CRED_CLOSE)) {
			win->vas_win.status |= flag;
			continue;
		}

		task_ref = &win->vas_win.task_ref;
		mutex_lock(&task_ref->mmap_mutex);
		vma = task_ref->vma;
		/*
		 * Number of available credits are reduced, So select
		 * and close windows.
		 */
		win->vas_win.status |= flag;

		mmap_write_lock(task_ref->mm);
		/*
		 * vma is set in the original mapping. But this mapping
		 * is done with mmap() after the window is opened with ioctl.
		 * so we may not see the original mapping if the core remove
		 * is done before the original mmap() and after the ioctl.
		 */
		if (vma)
			zap_page_range(vma, vma->vm_start,
					vma->vm_end - vma->vm_start);

		mmap_write_unlock(task_ref->mm);
		mutex_unlock(&task_ref->mmap_mutex);
		/*
		 * Close VAS window in the hypervisor, but do not
		 * free vas_window struct since it may be reused
		 * when the credit is available later (DLPAR with
		 * adding cores). This struct will be used
		 * later when the process issued with close(FD).
		 */
		rc = deallocate_free_window(win);
		/*
		 * This failure is from the hypervisor.
		 * No way to stop migration for these failures.
		 * So ignore error and continue closing other windows.
		 */
		if (rc && !migrate)
			return rc;

		vcap->nr_close_wins++;

		/*
		 * For migration, do not depend on lpar_creds in case if
		 * mismatch with the hypervisor value (should not happen).
		 * So close all active windows in the list and will be
		 * reopened windows based on the new lpar_creds on the
		 * destination system during resume.
		 */
		if (!migrate && !--excess_creds)
			break;
	}

	return 0;
}

/*
 * Get new VAS capabilities when the core add/removal configuration
 * changes. Reconfig window configurations based on the credits
 * availability from this new capabilities.
 */
int vas_reconfig_capabilties(u8 type, int new_nr_creds)
{
	struct vas_cop_feat_caps *caps;
	int old_nr_creds;
	struct vas_caps *vcaps;
	int rc = 0, nr_active_wins;

	if (type >= VAS_MAX_FEAT_TYPE) {
		pr_err("Invalid credit type %d\n", type);
		return -EINVAL;
	}

	vcaps = &vascaps[type];
	caps = &vcaps->caps;

	mutex_lock(&vas_pseries_mutex);

	old_nr_creds = atomic_read(&caps->nr_total_credits);

	atomic_set(&caps->nr_total_credits, new_nr_creds);
	/*
	 * The total number of available credits may be decreased or
<<<<<<< HEAD
	 * inceased with DLPAR operation. Means some windows have to be
=======
	 * increased with DLPAR operation. Means some windows have to be
>>>>>>> 88084a3d
	 * closed / reopened. Hold the vas_pseries_mutex so that the
	 * the user space can not open new windows.
	 */
	if (old_nr_creds <  new_nr_creds) {
		/*
		 * If the existing target credits is less than the new
		 * target, reopen windows if they are closed due to
		 * the previous DLPAR (core removal).
		 */
		rc = reconfig_open_windows(vcaps, new_nr_creds - old_nr_creds,
					   false);
	} else {
		/*
		 * # active windows is more than new LPAR available
		 * credits. So close the excessive windows.
		 * On pseries, each window will have 1 credit.
		 */
		nr_active_wins = vcaps->nr_open_windows - vcaps->nr_close_wins;
		if (nr_active_wins > new_nr_creds)
			rc = reconfig_close_windows(vcaps,
					nr_active_wins - new_nr_creds,
					false);
	}

	mutex_unlock(&vas_pseries_mutex);
	return rc;
}
/*
 * Total number of default credits available (target_credits)
 * in LPAR depends on number of cores configured. It varies based on
 * whether processors are in shared mode or dedicated mode.
 * Get the notifier when CPU configuration is changed with DLPAR
 * operation so that get the new target_credits (vas default capabilities)
 * and then update the existing windows usage if needed.
 */
static int pseries_vas_notifier(struct notifier_block *nb,
				unsigned long action, void *data)
{
	struct of_reconfig_data *rd = data;
	struct device_node *dn = rd->dn;
	const __be32 *intserv = NULL;
	int new_nr_creds, len, rc = 0;

	if ((action == OF_RECONFIG_ATTACH_NODE) ||
		(action == OF_RECONFIG_DETACH_NODE))
		intserv = of_get_property(dn, "ibm,ppc-interrupt-server#s",
					  &len);
	/*
	 * Processor config is not changed
	 */
	if (!intserv)
		return NOTIFY_OK;

	rc = h_query_vas_capabilities(H_QUERY_VAS_CAPABILITIES,
					vascaps[VAS_GZIP_DEF_FEAT_TYPE].feat,
					(u64)virt_to_phys(&hv_cop_caps));
	if (!rc) {
		new_nr_creds = be16_to_cpu(hv_cop_caps.target_lpar_creds);
		rc = vas_reconfig_capabilties(VAS_GZIP_DEF_FEAT_TYPE,
						new_nr_creds);
	}

	if (rc)
		pr_err("Failed reconfig VAS capabilities with DLPAR\n");

	return rc;
}

static struct notifier_block pseries_vas_nb = {
	.notifier_call = pseries_vas_notifier,
};

/*
 * For LPM, all windows have to be closed on the source partition
 * before migration and reopen them on the destination partition
 * after migration. So closing windows during suspend and
 * reopen them during resume.
 */
int vas_migration_handler(int action)
{
	struct vas_cop_feat_caps *caps;
	int old_nr_creds, new_nr_creds = 0;
	struct vas_caps *vcaps;
	int i, rc = 0;

	/*
	 * NX-GZIP is not enabled. Nothing to do for migration.
	 */
	if (!copypaste_feat)
		return rc;

	mutex_lock(&vas_pseries_mutex);

	if (action == VAS_SUSPEND)
		migration_in_progress = true;
	else
		migration_in_progress = false;

	for (i = 0; i < VAS_MAX_FEAT_TYPE; i++) {
		vcaps = &vascaps[i];
		caps = &vcaps->caps;
		old_nr_creds = atomic_read(&caps->nr_total_credits);

		rc = h_query_vas_capabilities(H_QUERY_VAS_CAPABILITIES,
					      vcaps->feat,
					      (u64)virt_to_phys(&hv_cop_caps));
		if (!rc) {
			new_nr_creds = be16_to_cpu(hv_cop_caps.target_lpar_creds);
			/*
			 * Should not happen. But incase print messages, close
			 * all windows in the list during suspend and reopen
			 * windows based on new lpar_creds on the destination
			 * system.
			 */
			if (old_nr_creds != new_nr_creds) {
				pr_err("Target credits mismatch with the hypervisor\n");
				pr_err("state(%d): lpar creds: %d HV lpar creds: %d\n",
					action, old_nr_creds, new_nr_creds);
				pr_err("Used creds: %d, Active creds: %d\n",
					atomic_read(&caps->nr_used_credits),
					vcaps->nr_open_windows - vcaps->nr_close_wins);
			}
		} else {
			pr_err("state(%d): Get VAS capabilities failed with %d\n",
				action, rc);
			/*
			 * We can not stop migration with the current lpm
			 * implementation. So continue closing all windows in
			 * the list (during suspend) and return without
			 * opening windows (during resume) if VAS capabilities
			 * HCALL failed.
			 */
			if (action == VAS_RESUME)
				goto out;
		}

		switch (action) {
		case VAS_SUSPEND:
			rc = reconfig_close_windows(vcaps, vcaps->nr_open_windows,
							true);
			break;
		case VAS_RESUME:
			atomic_set(&caps->nr_total_credits, new_nr_creds);
			rc = reconfig_open_windows(vcaps, new_nr_creds, true);
			break;
		default:
			/* should not happen */
			pr_err("Invalid migration action %d\n", action);
			rc = -EINVAL;
			goto out;
		}

		/*
		 * Ignore errors during suspend and return for resume.
		 */
		if (rc && (action == VAS_RESUME))
			goto out;
	}

out:
	mutex_unlock(&vas_pseries_mutex);
	return rc;
}

static int __init pseries_vas_init(void)
{
	struct hv_vas_all_caps *hv_caps;
	int rc = 0;

	/*
	 * Linux supports user space COPY/PASTE only with Radix
	 */
	if (!radix_enabled()) {
		pr_err("API is supported only with radix page tables\n");
		return -ENOTSUPP;
	}

	hv_caps = kmalloc(sizeof(*hv_caps), GFP_KERNEL);
	if (!hv_caps)
		return -ENOMEM;
	/*
	 * Get VAS overall capabilities by passing 0 to feature type.
	 */
	rc = h_query_vas_capabilities(H_QUERY_VAS_CAPABILITIES, 0,
					  (u64)virt_to_phys(hv_caps));
	if (rc)
		goto out;

	caps_all.descriptor = be64_to_cpu(hv_caps->descriptor);
	caps_all.feat_type = be64_to_cpu(hv_caps->feat_type);

	sysfs_pseries_vas_init(&caps_all);

	/*
	 * QOS capabilities available
	 */
	if (caps_all.feat_type & VAS_GZIP_QOS_FEAT_BIT) {
		rc = get_vas_capabilities(VAS_GZIP_QOS_FEAT,
					  VAS_GZIP_QOS_FEAT_TYPE, &hv_cop_caps);

		if (rc)
			goto out;
	}
	/*
	 * Default capabilities available
	 */
	if (caps_all.feat_type & VAS_GZIP_DEF_FEAT_BIT)
		rc = get_vas_capabilities(VAS_GZIP_DEF_FEAT,
					  VAS_GZIP_DEF_FEAT_TYPE, &hv_cop_caps);

	if (!rc && copypaste_feat) {
		if (firmware_has_feature(FW_FEATURE_LPAR))
			of_reconfig_notifier_register(&pseries_vas_nb);

		pr_info("GZIP feature is available\n");
	} else {
		/*
		 * Should not happen, but only when get default
		 * capabilities HCALL failed. So disable copy paste
		 * feature.
		 */
		copypaste_feat = false;
	}

out:
	kfree(hv_caps);
	return rc;
}
machine_device_initcall(pseries, pseries_vas_init);<|MERGE_RESOLUTION|>--- conflicted
+++ resolved
@@ -801,11 +801,7 @@
 	atomic_set(&caps->nr_total_credits, new_nr_creds);
 	/*
 	 * The total number of available credits may be decreased or
-<<<<<<< HEAD
-	 * inceased with DLPAR operation. Means some windows have to be
-=======
 	 * increased with DLPAR operation. Means some windows have to be
->>>>>>> 88084a3d
 	 * closed / reopened. Hold the vas_pseries_mutex so that the
 	 * the user space can not open new windows.
 	 */
