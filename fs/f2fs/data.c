// SPDX-License-Identifier: GPL-2.0
/*
 * fs/f2fs/data.c
 *
 * Copyright (c) 2012 Samsung Electronics Co., Ltd.
 *             http://www.samsung.com/
 */
#include <linux/fs.h>
#include <linux/f2fs_fs.h>
#include <linux/sched/mm.h>
#include <linux/mpage.h>
#include <linux/writeback.h>
#include <linux/pagevec.h>
#include <linux/blkdev.h>
#include <linux/bio.h>
#include <linux/blk-crypto.h>
#include <linux/swap.h>
#include <linux/prefetch.h>
#include <linux/uio.h>
#include <linux/sched/signal.h>
#include <linux/fiemap.h>
#include <linux/iomap.h>

#include "f2fs.h"
#include "node.h"
#include "segment.h"
#include "iostat.h"
#include <trace/events/f2fs.h>

#define NUM_PREALLOC_POST_READ_CTXS	128

static struct kmem_cache *bio_post_read_ctx_cache;
static struct kmem_cache *bio_entry_slab;
static mempool_t *bio_post_read_ctx_pool;
static struct bio_set f2fs_bioset;

#define	F2FS_BIO_POOL_SIZE	NR_CURSEG_TYPE

int __init f2fs_init_bioset(void)
{
	return bioset_init(&f2fs_bioset, F2FS_BIO_POOL_SIZE,
					0, BIOSET_NEED_BVECS);
}

void f2fs_destroy_bioset(void)
{
	bioset_exit(&f2fs_bioset);
}

bool f2fs_is_cp_guaranteed(struct page *page)
{
	struct address_space *mapping = page->mapping;
	struct inode *inode;
	struct f2fs_sb_info *sbi;

	if (!mapping)
		return false;

	inode = mapping->host;
	sbi = F2FS_I_SB(inode);

	if (inode->i_ino == F2FS_META_INO(sbi) ||
			inode->i_ino == F2FS_NODE_INO(sbi) ||
			S_ISDIR(inode->i_mode))
		return true;

	if ((S_ISREG(inode->i_mode) && IS_NOQUOTA(inode)) ||
			page_private_gcing(page))
		return true;
	return false;
}

static enum count_type __read_io_type(struct page *page)
{
	struct address_space *mapping = page_file_mapping(page);

	if (mapping) {
		struct inode *inode = mapping->host;
		struct f2fs_sb_info *sbi = F2FS_I_SB(inode);

		if (inode->i_ino == F2FS_META_INO(sbi))
			return F2FS_RD_META;

		if (inode->i_ino == F2FS_NODE_INO(sbi))
			return F2FS_RD_NODE;
	}
	return F2FS_RD_DATA;
}

/* postprocessing steps for read bios */
enum bio_post_read_step {
#ifdef CONFIG_FS_ENCRYPTION
	STEP_DECRYPT	= BIT(0),
#else
	STEP_DECRYPT	= 0,	/* compile out the decryption-related code */
#endif
#ifdef CONFIG_F2FS_FS_COMPRESSION
	STEP_DECOMPRESS	= BIT(1),
#else
	STEP_DECOMPRESS	= 0,	/* compile out the decompression-related code */
#endif
#ifdef CONFIG_FS_VERITY
	STEP_VERITY	= BIT(2),
#else
	STEP_VERITY	= 0,	/* compile out the verity-related code */
#endif
};

struct bio_post_read_ctx {
	struct bio *bio;
	struct f2fs_sb_info *sbi;
	struct work_struct work;
	unsigned int enabled_steps;
	/*
	 * decompression_attempted keeps track of whether
	 * f2fs_end_read_compressed_page() has been called on the pages in the
	 * bio that belong to a compressed cluster yet.
	 */
	bool decompression_attempted;
	block_t fs_blkaddr;
};

/*
 * Update and unlock a bio's pages, and free the bio.
 *
 * This marks pages up-to-date only if there was no error in the bio (I/O error,
 * decryption error, or verity error), as indicated by bio->bi_status.
 *
 * "Compressed pages" (pagecache pages backed by a compressed cluster on-disk)
 * aren't marked up-to-date here, as decompression is done on a per-compression-
 * cluster basis rather than a per-bio basis.  Instead, we only must do two
 * things for each compressed page here: call f2fs_end_read_compressed_page()
 * with failed=true if an error occurred before it would have normally gotten
 * called (i.e., I/O error or decryption error, but *not* verity error), and
 * release the bio's reference to the decompress_io_ctx of the page's cluster.
 */
static void f2fs_finish_read_bio(struct bio *bio, bool in_task)
{
	struct bio_vec *bv;
	struct bvec_iter_all iter_all;
	struct bio_post_read_ctx *ctx = bio->bi_private;

	bio_for_each_segment_all(bv, bio, iter_all) {
		struct page *page = bv->bv_page;

		if (f2fs_is_compressed_page(page)) {
			if (ctx && !ctx->decompression_attempted)
				f2fs_end_read_compressed_page(page, true, 0,
							in_task);
			f2fs_put_page_dic(page, in_task);
			continue;
		}

		if (bio->bi_status)
			ClearPageUptodate(page);
		else
			SetPageUptodate(page);
		dec_page_count(F2FS_P_SB(page), __read_io_type(page));
		unlock_page(page);
	}

	if (ctx)
		mempool_free(ctx, bio_post_read_ctx_pool);
	bio_put(bio);
}

static void f2fs_verify_bio(struct work_struct *work)
{
	struct bio_post_read_ctx *ctx =
		container_of(work, struct bio_post_read_ctx, work);
	struct bio *bio = ctx->bio;
	bool may_have_compressed_pages = (ctx->enabled_steps & STEP_DECOMPRESS);

	/*
	 * fsverity_verify_bio() may call readahead() again, and while verity
	 * will be disabled for this, decryption and/or decompression may still
	 * be needed, resulting in another bio_post_read_ctx being allocated.
	 * So to prevent deadlocks we need to release the current ctx to the
	 * mempool first.  This assumes that verity is the last post-read step.
	 */
	mempool_free(ctx, bio_post_read_ctx_pool);
	bio->bi_private = NULL;

	/*
	 * Verify the bio's pages with fs-verity.  Exclude compressed pages,
	 * as those were handled separately by f2fs_end_read_compressed_page().
	 */
	if (may_have_compressed_pages) {
		struct bio_vec *bv;
		struct bvec_iter_all iter_all;

		bio_for_each_segment_all(bv, bio, iter_all) {
			struct page *page = bv->bv_page;

			if (!f2fs_is_compressed_page(page) &&
			    !fsverity_verify_page(page)) {
				bio->bi_status = BLK_STS_IOERR;
				break;
			}
		}
	} else {
		fsverity_verify_bio(bio);
	}

	f2fs_finish_read_bio(bio, true);
}

/*
 * If the bio's data needs to be verified with fs-verity, then enqueue the
 * verity work for the bio.  Otherwise finish the bio now.
 *
 * Note that to avoid deadlocks, the verity work can't be done on the
 * decryption/decompression workqueue.  This is because verifying the data pages
 * can involve reading verity metadata pages from the file, and these verity
 * metadata pages may be encrypted and/or compressed.
 */
static void f2fs_verify_and_finish_bio(struct bio *bio, bool in_task)
{
	struct bio_post_read_ctx *ctx = bio->bi_private;

	if (ctx && (ctx->enabled_steps & STEP_VERITY)) {
		INIT_WORK(&ctx->work, f2fs_verify_bio);
		fsverity_enqueue_verify_work(&ctx->work);
	} else {
		f2fs_finish_read_bio(bio, in_task);
	}
}

/*
 * Handle STEP_DECOMPRESS by decompressing any compressed clusters whose last
 * remaining page was read by @ctx->bio.
 *
 * Note that a bio may span clusters (even a mix of compressed and uncompressed
 * clusters) or be for just part of a cluster.  STEP_DECOMPRESS just indicates
 * that the bio includes at least one compressed page.  The actual decompression
 * is done on a per-cluster basis, not a per-bio basis.
 */
static void f2fs_handle_step_decompress(struct bio_post_read_ctx *ctx,
		bool in_task)
{
	struct bio_vec *bv;
	struct bvec_iter_all iter_all;
	bool all_compressed = true;
	block_t blkaddr = ctx->fs_blkaddr;

	bio_for_each_segment_all(bv, ctx->bio, iter_all) {
		struct page *page = bv->bv_page;

		if (f2fs_is_compressed_page(page))
			f2fs_end_read_compressed_page(page, false, blkaddr,
						      in_task);
		else
			all_compressed = false;

		blkaddr++;
	}

	ctx->decompression_attempted = true;

	/*
	 * Optimization: if all the bio's pages are compressed, then scheduling
	 * the per-bio verity work is unnecessary, as verity will be fully
	 * handled at the compression cluster level.
	 */
	if (all_compressed)
		ctx->enabled_steps &= ~STEP_VERITY;
}

static void f2fs_post_read_work(struct work_struct *work)
{
	struct bio_post_read_ctx *ctx =
		container_of(work, struct bio_post_read_ctx, work);
	struct bio *bio = ctx->bio;

	if ((ctx->enabled_steps & STEP_DECRYPT) && !fscrypt_decrypt_bio(bio)) {
		f2fs_finish_read_bio(bio, true);
		return;
	}

	if (ctx->enabled_steps & STEP_DECOMPRESS)
		f2fs_handle_step_decompress(ctx, true);

	f2fs_verify_and_finish_bio(bio, true);
}

static void f2fs_read_end_io(struct bio *bio)
{
	struct f2fs_sb_info *sbi = F2FS_P_SB(bio_first_page_all(bio));
	struct bio_post_read_ctx *ctx;
	bool intask = in_task();

	iostat_update_and_unbind_ctx(bio);
	ctx = bio->bi_private;

	if (time_to_inject(sbi, FAULT_READ_IO))
		bio->bi_status = BLK_STS_IOERR;

	if (bio->bi_status) {
		f2fs_finish_read_bio(bio, intask);
		return;
	}

	if (ctx) {
		unsigned int enabled_steps = ctx->enabled_steps &
					(STEP_DECRYPT | STEP_DECOMPRESS);

		/*
		 * If we have only decompression step between decompression and
		 * decrypt, we don't need post processing for this.
		 */
		if (enabled_steps == STEP_DECOMPRESS &&
				!f2fs_low_mem_mode(sbi)) {
			f2fs_handle_step_decompress(ctx, intask);
		} else if (enabled_steps) {
			INIT_WORK(&ctx->work, f2fs_post_read_work);
			queue_work(ctx->sbi->post_read_wq, &ctx->work);
			return;
		}
	}

	f2fs_verify_and_finish_bio(bio, intask);
}

static void f2fs_write_end_io(struct bio *bio)
{
	struct f2fs_sb_info *sbi;
	struct bio_vec *bvec;
	struct bvec_iter_all iter_all;

	iostat_update_and_unbind_ctx(bio);
	sbi = bio->bi_private;

	if (time_to_inject(sbi, FAULT_WRITE_IO))
		bio->bi_status = BLK_STS_IOERR;

	bio_for_each_segment_all(bvec, bio, iter_all) {
		struct page *page = bvec->bv_page;
		enum count_type type = WB_DATA_TYPE(page, false);

		fscrypt_finalize_bounce_page(&page);

#ifdef CONFIG_F2FS_FS_COMPRESSION
		if (f2fs_is_compressed_page(page)) {
			f2fs_compress_write_end_io(bio, page);
			continue;
		}
#endif

		if (unlikely(bio->bi_status)) {
			mapping_set_error(page->mapping, -EIO);
			if (type == F2FS_WB_CP_DATA)
				f2fs_stop_checkpoint(sbi, true,
						STOP_CP_REASON_WRITE_FAIL);
		}

		f2fs_bug_on(sbi, page->mapping == NODE_MAPPING(sbi) &&
				page_folio(page)->index != nid_of_node(page));

		dec_page_count(sbi, type);
		if (f2fs_in_warm_node_list(sbi, page))
			f2fs_del_fsync_node_entry(sbi, page);
		clear_page_private_gcing(page);
		end_page_writeback(page);
	}
	if (!get_pages(sbi, F2FS_WB_CP_DATA) &&
				wq_has_sleeper(&sbi->cp_wait))
		wake_up(&sbi->cp_wait);

	bio_put(bio);
}

#ifdef CONFIG_BLK_DEV_ZONED
static void f2fs_zone_write_end_io(struct bio *bio)
{
	struct f2fs_bio_info *io = (struct f2fs_bio_info *)bio->bi_private;

	bio->bi_private = io->bi_private;
	complete(&io->zone_wait);
	f2fs_write_end_io(bio);
}
#endif

struct block_device *f2fs_target_device(struct f2fs_sb_info *sbi,
		block_t blk_addr, sector_t *sector)
{
	struct block_device *bdev = sbi->sb->s_bdev;
	int i;

	if (f2fs_is_multi_device(sbi)) {
		for (i = 0; i < sbi->s_ndevs; i++) {
			if (FDEV(i).start_blk <= blk_addr &&
			    FDEV(i).end_blk >= blk_addr) {
				blk_addr -= FDEV(i).start_blk;
				bdev = FDEV(i).bdev;
				break;
			}
		}
	}

	if (sector)
		*sector = SECTOR_FROM_BLOCK(blk_addr);
	return bdev;
}

int f2fs_target_device_index(struct f2fs_sb_info *sbi, block_t blkaddr)
{
	int i;

	if (!f2fs_is_multi_device(sbi))
		return 0;

	for (i = 0; i < sbi->s_ndevs; i++)
		if (FDEV(i).start_blk <= blkaddr && FDEV(i).end_blk >= blkaddr)
			return i;
	return 0;
}

static blk_opf_t f2fs_io_flags(struct f2fs_io_info *fio)
{
	unsigned int temp_mask = GENMASK(NR_TEMP_TYPE - 1, 0);
	unsigned int fua_flag, meta_flag, io_flag;
	blk_opf_t op_flags = 0;

	if (fio->op != REQ_OP_WRITE)
		return 0;
	if (fio->type == DATA)
		io_flag = fio->sbi->data_io_flag;
	else if (fio->type == NODE)
		io_flag = fio->sbi->node_io_flag;
	else
		return 0;

	fua_flag = io_flag & temp_mask;
	meta_flag = (io_flag >> NR_TEMP_TYPE) & temp_mask;

	/*
	 * data/node io flag bits per temp:
	 *      REQ_META     |      REQ_FUA      |
	 *    5 |    4 |   3 |    2 |    1 |   0 |
	 * Cold | Warm | Hot | Cold | Warm | Hot |
	 */
	if (BIT(fio->temp) & meta_flag)
		op_flags |= REQ_META;
	if (BIT(fio->temp) & fua_flag)
		op_flags |= REQ_FUA;
	return op_flags;
}

static struct bio *__bio_alloc(struct f2fs_io_info *fio, int npages)
{
	struct f2fs_sb_info *sbi = fio->sbi;
	struct block_device *bdev;
	sector_t sector;
	struct bio *bio;

	bdev = f2fs_target_device(sbi, fio->new_blkaddr, &sector);
	bio = bio_alloc_bioset(bdev, npages,
				fio->op | fio->op_flags | f2fs_io_flags(fio),
				GFP_NOIO, &f2fs_bioset);
	bio->bi_iter.bi_sector = sector;
	if (is_read_io(fio->op)) {
		bio->bi_end_io = f2fs_read_end_io;
		bio->bi_private = NULL;
	} else {
		bio->bi_end_io = f2fs_write_end_io;
		bio->bi_private = sbi;
		bio->bi_write_hint = f2fs_io_type_to_rw_hint(sbi,
						fio->type, fio->temp);
	}
	iostat_alloc_and_bind_ctx(sbi, bio, NULL);

	if (fio->io_wbc)
		wbc_init_bio(fio->io_wbc, bio);

	return bio;
}

static void f2fs_set_bio_crypt_ctx(struct bio *bio, const struct inode *inode,
				  pgoff_t first_idx,
				  const struct f2fs_io_info *fio,
				  gfp_t gfp_mask)
{
	/*
	 * The f2fs garbage collector sets ->encrypted_page when it wants to
	 * read/write raw data without encryption.
	 */
	if (!fio || !fio->encrypted_page)
		fscrypt_set_bio_crypt_ctx(bio, inode, first_idx, gfp_mask);
}

static bool f2fs_crypt_mergeable_bio(struct bio *bio, const struct inode *inode,
				     pgoff_t next_idx,
				     const struct f2fs_io_info *fio)
{
	/*
	 * The f2fs garbage collector sets ->encrypted_page when it wants to
	 * read/write raw data without encryption.
	 */
	if (fio && fio->encrypted_page)
		return !bio_has_crypt_ctx(bio);

	return fscrypt_mergeable_bio(bio, inode, next_idx);
}

void f2fs_submit_read_bio(struct f2fs_sb_info *sbi, struct bio *bio,
				 enum page_type type)
{
	WARN_ON_ONCE(!is_read_io(bio_op(bio)));
	trace_f2fs_submit_read_bio(sbi->sb, type, bio);

	iostat_update_submit_ctx(bio, type);
	submit_bio(bio);
}

static void f2fs_submit_write_bio(struct f2fs_sb_info *sbi, struct bio *bio,
				  enum page_type type)
{
	WARN_ON_ONCE(is_read_io(bio_op(bio)));

	if (f2fs_lfs_mode(sbi) && current->plug && PAGE_TYPE_ON_MAIN(type))
		blk_finish_plug(current->plug);

	trace_f2fs_submit_write_bio(sbi->sb, type, bio);
	iostat_update_submit_ctx(bio, type);
	submit_bio(bio);
}

static void __submit_merged_bio(struct f2fs_bio_info *io)
{
	struct f2fs_io_info *fio = &io->fio;

	if (!io->bio)
		return;

	if (is_read_io(fio->op)) {
		trace_f2fs_prepare_read_bio(io->sbi->sb, fio->type, io->bio);
		f2fs_submit_read_bio(io->sbi, io->bio, fio->type);
	} else {
		trace_f2fs_prepare_write_bio(io->sbi->sb, fio->type, io->bio);
		f2fs_submit_write_bio(io->sbi, io->bio, fio->type);
	}
	io->bio = NULL;
}

static bool __has_merged_page(struct bio *bio, struct inode *inode,
						struct page *page, nid_t ino)
{
	struct bio_vec *bvec;
	struct bvec_iter_all iter_all;

	if (!bio)
		return false;

	if (!inode && !page && !ino)
		return true;

	bio_for_each_segment_all(bvec, bio, iter_all) {
		struct page *target = bvec->bv_page;

		if (fscrypt_is_bounce_page(target)) {
			target = fscrypt_pagecache_page(target);
			if (IS_ERR(target))
				continue;
		}
		if (f2fs_is_compressed_page(target)) {
			target = f2fs_compress_control_page(target);
			if (IS_ERR(target))
				continue;
		}

		if (inode && inode == target->mapping->host)
			return true;
		if (page && page == target)
			return true;
		if (ino && ino == ino_of_node(target))
			return true;
	}

	return false;
}

int f2fs_init_write_merge_io(struct f2fs_sb_info *sbi)
{
	int i;

	for (i = 0; i < NR_PAGE_TYPE; i++) {
		int n = (i == META) ? 1 : NR_TEMP_TYPE;
		int j;

		sbi->write_io[i] = f2fs_kmalloc(sbi,
				array_size(n, sizeof(struct f2fs_bio_info)),
				GFP_KERNEL);
		if (!sbi->write_io[i])
			return -ENOMEM;

		for (j = HOT; j < n; j++) {
			struct f2fs_bio_info *io = &sbi->write_io[i][j];

			init_f2fs_rwsem(&io->io_rwsem);
			io->sbi = sbi;
			io->bio = NULL;
			io->last_block_in_bio = 0;
			spin_lock_init(&io->io_lock);
			INIT_LIST_HEAD(&io->io_list);
			INIT_LIST_HEAD(&io->bio_list);
			init_f2fs_rwsem(&io->bio_list_lock);
#ifdef CONFIG_BLK_DEV_ZONED
			init_completion(&io->zone_wait);
			io->zone_pending_bio = NULL;
			io->bi_private = NULL;
#endif
		}
	}

	return 0;
}

static void __f2fs_submit_merged_write(struct f2fs_sb_info *sbi,
				enum page_type type, enum temp_type temp)
{
	enum page_type btype = PAGE_TYPE_OF_BIO(type);
	struct f2fs_bio_info *io = sbi->write_io[btype] + temp;

	f2fs_down_write(&io->io_rwsem);

	if (!io->bio)
		goto unlock_out;

	/* change META to META_FLUSH in the checkpoint procedure */
	if (type >= META_FLUSH) {
		io->fio.type = META_FLUSH;
		io->bio->bi_opf |= REQ_META | REQ_PRIO | REQ_SYNC;
		if (!test_opt(sbi, NOBARRIER))
			io->bio->bi_opf |= REQ_PREFLUSH | REQ_FUA;
	}
	__submit_merged_bio(io);
unlock_out:
	f2fs_up_write(&io->io_rwsem);
}

static void __submit_merged_write_cond(struct f2fs_sb_info *sbi,
				struct inode *inode, struct page *page,
				nid_t ino, enum page_type type, bool force)
{
	enum temp_type temp;
	bool ret = true;

	for (temp = HOT; temp < NR_TEMP_TYPE; temp++) {
		if (!force)	{
			enum page_type btype = PAGE_TYPE_OF_BIO(type);
			struct f2fs_bio_info *io = sbi->write_io[btype] + temp;

			f2fs_down_read(&io->io_rwsem);
			ret = __has_merged_page(io->bio, inode, page, ino);
			f2fs_up_read(&io->io_rwsem);
		}
		if (ret)
			__f2fs_submit_merged_write(sbi, type, temp);

		/* TODO: use HOT temp only for meta pages now. */
		if (type >= META)
			break;
	}
}

void f2fs_submit_merged_write(struct f2fs_sb_info *sbi, enum page_type type)
{
	__submit_merged_write_cond(sbi, NULL, NULL, 0, type, true);
}

void f2fs_submit_merged_write_cond(struct f2fs_sb_info *sbi,
				struct inode *inode, struct page *page,
				nid_t ino, enum page_type type)
{
	__submit_merged_write_cond(sbi, inode, page, ino, type, false);
}

void f2fs_flush_merged_writes(struct f2fs_sb_info *sbi)
{
	f2fs_submit_merged_write(sbi, DATA);
	f2fs_submit_merged_write(sbi, NODE);
	f2fs_submit_merged_write(sbi, META);
}

/*
 * Fill the locked page with data located in the block address.
 * A caller needs to unlock the page on failure.
 */
int f2fs_submit_page_bio(struct f2fs_io_info *fio)
{
	struct bio *bio;
	struct page *page = fio->encrypted_page ?
			fio->encrypted_page : fio->page;

	if (!f2fs_is_valid_blkaddr(fio->sbi, fio->new_blkaddr,
			fio->is_por ? META_POR : (__is_meta_io(fio) ?
			META_GENERIC : DATA_GENERIC_ENHANCE)))
		return -EFSCORRUPTED;

	trace_f2fs_submit_page_bio(page, fio);

	/* Allocate a new bio */
	bio = __bio_alloc(fio, 1);

	f2fs_set_bio_crypt_ctx(bio, fio->page->mapping->host,
			page_folio(fio->page)->index, fio, GFP_NOIO);

	if (bio_add_page(bio, page, PAGE_SIZE, 0) < PAGE_SIZE) {
		bio_put(bio);
		return -EFAULT;
	}

	if (fio->io_wbc && !is_read_io(fio->op))
		wbc_account_cgroup_owner(fio->io_wbc, fio->page, PAGE_SIZE);

	inc_page_count(fio->sbi, is_read_io(fio->op) ?
			__read_io_type(page) : WB_DATA_TYPE(fio->page, false));

	if (is_read_io(bio_op(bio)))
		f2fs_submit_read_bio(fio->sbi, bio, fio->type);
	else
		f2fs_submit_write_bio(fio->sbi, bio, fio->type);
	return 0;
}

static bool page_is_mergeable(struct f2fs_sb_info *sbi, struct bio *bio,
				block_t last_blkaddr, block_t cur_blkaddr)
{
	if (unlikely(sbi->max_io_bytes &&
			bio->bi_iter.bi_size >= sbi->max_io_bytes))
		return false;
	if (last_blkaddr + 1 != cur_blkaddr)
		return false;
	return bio->bi_bdev == f2fs_target_device(sbi, cur_blkaddr, NULL);
}

static bool io_type_is_mergeable(struct f2fs_bio_info *io,
						struct f2fs_io_info *fio)
{
	if (io->fio.op != fio->op)
		return false;
	return io->fio.op_flags == fio->op_flags;
}

static bool io_is_mergeable(struct f2fs_sb_info *sbi, struct bio *bio,
					struct f2fs_bio_info *io,
					struct f2fs_io_info *fio,
					block_t last_blkaddr,
					block_t cur_blkaddr)
{
	if (!page_is_mergeable(sbi, bio, last_blkaddr, cur_blkaddr))
		return false;
	return io_type_is_mergeable(io, fio);
}

static void add_bio_entry(struct f2fs_sb_info *sbi, struct bio *bio,
				struct page *page, enum temp_type temp)
{
	struct f2fs_bio_info *io = sbi->write_io[DATA] + temp;
	struct bio_entry *be;

	be = f2fs_kmem_cache_alloc(bio_entry_slab, GFP_NOFS, true, NULL);
	be->bio = bio;
	bio_get(bio);

	if (bio_add_page(bio, page, PAGE_SIZE, 0) != PAGE_SIZE)
		f2fs_bug_on(sbi, 1);

	f2fs_down_write(&io->bio_list_lock);
	list_add_tail(&be->list, &io->bio_list);
	f2fs_up_write(&io->bio_list_lock);
}

static void del_bio_entry(struct bio_entry *be)
{
	list_del(&be->list);
	kmem_cache_free(bio_entry_slab, be);
}

static int add_ipu_page(struct f2fs_io_info *fio, struct bio **bio,
							struct page *page)
{
	struct f2fs_sb_info *sbi = fio->sbi;
	enum temp_type temp;
	bool found = false;
	int ret = -EAGAIN;

	for (temp = HOT; temp < NR_TEMP_TYPE && !found; temp++) {
		struct f2fs_bio_info *io = sbi->write_io[DATA] + temp;
		struct list_head *head = &io->bio_list;
		struct bio_entry *be;

		f2fs_down_write(&io->bio_list_lock);
		list_for_each_entry(be, head, list) {
			if (be->bio != *bio)
				continue;

			found = true;

			f2fs_bug_on(sbi, !page_is_mergeable(sbi, *bio,
							    *fio->last_block,
							    fio->new_blkaddr));
			if (f2fs_crypt_mergeable_bio(*bio,
					fio->page->mapping->host,
					page_folio(fio->page)->index, fio) &&
			    bio_add_page(*bio, page, PAGE_SIZE, 0) ==
					PAGE_SIZE) {
				ret = 0;
				break;
			}

			/* page can't be merged into bio; submit the bio */
			del_bio_entry(be);
			f2fs_submit_write_bio(sbi, *bio, DATA);
			break;
		}
		f2fs_up_write(&io->bio_list_lock);
	}

	if (ret) {
		bio_put(*bio);
		*bio = NULL;
	}

	return ret;
}

void f2fs_submit_merged_ipu_write(struct f2fs_sb_info *sbi,
					struct bio **bio, struct page *page)
{
	enum temp_type temp;
	bool found = false;
	struct bio *target = bio ? *bio : NULL;

	f2fs_bug_on(sbi, !target && !page);

	for (temp = HOT; temp < NR_TEMP_TYPE && !found; temp++) {
		struct f2fs_bio_info *io = sbi->write_io[DATA] + temp;
		struct list_head *head = &io->bio_list;
		struct bio_entry *be;

		if (list_empty(head))
			continue;

		f2fs_down_read(&io->bio_list_lock);
		list_for_each_entry(be, head, list) {
			if (target)
				found = (target == be->bio);
			else
				found = __has_merged_page(be->bio, NULL,
								page, 0);
			if (found)
				break;
		}
		f2fs_up_read(&io->bio_list_lock);

		if (!found)
			continue;

		found = false;

		f2fs_down_write(&io->bio_list_lock);
		list_for_each_entry(be, head, list) {
			if (target)
				found = (target == be->bio);
			else
				found = __has_merged_page(be->bio, NULL,
								page, 0);
			if (found) {
				target = be->bio;
				del_bio_entry(be);
				break;
			}
		}
		f2fs_up_write(&io->bio_list_lock);
	}

	if (found)
		f2fs_submit_write_bio(sbi, target, DATA);
	if (bio && *bio) {
		bio_put(*bio);
		*bio = NULL;
	}
}

int f2fs_merge_page_bio(struct f2fs_io_info *fio)
{
	struct bio *bio = *fio->bio;
	struct page *page = fio->encrypted_page ?
			fio->encrypted_page : fio->page;

	if (!f2fs_is_valid_blkaddr(fio->sbi, fio->new_blkaddr,
			__is_meta_io(fio) ? META_GENERIC : DATA_GENERIC))
		return -EFSCORRUPTED;

	trace_f2fs_submit_page_bio(page, fio);

	if (bio && !page_is_mergeable(fio->sbi, bio, *fio->last_block,
						fio->new_blkaddr))
		f2fs_submit_merged_ipu_write(fio->sbi, &bio, NULL);
alloc_new:
	if (!bio) {
		bio = __bio_alloc(fio, BIO_MAX_VECS);
		f2fs_set_bio_crypt_ctx(bio, fio->page->mapping->host,
				page_folio(fio->page)->index, fio, GFP_NOIO);

		add_bio_entry(fio->sbi, bio, page, fio->temp);
	} else {
		if (add_ipu_page(fio, &bio, page))
			goto alloc_new;
	}

	if (fio->io_wbc)
		wbc_account_cgroup_owner(fio->io_wbc, fio->page, PAGE_SIZE);

	inc_page_count(fio->sbi, WB_DATA_TYPE(page, false));

	*fio->last_block = fio->new_blkaddr;
	*fio->bio = bio;

	return 0;
}

#ifdef CONFIG_BLK_DEV_ZONED
static bool is_end_zone_blkaddr(struct f2fs_sb_info *sbi, block_t blkaddr)
{
	struct block_device *bdev = sbi->sb->s_bdev;
	int devi = 0;

	if (f2fs_is_multi_device(sbi)) {
		devi = f2fs_target_device_index(sbi, blkaddr);
		if (blkaddr < FDEV(devi).start_blk ||
		    blkaddr > FDEV(devi).end_blk) {
			f2fs_err(sbi, "Invalid block %x", blkaddr);
			return false;
		}
		blkaddr -= FDEV(devi).start_blk;
		bdev = FDEV(devi).bdev;
	}
	return bdev_is_zoned(bdev) &&
		f2fs_blkz_is_seq(sbi, devi, blkaddr) &&
		(blkaddr % sbi->blocks_per_blkz == sbi->blocks_per_blkz - 1);
}
#endif

void f2fs_submit_page_write(struct f2fs_io_info *fio)
{
	struct f2fs_sb_info *sbi = fio->sbi;
	enum page_type btype = PAGE_TYPE_OF_BIO(fio->type);
	struct f2fs_bio_info *io = sbi->write_io[btype] + fio->temp;
	struct page *bio_page;
	enum count_type type;

	f2fs_bug_on(sbi, is_read_io(fio->op));

	f2fs_down_write(&io->io_rwsem);
next:
#ifdef CONFIG_BLK_DEV_ZONED
	if (f2fs_sb_has_blkzoned(sbi) && btype < META && io->zone_pending_bio) {
		wait_for_completion_io(&io->zone_wait);
		bio_put(io->zone_pending_bio);
		io->zone_pending_bio = NULL;
		io->bi_private = NULL;
	}
#endif

	if (fio->in_list) {
		spin_lock(&io->io_lock);
		if (list_empty(&io->io_list)) {
			spin_unlock(&io->io_lock);
			goto out;
		}
		fio = list_first_entry(&io->io_list,
						struct f2fs_io_info, list);
		list_del(&fio->list);
		spin_unlock(&io->io_lock);
	}

	verify_fio_blkaddr(fio);

	if (fio->encrypted_page)
		bio_page = fio->encrypted_page;
	else if (fio->compressed_page)
		bio_page = fio->compressed_page;
	else
		bio_page = fio->page;

	/* set submitted = true as a return value */
	fio->submitted = 1;

	type = WB_DATA_TYPE(bio_page, fio->compressed_page);
	inc_page_count(sbi, type);

	if (io->bio &&
	    (!io_is_mergeable(sbi, io->bio, io, fio, io->last_block_in_bio,
			      fio->new_blkaddr) ||
	     !f2fs_crypt_mergeable_bio(io->bio, fio->page->mapping->host,
				page_folio(bio_page)->index, fio)))
		__submit_merged_bio(io);
alloc_new:
	if (io->bio == NULL) {
		io->bio = __bio_alloc(fio, BIO_MAX_VECS);
		f2fs_set_bio_crypt_ctx(io->bio, fio->page->mapping->host,
				page_folio(bio_page)->index, fio, GFP_NOIO);
		io->fio = *fio;
	}

	if (bio_add_page(io->bio, bio_page, PAGE_SIZE, 0) < PAGE_SIZE) {
		__submit_merged_bio(io);
		goto alloc_new;
	}

	if (fio->io_wbc)
		wbc_account_cgroup_owner(fio->io_wbc, fio->page, PAGE_SIZE);

	io->last_block_in_bio = fio->new_blkaddr;

	trace_f2fs_submit_page_write(fio->page, fio);
#ifdef CONFIG_BLK_DEV_ZONED
	if (f2fs_sb_has_blkzoned(sbi) && btype < META &&
			is_end_zone_blkaddr(sbi, fio->new_blkaddr)) {
		bio_get(io->bio);
		reinit_completion(&io->zone_wait);
		io->bi_private = io->bio->bi_private;
		io->bio->bi_private = io;
		io->bio->bi_end_io = f2fs_zone_write_end_io;
		io->zone_pending_bio = io->bio;
		__submit_merged_bio(io);
	}
#endif
	if (fio->in_list)
		goto next;
out:
	if (is_sbi_flag_set(sbi, SBI_IS_SHUTDOWN) ||
				!f2fs_is_checkpoint_ready(sbi))
		__submit_merged_bio(io);
	f2fs_up_write(&io->io_rwsem);
}

static struct bio *f2fs_grab_read_bio(struct inode *inode, block_t blkaddr,
				      unsigned nr_pages, blk_opf_t op_flag,
				      pgoff_t first_idx, bool for_write)
{
	struct f2fs_sb_info *sbi = F2FS_I_SB(inode);
	struct bio *bio;
	struct bio_post_read_ctx *ctx = NULL;
	unsigned int post_read_steps = 0;
	sector_t sector;
	struct block_device *bdev = f2fs_target_device(sbi, blkaddr, &sector);

	bio = bio_alloc_bioset(bdev, bio_max_segs(nr_pages),
			       REQ_OP_READ | op_flag,
			       for_write ? GFP_NOIO : GFP_KERNEL, &f2fs_bioset);
	if (!bio)
		return ERR_PTR(-ENOMEM);
	bio->bi_iter.bi_sector = sector;
	f2fs_set_bio_crypt_ctx(bio, inode, first_idx, NULL, GFP_NOFS);
	bio->bi_end_io = f2fs_read_end_io;

	if (fscrypt_inode_uses_fs_layer_crypto(inode))
		post_read_steps |= STEP_DECRYPT;

	if (f2fs_need_verity(inode, first_idx))
		post_read_steps |= STEP_VERITY;

	/*
	 * STEP_DECOMPRESS is handled specially, since a compressed file might
	 * contain both compressed and uncompressed clusters.  We'll allocate a
	 * bio_post_read_ctx if the file is compressed, but the caller is
	 * responsible for enabling STEP_DECOMPRESS if it's actually needed.
	 */

	if (post_read_steps || f2fs_compressed_file(inode)) {
		/* Due to the mempool, this never fails. */
		ctx = mempool_alloc(bio_post_read_ctx_pool, GFP_NOFS);
		ctx->bio = bio;
		ctx->sbi = sbi;
		ctx->enabled_steps = post_read_steps;
		ctx->fs_blkaddr = blkaddr;
		ctx->decompression_attempted = false;
		bio->bi_private = ctx;
	}
	iostat_alloc_and_bind_ctx(sbi, bio, ctx);

	return bio;
}

/* This can handle encryption stuffs */
static int f2fs_submit_page_read(struct inode *inode, struct folio *folio,
				 block_t blkaddr, blk_opf_t op_flags,
				 bool for_write)
{
	struct f2fs_sb_info *sbi = F2FS_I_SB(inode);
	struct bio *bio;

	bio = f2fs_grab_read_bio(inode, blkaddr, 1, op_flags,
					folio->index, for_write);
	if (IS_ERR(bio))
		return PTR_ERR(bio);

	/* wait for GCed page writeback via META_MAPPING */
	f2fs_wait_on_block_writeback(inode, blkaddr);

	if (!bio_add_folio(bio, folio, PAGE_SIZE, 0)) {
		iostat_update_and_unbind_ctx(bio);
		if (bio->bi_private)
			mempool_free(bio->bi_private, bio_post_read_ctx_pool);
		bio_put(bio);
		return -EFAULT;
	}
	inc_page_count(sbi, F2FS_RD_DATA);
	f2fs_update_iostat(sbi, NULL, FS_DATA_READ_IO, F2FS_BLKSIZE);
	f2fs_submit_read_bio(sbi, bio, DATA);
	return 0;
}

static void __set_data_blkaddr(struct dnode_of_data *dn, block_t blkaddr)
{
	__le32 *addr = get_dnode_addr(dn->inode, dn->node_page);

	dn->data_blkaddr = blkaddr;
	addr[dn->ofs_in_node] = cpu_to_le32(dn->data_blkaddr);
}

/*
 * Lock ordering for the change of data block address:
 * ->data_page
 *  ->node_page
 *    update block addresses in the node page
 */
void f2fs_set_data_blkaddr(struct dnode_of_data *dn, block_t blkaddr)
{
	f2fs_wait_on_page_writeback(dn->node_page, NODE, true, true);
	__set_data_blkaddr(dn, blkaddr);
	if (set_page_dirty(dn->node_page))
		dn->node_changed = true;
}

void f2fs_update_data_blkaddr(struct dnode_of_data *dn, block_t blkaddr)
{
	f2fs_set_data_blkaddr(dn, blkaddr);
	f2fs_update_read_extent_cache(dn);
}

/* dn->ofs_in_node will be returned with up-to-date last block pointer */
int f2fs_reserve_new_blocks(struct dnode_of_data *dn, blkcnt_t count)
{
	struct f2fs_sb_info *sbi = F2FS_I_SB(dn->inode);
	int err;

	if (!count)
		return 0;

	if (unlikely(is_inode_flag_set(dn->inode, FI_NO_ALLOC)))
		return -EPERM;
	err = inc_valid_block_count(sbi, dn->inode, &count, true);
	if (unlikely(err))
		return err;

	trace_f2fs_reserve_new_blocks(dn->inode, dn->nid,
						dn->ofs_in_node, count);

	f2fs_wait_on_page_writeback(dn->node_page, NODE, true, true);

	for (; count > 0; dn->ofs_in_node++) {
		block_t blkaddr = f2fs_data_blkaddr(dn);

		if (blkaddr == NULL_ADDR) {
			__set_data_blkaddr(dn, NEW_ADDR);
			count--;
		}
	}

	if (set_page_dirty(dn->node_page))
		dn->node_changed = true;
	return 0;
}

/* Should keep dn->ofs_in_node unchanged */
int f2fs_reserve_new_block(struct dnode_of_data *dn)
{
	unsigned int ofs_in_node = dn->ofs_in_node;
	int ret;

	ret = f2fs_reserve_new_blocks(dn, 1);
	dn->ofs_in_node = ofs_in_node;
	return ret;
}

int f2fs_reserve_block(struct dnode_of_data *dn, pgoff_t index)
{
	bool need_put = dn->inode_page ? false : true;
	int err;

	err = f2fs_get_dnode_of_data(dn, index, ALLOC_NODE);
	if (err)
		return err;

	if (dn->data_blkaddr == NULL_ADDR)
		err = f2fs_reserve_new_block(dn);
	if (err || need_put)
		f2fs_put_dnode(dn);
	return err;
}

struct page *f2fs_get_read_data_page(struct inode *inode, pgoff_t index,
				     blk_opf_t op_flags, bool for_write,
				     pgoff_t *next_pgofs)
{
	struct address_space *mapping = inode->i_mapping;
	struct dnode_of_data dn;
	struct page *page;
	int err;

	page = f2fs_grab_cache_page(mapping, index, for_write);
	if (!page)
		return ERR_PTR(-ENOMEM);

	if (f2fs_lookup_read_extent_cache_block(inode, index,
						&dn.data_blkaddr)) {
		if (!f2fs_is_valid_blkaddr(F2FS_I_SB(inode), dn.data_blkaddr,
						DATA_GENERIC_ENHANCE_READ)) {
			err = -EFSCORRUPTED;
			goto put_err;
		}
		goto got_it;
	}

	set_new_dnode(&dn, inode, NULL, NULL, 0);
	err = f2fs_get_dnode_of_data(&dn, index, LOOKUP_NODE);
	if (err) {
		if (err == -ENOENT && next_pgofs)
			*next_pgofs = f2fs_get_next_page_offset(&dn, index);
		goto put_err;
	}
	f2fs_put_dnode(&dn);

	if (unlikely(dn.data_blkaddr == NULL_ADDR)) {
		err = -ENOENT;
		if (next_pgofs)
			*next_pgofs = index + 1;
		goto put_err;
	}
	if (dn.data_blkaddr != NEW_ADDR &&
			!f2fs_is_valid_blkaddr(F2FS_I_SB(inode),
						dn.data_blkaddr,
						DATA_GENERIC_ENHANCE)) {
		err = -EFSCORRUPTED;
		goto put_err;
	}
got_it:
	if (PageUptodate(page)) {
		unlock_page(page);
		return page;
	}

	/*
	 * A new dentry page is allocated but not able to be written, since its
	 * new inode page couldn't be allocated due to -ENOSPC.
	 * In such the case, its blkaddr can be remained as NEW_ADDR.
	 * see, f2fs_add_link -> f2fs_get_new_data_page ->
	 * f2fs_init_inode_metadata.
	 */
	if (dn.data_blkaddr == NEW_ADDR) {
		zero_user_segment(page, 0, PAGE_SIZE);
		if (!PageUptodate(page))
			SetPageUptodate(page);
		unlock_page(page);
		return page;
	}

	err = f2fs_submit_page_read(inode, page_folio(page), dn.data_blkaddr,
						op_flags, for_write);
	if (err)
		goto put_err;
	return page;

put_err:
	f2fs_put_page(page, 1);
	return ERR_PTR(err);
}

struct page *f2fs_find_data_page(struct inode *inode, pgoff_t index,
					pgoff_t *next_pgofs)
{
	struct address_space *mapping = inode->i_mapping;
	struct page *page;

	page = find_get_page(mapping, index);
	if (page && PageUptodate(page))
		return page;
	f2fs_put_page(page, 0);

	page = f2fs_get_read_data_page(inode, index, 0, false, next_pgofs);
	if (IS_ERR(page))
		return page;

	if (PageUptodate(page))
		return page;

	wait_on_page_locked(page);
	if (unlikely(!PageUptodate(page))) {
		f2fs_put_page(page, 0);
		return ERR_PTR(-EIO);
	}
	return page;
}

/*
 * If it tries to access a hole, return an error.
 * Because, the callers, functions in dir.c and GC, should be able to know
 * whether this page exists or not.
 */
struct page *f2fs_get_lock_data_page(struct inode *inode, pgoff_t index,
							bool for_write)
{
	struct address_space *mapping = inode->i_mapping;
	struct page *page;

	page = f2fs_get_read_data_page(inode, index, 0, for_write, NULL);
	if (IS_ERR(page))
		return page;

	/* wait for read completion */
	lock_page(page);
	if (unlikely(page->mapping != mapping || !PageUptodate(page))) {
		f2fs_put_page(page, 1);
		return ERR_PTR(-EIO);
	}
	return page;
}

/*
 * Caller ensures that this data page is never allocated.
 * A new zero-filled data page is allocated in the page cache.
 *
 * Also, caller should grab and release a rwsem by calling f2fs_lock_op() and
 * f2fs_unlock_op().
 * Note that, ipage is set only by make_empty_dir, and if any error occur,
 * ipage should be released by this function.
 */
struct page *f2fs_get_new_data_page(struct inode *inode,
		struct page *ipage, pgoff_t index, bool new_i_size)
{
	struct address_space *mapping = inode->i_mapping;
	struct page *page;
	struct dnode_of_data dn;
	int err;

	page = f2fs_grab_cache_page(mapping, index, true);
	if (!page) {
		/*
		 * before exiting, we should make sure ipage will be released
		 * if any error occur.
		 */
		f2fs_put_page(ipage, 1);
		return ERR_PTR(-ENOMEM);
	}

	set_new_dnode(&dn, inode, ipage, NULL, 0);
	err = f2fs_reserve_block(&dn, index);
	if (err) {
		f2fs_put_page(page, 1);
		return ERR_PTR(err);
	}
	if (!ipage)
		f2fs_put_dnode(&dn);

	if (PageUptodate(page))
		goto got_it;

	if (dn.data_blkaddr == NEW_ADDR) {
		zero_user_segment(page, 0, PAGE_SIZE);
		if (!PageUptodate(page))
			SetPageUptodate(page);
	} else {
		f2fs_put_page(page, 1);

		/* if ipage exists, blkaddr should be NEW_ADDR */
		f2fs_bug_on(F2FS_I_SB(inode), ipage);
		page = f2fs_get_lock_data_page(inode, index, true);
		if (IS_ERR(page))
			return page;
	}
got_it:
	if (new_i_size && i_size_read(inode) <
				((loff_t)(index + 1) << PAGE_SHIFT))
		f2fs_i_size_write(inode, ((loff_t)(index + 1) << PAGE_SHIFT));
	return page;
}

static int __allocate_data_block(struct dnode_of_data *dn, int seg_type)
{
	struct f2fs_sb_info *sbi = F2FS_I_SB(dn->inode);
	struct f2fs_summary sum;
	struct node_info ni;
	block_t old_blkaddr;
	blkcnt_t count = 1;
	int err;

	if (unlikely(is_inode_flag_set(dn->inode, FI_NO_ALLOC)))
		return -EPERM;

	err = f2fs_get_node_info(sbi, dn->nid, &ni, false);
	if (err)
		return err;

	dn->data_blkaddr = f2fs_data_blkaddr(dn);
	if (dn->data_blkaddr == NULL_ADDR) {
		err = inc_valid_block_count(sbi, dn->inode, &count, true);
		if (unlikely(err))
			return err;
	}

	set_summary(&sum, dn->nid, dn->ofs_in_node, ni.version);
	old_blkaddr = dn->data_blkaddr;
	err = f2fs_allocate_data_block(sbi, NULL, old_blkaddr,
				&dn->data_blkaddr, &sum, seg_type, NULL);
	if (err)
		return err;

	if (GET_SEGNO(sbi, old_blkaddr) != NULL_SEGNO)
		f2fs_invalidate_internal_cache(sbi, old_blkaddr);

	f2fs_update_data_blkaddr(dn, dn->data_blkaddr);
	return 0;
}

static void f2fs_map_lock(struct f2fs_sb_info *sbi, int flag)
{
	if (flag == F2FS_GET_BLOCK_PRE_AIO)
		f2fs_down_read(&sbi->node_change);
	else
		f2fs_lock_op(sbi);
}

static void f2fs_map_unlock(struct f2fs_sb_info *sbi, int flag)
{
	if (flag == F2FS_GET_BLOCK_PRE_AIO)
		f2fs_up_read(&sbi->node_change);
	else
		f2fs_unlock_op(sbi);
}

int f2fs_get_block_locked(struct dnode_of_data *dn, pgoff_t index)
{
	struct f2fs_sb_info *sbi = F2FS_I_SB(dn->inode);
	int err = 0;

	f2fs_map_lock(sbi, F2FS_GET_BLOCK_PRE_AIO);
	if (!f2fs_lookup_read_extent_cache_block(dn->inode, index,
						&dn->data_blkaddr))
		err = f2fs_reserve_block(dn, index);
	f2fs_map_unlock(sbi, F2FS_GET_BLOCK_PRE_AIO);

	return err;
}

static int f2fs_map_no_dnode(struct inode *inode,
		struct f2fs_map_blocks *map, struct dnode_of_data *dn,
		pgoff_t pgoff)
{
	struct f2fs_sb_info *sbi = F2FS_I_SB(inode);

	/*
	 * There is one exceptional case that read_node_page() may return
	 * -ENOENT due to filesystem has been shutdown or cp_error, return
	 * -EIO in that case.
	 */
	if (map->m_may_create &&
	    (is_sbi_flag_set(sbi, SBI_IS_SHUTDOWN) || f2fs_cp_error(sbi)))
		return -EIO;

	if (map->m_next_pgofs)
		*map->m_next_pgofs = f2fs_get_next_page_offset(dn, pgoff);
	if (map->m_next_extent)
		*map->m_next_extent = f2fs_get_next_page_offset(dn, pgoff);
	return 0;
}

static bool f2fs_map_blocks_cached(struct inode *inode,
		struct f2fs_map_blocks *map, int flag)
{
	struct f2fs_sb_info *sbi = F2FS_I_SB(inode);
	unsigned int maxblocks = map->m_len;
	pgoff_t pgoff = (pgoff_t)map->m_lblk;
	struct extent_info ei = {};

	if (!f2fs_lookup_read_extent_cache(inode, pgoff, &ei))
		return false;

	map->m_pblk = ei.blk + pgoff - ei.fofs;
	map->m_len = min((pgoff_t)maxblocks, ei.fofs + ei.len - pgoff);
	map->m_flags = F2FS_MAP_MAPPED;
	if (map->m_next_extent)
		*map->m_next_extent = pgoff + map->m_len;

	/* for hardware encryption, but to avoid potential issue in future */
	if (flag == F2FS_GET_BLOCK_DIO)
		f2fs_wait_on_block_writeback_range(inode,
					map->m_pblk, map->m_len);

	if (f2fs_allow_multi_device_dio(sbi, flag)) {
		int bidx = f2fs_target_device_index(sbi, map->m_pblk);
		struct f2fs_dev_info *dev = &sbi->devs[bidx];

		map->m_bdev = dev->bdev;
		map->m_pblk -= dev->start_blk;
		map->m_len = min(map->m_len, dev->end_blk + 1 - map->m_pblk);
	} else {
		map->m_bdev = inode->i_sb->s_bdev;
	}
	return true;
}

static bool map_is_mergeable(struct f2fs_sb_info *sbi,
				struct f2fs_map_blocks *map,
				block_t blkaddr, int flag, int bidx,
				int ofs)
{
	if (map->m_multidev_dio && map->m_bdev != FDEV(bidx).bdev)
		return false;
	if (map->m_pblk != NEW_ADDR && blkaddr == (map->m_pblk + ofs))
		return true;
	if (map->m_pblk == NEW_ADDR && blkaddr == NEW_ADDR)
		return true;
	if (flag == F2FS_GET_BLOCK_PRE_DIO)
		return true;
	if (flag == F2FS_GET_BLOCK_DIO &&
		map->m_pblk == NULL_ADDR && blkaddr == NULL_ADDR)
		return true;
	return false;
}

/*
 * f2fs_map_blocks() tries to find or build mapping relationship which
 * maps continuous logical blocks to physical blocks, and return such
 * info via f2fs_map_blocks structure.
 */
int f2fs_map_blocks(struct inode *inode, struct f2fs_map_blocks *map, int flag)
{
	unsigned int maxblocks = map->m_len;
	struct dnode_of_data dn;
	struct f2fs_sb_info *sbi = F2FS_I_SB(inode);
	int mode = map->m_may_create ? ALLOC_NODE : LOOKUP_NODE;
	pgoff_t pgofs, end_offset, end;
	int err = 0, ofs = 1;
	unsigned int ofs_in_node, last_ofs_in_node;
	blkcnt_t prealloc;
	block_t blkaddr;
	unsigned int start_pgofs;
	int bidx = 0;
	bool is_hole;

	if (!maxblocks)
		return 0;

	if (!map->m_may_create && f2fs_map_blocks_cached(inode, map, flag))
		goto out;

	map->m_bdev = inode->i_sb->s_bdev;
	map->m_multidev_dio =
		f2fs_allow_multi_device_dio(F2FS_I_SB(inode), flag);

	map->m_len = 0;
	map->m_flags = 0;

	/* it only supports block size == page size */
	pgofs =	(pgoff_t)map->m_lblk;
	end = pgofs + maxblocks;

next_dnode:
	if (map->m_may_create)
		f2fs_map_lock(sbi, flag);

	/* When reading holes, we need its node page */
	set_new_dnode(&dn, inode, NULL, NULL, 0);
	err = f2fs_get_dnode_of_data(&dn, pgofs, mode);
	if (err) {
		if (flag == F2FS_GET_BLOCK_BMAP)
			map->m_pblk = 0;
		if (err == -ENOENT)
			err = f2fs_map_no_dnode(inode, map, &dn, pgofs);
		goto unlock_out;
	}

	start_pgofs = pgofs;
	prealloc = 0;
	last_ofs_in_node = ofs_in_node = dn.ofs_in_node;
	end_offset = ADDRS_PER_PAGE(dn.node_page, inode);

next_block:
	blkaddr = f2fs_data_blkaddr(&dn);
	is_hole = !__is_valid_data_blkaddr(blkaddr);
	if (!is_hole &&
	    !f2fs_is_valid_blkaddr(sbi, blkaddr, DATA_GENERIC_ENHANCE)) {
		err = -EFSCORRUPTED;
		goto sync_out;
	}

	/* use out-place-update for direct IO under LFS mode */
	if (map->m_may_create && (is_hole ||
		(flag == F2FS_GET_BLOCK_DIO && f2fs_lfs_mode(sbi) &&
		!f2fs_is_pinned_file(inode)))) {
		if (unlikely(f2fs_cp_error(sbi))) {
			err = -EIO;
			goto sync_out;
		}

		switch (flag) {
		case F2FS_GET_BLOCK_PRE_AIO:
			if (blkaddr == NULL_ADDR) {
				prealloc++;
				last_ofs_in_node = dn.ofs_in_node;
			}
			break;
		case F2FS_GET_BLOCK_PRE_DIO:
		case F2FS_GET_BLOCK_DIO:
			err = __allocate_data_block(&dn, map->m_seg_type);
			if (err)
				goto sync_out;
			if (flag == F2FS_GET_BLOCK_PRE_DIO)
				file_need_truncate(inode);
			set_inode_flag(inode, FI_APPEND_WRITE);
			break;
		default:
			WARN_ON_ONCE(1);
			err = -EIO;
			goto sync_out;
		}

		blkaddr = dn.data_blkaddr;
		if (is_hole)
			map->m_flags |= F2FS_MAP_NEW;
	} else if (is_hole) {
		if (f2fs_compressed_file(inode) &&
		    f2fs_sanity_check_cluster(&dn)) {
			err = -EFSCORRUPTED;
			f2fs_handle_error(sbi,
					ERROR_CORRUPTED_CLUSTER);
			goto sync_out;
		}

		switch (flag) {
		case F2FS_GET_BLOCK_PRECACHE:
			goto sync_out;
		case F2FS_GET_BLOCK_BMAP:
			map->m_pblk = 0;
			goto sync_out;
		case F2FS_GET_BLOCK_FIEMAP:
			if (blkaddr == NULL_ADDR) {
				if (map->m_next_pgofs)
					*map->m_next_pgofs = pgofs + 1;
				goto sync_out;
			}
			break;
		case F2FS_GET_BLOCK_DIO:
			if (map->m_next_pgofs)
				*map->m_next_pgofs = pgofs + 1;
			break;
		default:
			/* for defragment case */
			if (map->m_next_pgofs)
				*map->m_next_pgofs = pgofs + 1;
			goto sync_out;
		}
	}

	if (flag == F2FS_GET_BLOCK_PRE_AIO)
		goto skip;

	if (map->m_multidev_dio)
		bidx = f2fs_target_device_index(sbi, blkaddr);

	if (map->m_len == 0) {
		/* reserved delalloc block should be mapped for fiemap. */
		if (blkaddr == NEW_ADDR)
			map->m_flags |= F2FS_MAP_DELALLOC;
		if (flag != F2FS_GET_BLOCK_DIO || !is_hole)
			map->m_flags |= F2FS_MAP_MAPPED;

		map->m_pblk = blkaddr;
		map->m_len = 1;

		if (map->m_multidev_dio)
			map->m_bdev = FDEV(bidx).bdev;
	} else if (map_is_mergeable(sbi, map, blkaddr, flag, bidx, ofs)) {
		ofs++;
		map->m_len++;
	} else {
		goto sync_out;
	}

skip:
	dn.ofs_in_node++;
	pgofs++;

	/* preallocate blocks in batch for one dnode page */
	if (flag == F2FS_GET_BLOCK_PRE_AIO &&
			(pgofs == end || dn.ofs_in_node == end_offset)) {

		dn.ofs_in_node = ofs_in_node;
		err = f2fs_reserve_new_blocks(&dn, prealloc);
		if (err)
			goto sync_out;

		map->m_len += dn.ofs_in_node - ofs_in_node;
		if (prealloc && dn.ofs_in_node != last_ofs_in_node + 1) {
			err = -ENOSPC;
			goto sync_out;
		}
		dn.ofs_in_node = end_offset;
	}

	if (flag == F2FS_GET_BLOCK_DIO && f2fs_lfs_mode(sbi) &&
	    map->m_may_create) {
		/* the next block to be allocated may not be contiguous. */
		if (GET_SEGOFF_FROM_SEG0(sbi, blkaddr) % BLKS_PER_SEC(sbi) ==
		    CAP_BLKS_PER_SEC(sbi) - 1)
			goto sync_out;
	}

	if (pgofs >= end)
		goto sync_out;
	else if (dn.ofs_in_node < end_offset)
		goto next_block;

	if (flag == F2FS_GET_BLOCK_PRECACHE) {
		if (map->m_flags & F2FS_MAP_MAPPED) {
			unsigned int ofs = start_pgofs - map->m_lblk;

			f2fs_update_read_extent_cache_range(&dn,
				start_pgofs, map->m_pblk + ofs,
				map->m_len - ofs);
		}
	}

	f2fs_put_dnode(&dn);

	if (map->m_may_create) {
		f2fs_map_unlock(sbi, flag);
		f2fs_balance_fs(sbi, dn.node_changed);
	}
	goto next_dnode;

sync_out:

	if (flag == F2FS_GET_BLOCK_DIO && map->m_flags & F2FS_MAP_MAPPED) {
		/*
		 * for hardware encryption, but to avoid potential issue
		 * in future
		 */
		f2fs_wait_on_block_writeback_range(inode,
						map->m_pblk, map->m_len);

		if (map->m_multidev_dio) {
			block_t blk_addr = map->m_pblk;

			bidx = f2fs_target_device_index(sbi, map->m_pblk);

			map->m_bdev = FDEV(bidx).bdev;
			map->m_pblk -= FDEV(bidx).start_blk;

			if (map->m_may_create)
				f2fs_update_device_state(sbi, inode->i_ino,
							blk_addr, map->m_len);

			f2fs_bug_on(sbi, blk_addr + map->m_len >
						FDEV(bidx).end_blk + 1);
		}
	}

	if (flag == F2FS_GET_BLOCK_PRECACHE) {
		if (map->m_flags & F2FS_MAP_MAPPED) {
			unsigned int ofs = start_pgofs - map->m_lblk;

			f2fs_update_read_extent_cache_range(&dn,
				start_pgofs, map->m_pblk + ofs,
				map->m_len - ofs);
		}
		if (map->m_next_extent)
			*map->m_next_extent = pgofs + 1;
	}
	f2fs_put_dnode(&dn);
unlock_out:
	if (map->m_may_create) {
		f2fs_map_unlock(sbi, flag);
		f2fs_balance_fs(sbi, dn.node_changed);
	}
out:
	trace_f2fs_map_blocks(inode, map, flag, err);
	return err;
}

bool f2fs_overwrite_io(struct inode *inode, loff_t pos, size_t len)
{
	struct f2fs_map_blocks map;
	block_t last_lblk;
	int err;

	if (pos + len > i_size_read(inode))
		return false;

	map.m_lblk = F2FS_BYTES_TO_BLK(pos);
	map.m_next_pgofs = NULL;
	map.m_next_extent = NULL;
	map.m_seg_type = NO_CHECK_TYPE;
	map.m_may_create = false;
	last_lblk = F2FS_BLK_ALIGN(pos + len);

	while (map.m_lblk < last_lblk) {
		map.m_len = last_lblk - map.m_lblk;
		err = f2fs_map_blocks(inode, &map, F2FS_GET_BLOCK_DEFAULT);
		if (err || map.m_len == 0)
			return false;
		map.m_lblk += map.m_len;
	}
	return true;
}

static inline u64 bytes_to_blks(struct inode *inode, u64 bytes)
{
	return (bytes >> inode->i_blkbits);
}

static inline u64 blks_to_bytes(struct inode *inode, u64 blks)
{
	return (blks << inode->i_blkbits);
}

static int f2fs_xattr_fiemap(struct inode *inode,
				struct fiemap_extent_info *fieinfo)
{
	struct f2fs_sb_info *sbi = F2FS_I_SB(inode);
	struct page *page;
	struct node_info ni;
	__u64 phys = 0, len;
	__u32 flags;
	nid_t xnid = F2FS_I(inode)->i_xattr_nid;
	int err = 0;

	if (f2fs_has_inline_xattr(inode)) {
		int offset;

		page = f2fs_grab_cache_page(NODE_MAPPING(sbi),
						inode->i_ino, false);
		if (!page)
			return -ENOMEM;

		err = f2fs_get_node_info(sbi, inode->i_ino, &ni, false);
		if (err) {
			f2fs_put_page(page, 1);
			return err;
		}

		phys = blks_to_bytes(inode, ni.blk_addr);
		offset = offsetof(struct f2fs_inode, i_addr) +
					sizeof(__le32) * (DEF_ADDRS_PER_INODE -
					get_inline_xattr_addrs(inode));

		phys += offset;
		len = inline_xattr_size(inode);

		f2fs_put_page(page, 1);

		flags = FIEMAP_EXTENT_DATA_INLINE | FIEMAP_EXTENT_NOT_ALIGNED;

		if (!xnid)
			flags |= FIEMAP_EXTENT_LAST;

		err = fiemap_fill_next_extent(fieinfo, 0, phys, len, flags);
		trace_f2fs_fiemap(inode, 0, phys, len, flags, err);
		if (err)
			return err;
	}

	if (xnid) {
		page = f2fs_grab_cache_page(NODE_MAPPING(sbi), xnid, false);
		if (!page)
			return -ENOMEM;

		err = f2fs_get_node_info(sbi, xnid, &ni, false);
		if (err) {
			f2fs_put_page(page, 1);
			return err;
		}

		phys = blks_to_bytes(inode, ni.blk_addr);
		len = inode->i_sb->s_blocksize;

		f2fs_put_page(page, 1);

		flags = FIEMAP_EXTENT_LAST;
	}

	if (phys) {
		err = fiemap_fill_next_extent(fieinfo, 0, phys, len, flags);
		trace_f2fs_fiemap(inode, 0, phys, len, flags, err);
	}

	return (err < 0 ? err : 0);
}

static loff_t max_inode_blocks(struct inode *inode)
{
	loff_t result = ADDRS_PER_INODE(inode);
	loff_t leaf_count = ADDRS_PER_BLOCK(inode);

	/* two direct node blocks */
	result += (leaf_count * 2);

	/* two indirect node blocks */
	leaf_count *= NIDS_PER_BLOCK;
	result += (leaf_count * 2);

	/* one double indirect node block */
	leaf_count *= NIDS_PER_BLOCK;
	result += leaf_count;

	return result;
}

int f2fs_fiemap(struct inode *inode, struct fiemap_extent_info *fieinfo,
		u64 start, u64 len)
{
	struct f2fs_map_blocks map;
	sector_t start_blk, last_blk;
	pgoff_t next_pgofs;
	u64 logical = 0, phys = 0, size = 0;
	u32 flags = 0;
	int ret = 0;
	bool compr_cluster = false, compr_appended;
	unsigned int cluster_size = F2FS_I(inode)->i_cluster_size;
	unsigned int count_in_cluster = 0;
	loff_t maxbytes;

	if (fieinfo->fi_flags & FIEMAP_FLAG_CACHE) {
		ret = f2fs_precache_extents(inode);
		if (ret)
			return ret;
	}

	ret = fiemap_prep(inode, fieinfo, start, &len, FIEMAP_FLAG_XATTR);
	if (ret)
		return ret;

	inode_lock_shared(inode);

	maxbytes = F2FS_BLK_TO_BYTES(max_file_blocks(inode));
	if (start > maxbytes) {
		ret = -EFBIG;
		goto out;
	}

	if (len > maxbytes || (maxbytes - len) < start)
		len = maxbytes - start;

	if (fieinfo->fi_flags & FIEMAP_FLAG_XATTR) {
		ret = f2fs_xattr_fiemap(inode, fieinfo);
		goto out;
	}

	if (f2fs_has_inline_data(inode) || f2fs_has_inline_dentry(inode)) {
		ret = f2fs_inline_data_fiemap(inode, fieinfo, start, len);
		if (ret != -EAGAIN)
			goto out;
	}

	if (bytes_to_blks(inode, len) == 0)
		len = blks_to_bytes(inode, 1);

	start_blk = bytes_to_blks(inode, start);
	last_blk = bytes_to_blks(inode, start + len - 1);

next:
	memset(&map, 0, sizeof(map));
	map.m_lblk = start_blk;
	map.m_len = bytes_to_blks(inode, len);
	map.m_next_pgofs = &next_pgofs;
	map.m_seg_type = NO_CHECK_TYPE;

	if (compr_cluster) {
		map.m_lblk += 1;
		map.m_len = cluster_size - count_in_cluster;
	}

	ret = f2fs_map_blocks(inode, &map, F2FS_GET_BLOCK_FIEMAP);
	if (ret)
		goto out;

	/* HOLE */
	if (!compr_cluster && !(map.m_flags & F2FS_MAP_FLAGS)) {
		start_blk = next_pgofs;

		if (blks_to_bytes(inode, start_blk) < blks_to_bytes(inode,
						max_inode_blocks(inode)))
			goto prep_next;

		flags |= FIEMAP_EXTENT_LAST;
	}

	compr_appended = false;
	/* In a case of compressed cluster, append this to the last extent */
	if (compr_cluster && ((map.m_flags & F2FS_MAP_DELALLOC) ||
			!(map.m_flags & F2FS_MAP_FLAGS))) {
		compr_appended = true;
		goto skip_fill;
	}

	if (size) {
		flags |= FIEMAP_EXTENT_MERGED;
		if (IS_ENCRYPTED(inode))
			flags |= FIEMAP_EXTENT_DATA_ENCRYPTED;

		ret = fiemap_fill_next_extent(fieinfo, logical,
				phys, size, flags);
		trace_f2fs_fiemap(inode, logical, phys, size, flags, ret);
		if (ret)
			goto out;
		size = 0;
	}

	if (start_blk > last_blk)
		goto out;

skip_fill:
	if (map.m_pblk == COMPRESS_ADDR) {
		compr_cluster = true;
		count_in_cluster = 1;
	} else if (compr_appended) {
		unsigned int appended_blks = cluster_size -
						count_in_cluster + 1;
		size += blks_to_bytes(inode, appended_blks);
		start_blk += appended_blks;
		compr_cluster = false;
	} else {
		logical = blks_to_bytes(inode, start_blk);
		phys = __is_valid_data_blkaddr(map.m_pblk) ?
			blks_to_bytes(inode, map.m_pblk) : 0;
		size = blks_to_bytes(inode, map.m_len);
		flags = 0;

		if (compr_cluster) {
			flags = FIEMAP_EXTENT_ENCODED;
			count_in_cluster += map.m_len;
			if (count_in_cluster == cluster_size) {
				compr_cluster = false;
				size += blks_to_bytes(inode, 1);
			}
		} else if (map.m_flags & F2FS_MAP_DELALLOC) {
			flags = FIEMAP_EXTENT_UNWRITTEN;
		}

		start_blk += bytes_to_blks(inode, size);
	}

prep_next:
	cond_resched();
	if (fatal_signal_pending(current))
		ret = -EINTR;
	else
		goto next;
out:
	if (ret == 1)
		ret = 0;

	inode_unlock_shared(inode);
	return ret;
}

static inline loff_t f2fs_readpage_limit(struct inode *inode)
{
	if (IS_ENABLED(CONFIG_FS_VERITY) && IS_VERITY(inode))
		return F2FS_BLK_TO_BYTES(max_file_blocks(inode));

	return i_size_read(inode);
}

static inline blk_opf_t f2fs_ra_op_flags(struct readahead_control *rac)
{
	return rac ? REQ_RAHEAD : 0;
}

static int f2fs_read_single_page(struct inode *inode, struct folio *folio,
					unsigned nr_pages,
					struct f2fs_map_blocks *map,
					struct bio **bio_ret,
					sector_t *last_block_in_bio,
					struct readahead_control *rac)
{
	struct bio *bio = *bio_ret;
	const unsigned blocksize = blks_to_bytes(inode, 1);
	sector_t block_in_file;
	sector_t last_block;
	sector_t last_block_in_file;
	sector_t block_nr;
	pgoff_t index = folio_index(folio);
	int ret = 0;

	block_in_file = (sector_t)index;
	last_block = block_in_file + nr_pages;
	last_block_in_file = bytes_to_blks(inode,
			f2fs_readpage_limit(inode) + blocksize - 1);
	if (last_block > last_block_in_file)
		last_block = last_block_in_file;

	/* just zeroing out page which is beyond EOF */
	if (block_in_file >= last_block)
		goto zero_out;
	/*
	 * Map blocks using the previous result first.
	 */
	if ((map->m_flags & F2FS_MAP_MAPPED) &&
			block_in_file > map->m_lblk &&
			block_in_file < (map->m_lblk + map->m_len))
		goto got_it;

	/*
	 * Then do more f2fs_map_blocks() calls until we are
	 * done with this page.
	 */
	map->m_lblk = block_in_file;
	map->m_len = last_block - block_in_file;

	ret = f2fs_map_blocks(inode, map, F2FS_GET_BLOCK_DEFAULT);
	if (ret)
		goto out;
got_it:
	if ((map->m_flags & F2FS_MAP_MAPPED)) {
		block_nr = map->m_pblk + block_in_file - map->m_lblk;
		folio_set_mappedtodisk(folio);

		if (!f2fs_is_valid_blkaddr(F2FS_I_SB(inode), block_nr,
						DATA_GENERIC_ENHANCE_READ)) {
			ret = -EFSCORRUPTED;
			goto out;
		}
	} else {
zero_out:
		folio_zero_segment(folio, 0, folio_size(folio));
		if (f2fs_need_verity(inode, index) &&
		    !fsverity_verify_folio(folio)) {
			ret = -EIO;
			goto out;
		}
		if (!folio_test_uptodate(folio))
			folio_mark_uptodate(folio);
		folio_unlock(folio);
		goto out;
	}

	/*
	 * This page will go to BIO.  Do we need to send this
	 * BIO off first?
	 */
	if (bio && (!page_is_mergeable(F2FS_I_SB(inode), bio,
				       *last_block_in_bio, block_nr) ||
		    !f2fs_crypt_mergeable_bio(bio, inode, index, NULL))) {
submit_and_realloc:
		f2fs_submit_read_bio(F2FS_I_SB(inode), bio, DATA);
		bio = NULL;
	}
	if (bio == NULL) {
		bio = f2fs_grab_read_bio(inode, block_nr, nr_pages,
				f2fs_ra_op_flags(rac), index,
				false);
		if (IS_ERR(bio)) {
			ret = PTR_ERR(bio);
			bio = NULL;
			goto out;
		}
	}

	/*
	 * If the page is under writeback, we need to wait for
	 * its completion to see the correct decrypted data.
	 */
	f2fs_wait_on_block_writeback(inode, block_nr);

	if (!bio_add_folio(bio, folio, blocksize, 0))
		goto submit_and_realloc;

	inc_page_count(F2FS_I_SB(inode), F2FS_RD_DATA);
	f2fs_update_iostat(F2FS_I_SB(inode), NULL, FS_DATA_READ_IO,
							F2FS_BLKSIZE);
	*last_block_in_bio = block_nr;
out:
	*bio_ret = bio;
	return ret;
}

#ifdef CONFIG_F2FS_FS_COMPRESSION
int f2fs_read_multi_pages(struct compress_ctx *cc, struct bio **bio_ret,
				unsigned nr_pages, sector_t *last_block_in_bio,
				struct readahead_control *rac, bool for_write)
{
	struct dnode_of_data dn;
	struct inode *inode = cc->inode;
	struct f2fs_sb_info *sbi = F2FS_I_SB(inode);
	struct bio *bio = *bio_ret;
	unsigned int start_idx = cc->cluster_idx << cc->log_cluster_size;
	sector_t last_block_in_file;
	const unsigned blocksize = blks_to_bytes(inode, 1);
	struct decompress_io_ctx *dic = NULL;
	struct extent_info ei = {};
	bool from_dnode = true;
	int i;
	int ret = 0;

	f2fs_bug_on(sbi, f2fs_cluster_is_empty(cc));

	last_block_in_file = bytes_to_blks(inode,
			f2fs_readpage_limit(inode) + blocksize - 1);

	/* get rid of pages beyond EOF */
	for (i = 0; i < cc->cluster_size; i++) {
		struct page *page = cc->rpages[i];
		struct folio *folio;

		if (!page)
			continue;

		folio = page_folio(page);
		if ((sector_t)folio->index >= last_block_in_file) {
			folio_zero_segment(folio, 0, folio_size(folio));
			if (!folio_test_uptodate(folio))
				folio_mark_uptodate(folio);
		} else if (!folio_test_uptodate(folio)) {
			continue;
		}
		folio_unlock(folio);
		if (for_write)
			folio_put(folio);
		cc->rpages[i] = NULL;
		cc->nr_rpages--;
	}

	/* we are done since all pages are beyond EOF */
	if (f2fs_cluster_is_empty(cc))
		goto out;

	if (f2fs_lookup_read_extent_cache(inode, start_idx, &ei))
		from_dnode = false;

	if (!from_dnode)
		goto skip_reading_dnode;

	set_new_dnode(&dn, inode, NULL, NULL, 0);
	ret = f2fs_get_dnode_of_data(&dn, start_idx, LOOKUP_NODE);
	if (ret)
		goto out;

	if (unlikely(f2fs_cp_error(sbi))) {
		ret = -EIO;
		goto out_put_dnode;
	}
	f2fs_bug_on(sbi, dn.data_blkaddr != COMPRESS_ADDR);

skip_reading_dnode:
	for (i = 1; i < cc->cluster_size; i++) {
		block_t blkaddr;

		blkaddr = from_dnode ? data_blkaddr(dn.inode, dn.node_page,
					dn.ofs_in_node + i) :
					ei.blk + i - 1;

		if (!__is_valid_data_blkaddr(blkaddr))
			break;

		if (!f2fs_is_valid_blkaddr(sbi, blkaddr, DATA_GENERIC)) {
			ret = -EFAULT;
			goto out_put_dnode;
		}
		cc->nr_cpages++;

		if (!from_dnode && i >= ei.c_len)
			break;
	}

	/* nothing to decompress */
	if (cc->nr_cpages == 0) {
		ret = 0;
		goto out_put_dnode;
	}

	dic = f2fs_alloc_dic(cc);
	if (IS_ERR(dic)) {
		ret = PTR_ERR(dic);
		goto out_put_dnode;
	}

	for (i = 0; i < cc->nr_cpages; i++) {
		struct folio *folio = page_folio(dic->cpages[i]);
		block_t blkaddr;
		struct bio_post_read_ctx *ctx;

		blkaddr = from_dnode ? data_blkaddr(dn.inode, dn.node_page,
					dn.ofs_in_node + i + 1) :
					ei.blk + i;

		f2fs_wait_on_block_writeback(inode, blkaddr);

		if (f2fs_load_compressed_page(sbi, folio_page(folio, 0),
								blkaddr)) {
			if (atomic_dec_and_test(&dic->remaining_pages)) {
				f2fs_decompress_cluster(dic, true);
				break;
			}
			continue;
		}

		if (bio && (!page_is_mergeable(sbi, bio,
					*last_block_in_bio, blkaddr) ||
		    !f2fs_crypt_mergeable_bio(bio, inode, folio->index, NULL))) {
submit_and_realloc:
			f2fs_submit_read_bio(sbi, bio, DATA);
			bio = NULL;
		}

		if (!bio) {
			bio = f2fs_grab_read_bio(inode, blkaddr, nr_pages,
					f2fs_ra_op_flags(rac),
					folio->index, for_write);
			if (IS_ERR(bio)) {
				ret = PTR_ERR(bio);
				f2fs_decompress_end_io(dic, ret, true);
				f2fs_put_dnode(&dn);
				*bio_ret = NULL;
				return ret;
			}
		}

		if (!bio_add_folio(bio, folio, blocksize, 0))
			goto submit_and_realloc;

		ctx = get_post_read_ctx(bio);
		ctx->enabled_steps |= STEP_DECOMPRESS;
		refcount_inc(&dic->refcnt);

		inc_page_count(sbi, F2FS_RD_DATA);
		f2fs_update_iostat(sbi, inode, FS_DATA_READ_IO, F2FS_BLKSIZE);
		*last_block_in_bio = blkaddr;
	}

	if (from_dnode)
		f2fs_put_dnode(&dn);

	*bio_ret = bio;
	return 0;

out_put_dnode:
	if (from_dnode)
		f2fs_put_dnode(&dn);
out:
	for (i = 0; i < cc->cluster_size; i++) {
		if (cc->rpages[i]) {
			ClearPageUptodate(cc->rpages[i]);
			unlock_page(cc->rpages[i]);
		}
	}
	*bio_ret = bio;
	return ret;
}
#endif

/*
 * This function was originally taken from fs/mpage.c, and customized for f2fs.
 * Major change was from block_size == page_size in f2fs by default.
 */
static int f2fs_mpage_readpages(struct inode *inode,
		struct readahead_control *rac, struct folio *folio)
{
	struct bio *bio = NULL;
	sector_t last_block_in_bio = 0;
	struct f2fs_map_blocks map;
#ifdef CONFIG_F2FS_FS_COMPRESSION
	struct compress_ctx cc = {
		.inode = inode,
		.log_cluster_size = F2FS_I(inode)->i_log_cluster_size,
		.cluster_size = F2FS_I(inode)->i_cluster_size,
		.cluster_idx = NULL_CLUSTER,
		.rpages = NULL,
		.cpages = NULL,
		.nr_rpages = 0,
		.nr_cpages = 0,
	};
	pgoff_t nc_cluster_idx = NULL_CLUSTER;
#endif
	unsigned nr_pages = rac ? readahead_count(rac) : 1;
	unsigned max_nr_pages = nr_pages;
	pgoff_t index;
	int ret = 0;

	map.m_pblk = 0;
	map.m_lblk = 0;
	map.m_len = 0;
	map.m_flags = 0;
	map.m_next_pgofs = NULL;
	map.m_next_extent = NULL;
	map.m_seg_type = NO_CHECK_TYPE;
	map.m_may_create = false;

	for (; nr_pages; nr_pages--) {
		if (rac) {
			folio = readahead_folio(rac);
			prefetchw(&folio->flags);
		}

		index = folio_index(folio);

#ifdef CONFIG_F2FS_FS_COMPRESSION
		if (!f2fs_compressed_file(inode))
			goto read_single_page;

		/* there are remained compressed pages, submit them */
		if (!f2fs_cluster_can_merge_page(&cc, index)) {
			ret = f2fs_read_multi_pages(&cc, &bio,
						max_nr_pages,
						&last_block_in_bio,
						rac, false);
			f2fs_destroy_compress_ctx(&cc, false);
			if (ret)
				goto set_error_page;
		}
		if (cc.cluster_idx == NULL_CLUSTER) {
			if (nc_cluster_idx == index >> cc.log_cluster_size)
				goto read_single_page;

			ret = f2fs_is_compressed_cluster(inode, index);
			if (ret < 0)
				goto set_error_page;
			else if (!ret) {
				nc_cluster_idx =
					index >> cc.log_cluster_size;
				goto read_single_page;
			}

			nc_cluster_idx = NULL_CLUSTER;
		}
		ret = f2fs_init_compress_ctx(&cc);
		if (ret)
			goto set_error_page;

		f2fs_compress_ctx_add_page(&cc, folio);

		goto next_page;
read_single_page:
#endif

		ret = f2fs_read_single_page(inode, folio, max_nr_pages, &map,
					&bio, &last_block_in_bio, rac);
		if (ret) {
#ifdef CONFIG_F2FS_FS_COMPRESSION
set_error_page:
#endif
			folio_zero_segment(folio, 0, folio_size(folio));
			folio_unlock(folio);
		}
#ifdef CONFIG_F2FS_FS_COMPRESSION
next_page:
#endif

#ifdef CONFIG_F2FS_FS_COMPRESSION
		if (f2fs_compressed_file(inode)) {
			/* last page */
			if (nr_pages == 1 && !f2fs_cluster_is_empty(&cc)) {
				ret = f2fs_read_multi_pages(&cc, &bio,
							max_nr_pages,
							&last_block_in_bio,
							rac, false);
				f2fs_destroy_compress_ctx(&cc, false);
			}
		}
#endif
	}
	if (bio)
		f2fs_submit_read_bio(F2FS_I_SB(inode), bio, DATA);
	return ret;
}

static int f2fs_read_data_folio(struct file *file, struct folio *folio)
{
	struct inode *inode = folio_file_mapping(folio)->host;
	int ret = -EAGAIN;

	trace_f2fs_readpage(folio, DATA);

	if (!f2fs_is_compress_backend_ready(inode)) {
		folio_unlock(folio);
		return -EOPNOTSUPP;
	}

	/* If the file has inline data, try to read it directly */
	if (f2fs_has_inline_data(inode))
		ret = f2fs_read_inline_data(inode, folio);
	if (ret == -EAGAIN)
		ret = f2fs_mpage_readpages(inode, NULL, folio);
	return ret;
}

static void f2fs_readahead(struct readahead_control *rac)
{
	struct inode *inode = rac->mapping->host;

	trace_f2fs_readpages(inode, readahead_index(rac), readahead_count(rac));

	if (!f2fs_is_compress_backend_ready(inode))
		return;

	/* If the file has inline data, skip readahead */
	if (f2fs_has_inline_data(inode))
		return;

	f2fs_mpage_readpages(inode, rac, NULL);
}

int f2fs_encrypt_one_page(struct f2fs_io_info *fio)
{
	struct inode *inode = fio->page->mapping->host;
	struct page *mpage, *page;
	gfp_t gfp_flags = GFP_NOFS;

	if (!f2fs_encrypted_file(inode))
		return 0;

	page = fio->compressed_page ? fio->compressed_page : fio->page;

	if (fscrypt_inode_uses_inline_crypto(inode))
		return 0;

retry_encrypt:
	fio->encrypted_page = fscrypt_encrypt_pagecache_blocks(page,
					PAGE_SIZE, 0, gfp_flags);
	if (IS_ERR(fio->encrypted_page)) {
		/* flush pending IOs and wait for a while in the ENOMEM case */
		if (PTR_ERR(fio->encrypted_page) == -ENOMEM) {
			f2fs_flush_merged_writes(fio->sbi);
			memalloc_retry_wait(GFP_NOFS);
			gfp_flags |= __GFP_NOFAIL;
			goto retry_encrypt;
		}
		return PTR_ERR(fio->encrypted_page);
	}

	mpage = find_lock_page(META_MAPPING(fio->sbi), fio->old_blkaddr);
	if (mpage) {
		if (PageUptodate(mpage))
			memcpy(page_address(mpage),
				page_address(fio->encrypted_page), PAGE_SIZE);
		f2fs_put_page(mpage, 1);
	}
	return 0;
}

static inline bool check_inplace_update_policy(struct inode *inode,
				struct f2fs_io_info *fio)
{
	struct f2fs_sb_info *sbi = F2FS_I_SB(inode);

	if (IS_F2FS_IPU_HONOR_OPU_WRITE(sbi) &&
	    is_inode_flag_set(inode, FI_OPU_WRITE))
		return false;
	if (IS_F2FS_IPU_FORCE(sbi))
		return true;
	if (IS_F2FS_IPU_SSR(sbi) && f2fs_need_SSR(sbi))
		return true;
	if (IS_F2FS_IPU_UTIL(sbi) && utilization(sbi) > SM_I(sbi)->min_ipu_util)
		return true;
	if (IS_F2FS_IPU_SSR_UTIL(sbi) && f2fs_need_SSR(sbi) &&
	    utilization(sbi) > SM_I(sbi)->min_ipu_util)
		return true;

	/*
	 * IPU for rewrite async pages
	 */
	if (IS_F2FS_IPU_ASYNC(sbi) && fio && fio->op == REQ_OP_WRITE &&
	    !(fio->op_flags & REQ_SYNC) && !IS_ENCRYPTED(inode))
		return true;

	/* this is only set during fdatasync */
	if (IS_F2FS_IPU_FSYNC(sbi) && is_inode_flag_set(inode, FI_NEED_IPU))
		return true;

	if (unlikely(fio && is_sbi_flag_set(sbi, SBI_CP_DISABLED) &&
			!f2fs_is_checkpointed_data(sbi, fio->old_blkaddr)))
		return true;

	return false;
}

bool f2fs_should_update_inplace(struct inode *inode, struct f2fs_io_info *fio)
{
	/* swap file is migrating in aligned write mode */
	if (is_inode_flag_set(inode, FI_ALIGNED_WRITE))
		return false;

	if (f2fs_is_pinned_file(inode))
		return true;

	/* if this is cold file, we should overwrite to avoid fragmentation */
	if (file_is_cold(inode) && !is_inode_flag_set(inode, FI_OPU_WRITE))
		return true;

	return check_inplace_update_policy(inode, fio);
}

bool f2fs_should_update_outplace(struct inode *inode, struct f2fs_io_info *fio)
{
	struct f2fs_sb_info *sbi = F2FS_I_SB(inode);

	/* The below cases were checked when setting it. */
	if (f2fs_is_pinned_file(inode))
		return false;
	if (fio && is_sbi_flag_set(sbi, SBI_NEED_FSCK))
		return true;
	if (f2fs_lfs_mode(sbi))
		return true;
	if (S_ISDIR(inode->i_mode))
		return true;
	if (IS_NOQUOTA(inode))
		return true;
	if (f2fs_used_in_atomic_write(inode))
		return true;
	/* rewrite low ratio compress data w/ OPU mode to avoid fragmentation */
	if (f2fs_compressed_file(inode) &&
		F2FS_OPTION(sbi).compress_mode == COMPR_MODE_USER &&
		is_inode_flag_set(inode, FI_ENABLE_COMPRESS))
		return true;

	/* swap file is migrating in aligned write mode */
	if (is_inode_flag_set(inode, FI_ALIGNED_WRITE))
		return true;

	if (is_inode_flag_set(inode, FI_OPU_WRITE))
		return true;

	if (fio) {
		if (page_private_gcing(fio->page))
			return true;
		if (unlikely(is_sbi_flag_set(sbi, SBI_CP_DISABLED) &&
			f2fs_is_checkpointed_data(sbi, fio->old_blkaddr)))
			return true;
	}
	return false;
}

static inline bool need_inplace_update(struct f2fs_io_info *fio)
{
	struct inode *inode = fio->page->mapping->host;

	if (f2fs_should_update_outplace(inode, fio))
		return false;

	return f2fs_should_update_inplace(inode, fio);
}

int f2fs_do_write_data_page(struct f2fs_io_info *fio)
{
	struct folio *folio = page_folio(fio->page);
	struct inode *inode = folio->mapping->host;
	struct dnode_of_data dn;
	struct node_info ni;
	bool ipu_force = false;
	bool atomic_commit;
	int err = 0;

	/* Use COW inode to make dnode_of_data for atomic write */
	atomic_commit = f2fs_is_atomic_file(inode) &&
				page_private_atomic(folio_page(folio, 0));
	if (atomic_commit)
		set_new_dnode(&dn, F2FS_I(inode)->cow_inode, NULL, NULL, 0);
	else
		set_new_dnode(&dn, inode, NULL, NULL, 0);

	if (need_inplace_update(fio) &&
	    f2fs_lookup_read_extent_cache_block(inode, folio->index,
						&fio->old_blkaddr)) {
		if (!f2fs_is_valid_blkaddr(fio->sbi, fio->old_blkaddr,
						DATA_GENERIC_ENHANCE))
			return -EFSCORRUPTED;

		ipu_force = true;
		fio->need_lock = LOCK_DONE;
		goto got_it;
	}

	/* Deadlock due to between page->lock and f2fs_lock_op */
	if (fio->need_lock == LOCK_REQ && !f2fs_trylock_op(fio->sbi))
		return -EAGAIN;

	err = f2fs_get_dnode_of_data(&dn, folio->index, LOOKUP_NODE);
	if (err)
		goto out;

	fio->old_blkaddr = dn.data_blkaddr;

	/* This page is already truncated */
	if (fio->old_blkaddr == NULL_ADDR) {
		folio_clear_uptodate(folio);
		clear_page_private_gcing(folio_page(folio, 0));
		goto out_writepage;
	}
got_it:
	if (__is_valid_data_blkaddr(fio->old_blkaddr) &&
		!f2fs_is_valid_blkaddr(fio->sbi, fio->old_blkaddr,
						DATA_GENERIC_ENHANCE)) {
		err = -EFSCORRUPTED;
		goto out_writepage;
	}

	/* wait for GCed page writeback via META_MAPPING */
	if (fio->meta_gc)
		f2fs_wait_on_block_writeback(inode, fio->old_blkaddr);

	/*
	 * If current allocation needs SSR,
	 * it had better in-place writes for updated data.
	 */
	if (ipu_force ||
		(__is_valid_data_blkaddr(fio->old_blkaddr) &&
					need_inplace_update(fio))) {
		err = f2fs_encrypt_one_page(fio);
		if (err)
			goto out_writepage;

		folio_start_writeback(folio);
		f2fs_put_dnode(&dn);
		if (fio->need_lock == LOCK_REQ)
			f2fs_unlock_op(fio->sbi);
		err = f2fs_inplace_write_data(fio);
		if (err) {
			if (fscrypt_inode_uses_fs_layer_crypto(inode))
				fscrypt_finalize_bounce_page(&fio->encrypted_page);
			folio_end_writeback(folio);
		} else {
			set_inode_flag(inode, FI_UPDATE_WRITE);
		}
		trace_f2fs_do_write_data_page(folio, IPU);
		return err;
	}

	if (fio->need_lock == LOCK_RETRY) {
		if (!f2fs_trylock_op(fio->sbi)) {
			err = -EAGAIN;
			goto out_writepage;
		}
		fio->need_lock = LOCK_REQ;
	}

	err = f2fs_get_node_info(fio->sbi, dn.nid, &ni, false);
	if (err)
		goto out_writepage;

	fio->version = ni.version;

	err = f2fs_encrypt_one_page(fio);
	if (err)
		goto out_writepage;

	folio_start_writeback(folio);

	if (fio->compr_blocks && fio->old_blkaddr == COMPRESS_ADDR)
		f2fs_i_compr_blocks_update(inode, fio->compr_blocks - 1, false);

	/* LFS mode write path */
	f2fs_outplace_write_data(&dn, fio);
	trace_f2fs_do_write_data_page(folio, OPU);
	set_inode_flag(inode, FI_APPEND_WRITE);
	if (atomic_commit)
		clear_page_private_atomic(folio_page(folio, 0));
out_writepage:
	f2fs_put_dnode(&dn);
out:
	if (fio->need_lock == LOCK_REQ)
		f2fs_unlock_op(fio->sbi);
	return err;
}

int f2fs_write_single_data_page(struct folio *folio, int *submitted,
				struct bio **bio,
				sector_t *last_block,
				struct writeback_control *wbc,
				enum iostat_type io_type,
				int compr_blocks,
				bool allow_balance)
{
	struct inode *inode = folio->mapping->host;
	struct page *page = folio_page(folio, 0);
	struct f2fs_sb_info *sbi = F2FS_I_SB(inode);
	loff_t i_size = i_size_read(inode);
	const pgoff_t end_index = ((unsigned long long)i_size)
							>> PAGE_SHIFT;
	loff_t psize = (loff_t)(folio->index + 1) << PAGE_SHIFT;
	unsigned offset = 0;
	bool need_balance_fs = false;
	bool quota_inode = IS_NOQUOTA(inode);
	int err = 0;
	struct f2fs_io_info fio = {
		.sbi = sbi,
		.ino = inode->i_ino,
		.type = DATA,
		.op = REQ_OP_WRITE,
		.op_flags = wbc_to_write_flags(wbc),
		.old_blkaddr = NULL_ADDR,
		.page = page,
		.encrypted_page = NULL,
		.submitted = 0,
		.compr_blocks = compr_blocks,
		.need_lock = compr_blocks ? LOCK_DONE : LOCK_RETRY,
		.meta_gc = f2fs_meta_inode_gc_required(inode) ? 1 : 0,
		.io_type = io_type,
		.io_wbc = wbc,
		.bio = bio,
		.last_block = last_block,
	};

	trace_f2fs_writepage(folio, DATA);

	/* we should bypass data pages to proceed the kworker jobs */
	if (unlikely(f2fs_cp_error(sbi))) {
		mapping_set_error(folio->mapping, -EIO);
		/*
		 * don't drop any dirty dentry pages for keeping lastest
		 * directory structure.
		 */
		if (S_ISDIR(inode->i_mode) &&
				!is_sbi_flag_set(sbi, SBI_IS_CLOSE))
			goto redirty_out;

		/* keep data pages in remount-ro mode */
		if (F2FS_OPTION(sbi).errors == MOUNT_ERRORS_READONLY)
			goto redirty_out;
		goto out;
	}

	if (unlikely(is_sbi_flag_set(sbi, SBI_POR_DOING)))
		goto redirty_out;

	if (folio->index < end_index ||
			f2fs_verity_in_progress(inode) ||
			compr_blocks)
		goto write;

	/*
	 * If the offset is out-of-range of file size,
	 * this page does not have to be written to disk.
	 */
	offset = i_size & (PAGE_SIZE - 1);
	if ((folio->index >= end_index + 1) || !offset)
		goto out;

	folio_zero_segment(folio, offset, folio_size(folio));
write:
	/* Dentry/quota blocks are controlled by checkpoint */
	if (S_ISDIR(inode->i_mode) || quota_inode) {
		/*
		 * We need to wait for node_write to avoid block allocation during
		 * checkpoint. This can only happen to quota writes which can cause
		 * the below discard race condition.
		 */
		if (quota_inode)
			f2fs_down_read(&sbi->node_write);

		fio.need_lock = LOCK_DONE;
		err = f2fs_do_write_data_page(&fio);

		if (quota_inode)
			f2fs_up_read(&sbi->node_write);

		goto done;
	}

	if (!wbc->for_reclaim)
		need_balance_fs = true;
	else if (has_not_enough_free_secs(sbi, 0, 0))
		goto redirty_out;
	else
		set_inode_flag(inode, FI_HOT_DATA);

	err = -EAGAIN;
	if (f2fs_has_inline_data(inode)) {
		err = f2fs_write_inline_data(inode, folio);
		if (!err)
			goto out;
	}

	if (err == -EAGAIN) {
		err = f2fs_do_write_data_page(&fio);
		if (err == -EAGAIN) {
			f2fs_bug_on(sbi, compr_blocks);
			fio.need_lock = LOCK_REQ;
			err = f2fs_do_write_data_page(&fio);
		}
	}

	if (err) {
		file_set_keep_isize(inode);
	} else {
		spin_lock(&F2FS_I(inode)->i_size_lock);
		if (F2FS_I(inode)->last_disk_size < psize)
			F2FS_I(inode)->last_disk_size = psize;
		spin_unlock(&F2FS_I(inode)->i_size_lock);
	}

done:
	if (err && err != -ENOENT)
		goto redirty_out;

out:
	inode_dec_dirty_pages(inode);
	if (err) {
		folio_clear_uptodate(folio);
		clear_page_private_gcing(page);
	}

	if (wbc->for_reclaim) {
		f2fs_submit_merged_write_cond(sbi, NULL, page, 0, DATA);
		clear_inode_flag(inode, FI_HOT_DATA);
		f2fs_remove_dirty_inode(inode);
		submitted = NULL;
	}
	folio_unlock(folio);
	if (!S_ISDIR(inode->i_mode) && !IS_NOQUOTA(inode) &&
			!F2FS_I(inode)->wb_task && allow_balance)
		f2fs_balance_fs(sbi, need_balance_fs);

	if (unlikely(f2fs_cp_error(sbi))) {
		f2fs_submit_merged_write(sbi, DATA);
		if (bio && *bio)
			f2fs_submit_merged_ipu_write(sbi, bio, NULL);
		submitted = NULL;
	}

	if (submitted)
		*submitted = fio.submitted;

	return 0;

redirty_out:
	folio_redirty_for_writepage(wbc, folio);
	/*
	 * pageout() in MM translates EAGAIN, so calls handle_write_error()
	 * -> mapping_set_error() -> set_bit(AS_EIO, ...).
	 * file_write_and_wait_range() will see EIO error, which is critical
	 * to return value of fsync() followed by atomic_write failure to user.
	 */
	if (!err || wbc->for_reclaim)
		return AOP_WRITEPAGE_ACTIVATE;
	folio_unlock(folio);
	return err;
}

static int f2fs_write_data_page(struct page *page,
					struct writeback_control *wbc)
{
	struct folio *folio = page_folio(page);
#ifdef CONFIG_F2FS_FS_COMPRESSION
	struct inode *inode = folio->mapping->host;

	if (unlikely(f2fs_cp_error(F2FS_I_SB(inode))))
		goto out;

	if (f2fs_compressed_file(inode)) {
		if (f2fs_is_compressed_cluster(inode, folio->index)) {
			folio_redirty_for_writepage(wbc, folio);
			return AOP_WRITEPAGE_ACTIVATE;
		}
	}
out:
#endif

	return f2fs_write_single_data_page(folio, NULL, NULL, NULL,
						wbc, FS_DATA_IO, 0, true);
}

/*
 * This function was copied from write_cache_pages from mm/page-writeback.c.
 * The major change is making write step of cold data page separately from
 * warm/hot data page.
 */
static int f2fs_write_cache_pages(struct address_space *mapping,
					struct writeback_control *wbc,
					enum iostat_type io_type)
{
	int ret = 0;
	int done = 0, retry = 0;
	struct page *pages_local[F2FS_ONSTACK_PAGES];
	struct page **pages = pages_local;
	struct folio_batch fbatch;
	struct f2fs_sb_info *sbi = F2FS_M_SB(mapping);
	struct bio *bio = NULL;
	sector_t last_block;
#ifdef CONFIG_F2FS_FS_COMPRESSION
	struct inode *inode = mapping->host;
	struct compress_ctx cc = {
		.inode = inode,
		.log_cluster_size = F2FS_I(inode)->i_log_cluster_size,
		.cluster_size = F2FS_I(inode)->i_cluster_size,
		.cluster_idx = NULL_CLUSTER,
		.rpages = NULL,
		.nr_rpages = 0,
		.cpages = NULL,
		.valid_nr_cpages = 0,
		.rbuf = NULL,
		.cbuf = NULL,
		.rlen = PAGE_SIZE * F2FS_I(inode)->i_cluster_size,
		.private = NULL,
	};
#endif
	int nr_folios, p, idx;
	int nr_pages;
	unsigned int max_pages = F2FS_ONSTACK_PAGES;
	pgoff_t index;
	pgoff_t end;		/* Inclusive */
	pgoff_t done_index;
	int range_whole = 0;
	xa_mark_t tag;
	int nwritten = 0;
	int submitted = 0;
	int i;

#ifdef CONFIG_F2FS_FS_COMPRESSION
	if (f2fs_compressed_file(inode) &&
		1 << cc.log_cluster_size > F2FS_ONSTACK_PAGES) {
		pages = f2fs_kzalloc(sbi, sizeof(struct page *) <<
				cc.log_cluster_size, GFP_NOFS | __GFP_NOFAIL);
		max_pages = 1 << cc.log_cluster_size;
	}
#endif

	folio_batch_init(&fbatch);

	if (get_dirty_pages(mapping->host) <=
				SM_I(F2FS_M_SB(mapping))->min_hot_blocks)
		set_inode_flag(mapping->host, FI_HOT_DATA);
	else
		clear_inode_flag(mapping->host, FI_HOT_DATA);

	if (wbc->range_cyclic) {
		index = mapping->writeback_index; /* prev offset */
		end = -1;
	} else {
		index = wbc->range_start >> PAGE_SHIFT;
		end = wbc->range_end >> PAGE_SHIFT;
		if (wbc->range_start == 0 && wbc->range_end == LLONG_MAX)
			range_whole = 1;
	}
	if (wbc->sync_mode == WB_SYNC_ALL || wbc->tagged_writepages)
		tag = PAGECACHE_TAG_TOWRITE;
	else
		tag = PAGECACHE_TAG_DIRTY;
retry:
	retry = 0;
	if (wbc->sync_mode == WB_SYNC_ALL || wbc->tagged_writepages)
		tag_pages_for_writeback(mapping, index, end);
	done_index = index;
	while (!done && !retry && (index <= end)) {
		nr_pages = 0;
again:
		nr_folios = filemap_get_folios_tag(mapping, &index, end,
				tag, &fbatch);
		if (nr_folios == 0) {
			if (nr_pages)
				goto write;
			break;
		}

		for (i = 0; i < nr_folios; i++) {
			struct folio *folio = fbatch.folios[i];

			idx = 0;
			p = folio_nr_pages(folio);
add_more:
			pages[nr_pages] = folio_page(folio, idx);
			folio_get(folio);
			if (++nr_pages == max_pages) {
				index = folio->index + idx + 1;
				folio_batch_release(&fbatch);
				goto write;
			}
			if (++idx < p)
				goto add_more;
		}
		folio_batch_release(&fbatch);
		goto again;
write:
		for (i = 0; i < nr_pages; i++) {
			struct page *page = pages[i];
			struct folio *folio = page_folio(page);
			bool need_readd;
readd:
			need_readd = false;
#ifdef CONFIG_F2FS_FS_COMPRESSION
			if (f2fs_compressed_file(inode)) {
				void *fsdata = NULL;
				struct page *pagep;
				int ret2;

				ret = f2fs_init_compress_ctx(&cc);
				if (ret) {
					done = 1;
					break;
				}

				if (!f2fs_cluster_can_merge_page(&cc,
								folio->index)) {
					ret = f2fs_write_multi_pages(&cc,
						&submitted, wbc, io_type);
					if (!ret)
						need_readd = true;
					goto result;
				}

				if (unlikely(f2fs_cp_error(sbi)))
					goto lock_folio;

				if (!f2fs_cluster_is_empty(&cc))
					goto lock_folio;

				if (f2fs_all_cluster_page_ready(&cc,
					pages, i, nr_pages, true))
					goto lock_folio;

				ret2 = f2fs_prepare_compress_overwrite(
							inode, &pagep,
							folio->index, &fsdata);
				if (ret2 < 0) {
					ret = ret2;
					done = 1;
					break;
				} else if (ret2 &&
					(!f2fs_compress_write_end(inode,
						fsdata, folio->index, 1) ||
					 !f2fs_all_cluster_page_ready(&cc,
						pages, i, nr_pages,
						false))) {
					retry = 1;
					break;
				}
			}
#endif
			/* give a priority to WB_SYNC threads */
			if (atomic_read(&sbi->wb_sync_req[DATA]) &&
					wbc->sync_mode == WB_SYNC_NONE) {
				done = 1;
				break;
			}
#ifdef CONFIG_F2FS_FS_COMPRESSION
lock_folio:
#endif
			done_index = folio->index;
retry_write:
			folio_lock(folio);

			if (unlikely(folio->mapping != mapping)) {
continue_unlock:
				folio_unlock(folio);
				continue;
			}

			if (!folio_test_dirty(folio)) {
				/* someone wrote it for us */
				goto continue_unlock;
			}

			if (folio_test_writeback(folio)) {
				if (wbc->sync_mode == WB_SYNC_NONE)
					goto continue_unlock;
				f2fs_wait_on_page_writeback(&folio->page, DATA, true, true);
			}

			if (!folio_clear_dirty_for_io(folio))
				goto continue_unlock;

#ifdef CONFIG_F2FS_FS_COMPRESSION
			if (f2fs_compressed_file(inode)) {
				folio_get(folio);
				f2fs_compress_ctx_add_page(&cc, folio);
				continue;
			}
#endif
			ret = f2fs_write_single_data_page(folio,
					&submitted, &bio, &last_block,
					wbc, io_type, 0, true);
			if (ret == AOP_WRITEPAGE_ACTIVATE)
				folio_unlock(folio);
#ifdef CONFIG_F2FS_FS_COMPRESSION
result:
#endif
			nwritten += submitted;
			wbc->nr_to_write -= submitted;

			if (unlikely(ret)) {
				/*
				 * keep nr_to_write, since vfs uses this to
				 * get # of written pages.
				 */
				if (ret == AOP_WRITEPAGE_ACTIVATE) {
					ret = 0;
					goto next;
				} else if (ret == -EAGAIN) {
					ret = 0;
					if (wbc->sync_mode == WB_SYNC_ALL) {
						f2fs_io_schedule_timeout(
							DEFAULT_IO_TIMEOUT);
						goto retry_write;
					}
					goto next;
				}
				done_index = folio_next_index(folio);
				done = 1;
				break;
			}

			if (wbc->nr_to_write <= 0 &&
					wbc->sync_mode == WB_SYNC_NONE) {
				done = 1;
				break;
			}
next:
			if (need_readd)
				goto readd;
		}
		release_pages(pages, nr_pages);
		cond_resched();
	}
#ifdef CONFIG_F2FS_FS_COMPRESSION
	/* flush remained pages in compress cluster */
	if (f2fs_compressed_file(inode) && !f2fs_cluster_is_empty(&cc)) {
		ret = f2fs_write_multi_pages(&cc, &submitted, wbc, io_type);
		nwritten += submitted;
		wbc->nr_to_write -= submitted;
		if (ret) {
			done = 1;
			retry = 0;
		}
	}
	if (f2fs_compressed_file(inode))
		f2fs_destroy_compress_ctx(&cc, false);
#endif
	if (retry) {
		index = 0;
		end = -1;
		goto retry;
	}
	if (wbc->range_cyclic && !done)
		done_index = 0;
	if (wbc->range_cyclic || (range_whole && wbc->nr_to_write > 0))
		mapping->writeback_index = done_index;

	if (nwritten)
		f2fs_submit_merged_write_cond(F2FS_M_SB(mapping), mapping->host,
								NULL, 0, DATA);
	/* submit cached bio of IPU write */
	if (bio)
		f2fs_submit_merged_ipu_write(sbi, &bio, NULL);

#ifdef CONFIG_F2FS_FS_COMPRESSION
	if (pages != pages_local)
		kfree(pages);
#endif

	return ret;
}

static inline bool __should_serialize_io(struct inode *inode,
					struct writeback_control *wbc)
{
	/* to avoid deadlock in path of data flush */
	if (F2FS_I(inode)->wb_task)
		return false;

	if (!S_ISREG(inode->i_mode))
		return false;
	if (IS_NOQUOTA(inode))
		return false;

	if (f2fs_need_compress_data(inode))
		return true;
	if (wbc->sync_mode != WB_SYNC_ALL)
		return true;
	if (get_dirty_pages(inode) >= SM_I(F2FS_I_SB(inode))->min_seq_blocks)
		return true;
	return false;
}

static int __f2fs_write_data_pages(struct address_space *mapping,
						struct writeback_control *wbc,
						enum iostat_type io_type)
{
	struct inode *inode = mapping->host;
	struct f2fs_sb_info *sbi = F2FS_I_SB(inode);
	struct blk_plug plug;
	int ret;
	bool locked = false;

	/* deal with chardevs and other special file */
	if (!mapping->a_ops->writepage)
		return 0;

	/* skip writing if there is no dirty page in this inode */
	if (!get_dirty_pages(inode) && wbc->sync_mode == WB_SYNC_NONE)
		return 0;

	/* during POR, we don't need to trigger writepage at all. */
	if (unlikely(is_sbi_flag_set(sbi, SBI_POR_DOING)))
		goto skip_write;

	if ((S_ISDIR(inode->i_mode) || IS_NOQUOTA(inode)) &&
			wbc->sync_mode == WB_SYNC_NONE &&
			get_dirty_pages(inode) < nr_pages_to_skip(sbi, DATA) &&
			f2fs_available_free_memory(sbi, DIRTY_DENTS))
		goto skip_write;

	/* skip writing in file defragment preparing stage */
	if (is_inode_flag_set(inode, FI_SKIP_WRITES))
		goto skip_write;

	trace_f2fs_writepages(mapping->host, wbc, DATA);

	/* to avoid spliting IOs due to mixed WB_SYNC_ALL and WB_SYNC_NONE */
	if (wbc->sync_mode == WB_SYNC_ALL)
		atomic_inc(&sbi->wb_sync_req[DATA]);
	else if (atomic_read(&sbi->wb_sync_req[DATA])) {
		/* to avoid potential deadlock */
		if (current->plug)
			blk_finish_plug(current->plug);
		goto skip_write;
	}

	if (__should_serialize_io(inode, wbc)) {
		mutex_lock(&sbi->writepages);
		locked = true;
	}

	blk_start_plug(&plug);
	ret = f2fs_write_cache_pages(mapping, wbc, io_type);
	blk_finish_plug(&plug);

	if (locked)
		mutex_unlock(&sbi->writepages);

	if (wbc->sync_mode == WB_SYNC_ALL)
		atomic_dec(&sbi->wb_sync_req[DATA]);
	/*
	 * if some pages were truncated, we cannot guarantee its mapping->host
	 * to detect pending bios.
	 */

	f2fs_remove_dirty_inode(inode);
	return ret;

skip_write:
	wbc->pages_skipped += get_dirty_pages(inode);
	trace_f2fs_writepages(mapping->host, wbc, DATA);
	return 0;
}

static int f2fs_write_data_pages(struct address_space *mapping,
			    struct writeback_control *wbc)
{
	struct inode *inode = mapping->host;

	return __f2fs_write_data_pages(mapping, wbc,
			F2FS_I(inode)->cp_task == current ?
			FS_CP_DATA_IO : FS_DATA_IO);
}

void f2fs_write_failed(struct inode *inode, loff_t to)
{
	loff_t i_size = i_size_read(inode);

	if (IS_NOQUOTA(inode))
		return;

	/* In the fs-verity case, f2fs_end_enable_verity() does the truncate */
	if (to > i_size && !f2fs_verity_in_progress(inode)) {
		f2fs_down_write(&F2FS_I(inode)->i_gc_rwsem[WRITE]);
		filemap_invalidate_lock(inode->i_mapping);

		truncate_pagecache(inode, i_size);
		f2fs_truncate_blocks(inode, i_size, true);

		filemap_invalidate_unlock(inode->i_mapping);
		f2fs_up_write(&F2FS_I(inode)->i_gc_rwsem[WRITE]);
	}
}

static int prepare_write_begin(struct f2fs_sb_info *sbi,
			struct folio *folio, loff_t pos, unsigned int len,
			block_t *blk_addr, bool *node_changed)
{
	struct inode *inode = folio->mapping->host;
	pgoff_t index = folio->index;
	struct dnode_of_data dn;
	struct page *ipage;
	bool locked = false;
	int flag = F2FS_GET_BLOCK_PRE_AIO;
	int err = 0;

	/*
	 * If a whole page is being written and we already preallocated all the
	 * blocks, then there is no need to get a block address now.
	 */
	if (len == PAGE_SIZE && is_inode_flag_set(inode, FI_PREALLOCATED_ALL))
		return 0;

	/* f2fs_lock_op avoids race between write CP and convert_inline_page */
	if (f2fs_has_inline_data(inode)) {
		if (pos + len > MAX_INLINE_DATA(inode))
			flag = F2FS_GET_BLOCK_DEFAULT;
		f2fs_map_lock(sbi, flag);
		locked = true;
	} else if ((pos & PAGE_MASK) >= i_size_read(inode)) {
		f2fs_map_lock(sbi, flag);
		locked = true;
	}

restart:
	/* check inline_data */
	ipage = f2fs_get_node_page(sbi, inode->i_ino);
	if (IS_ERR(ipage)) {
		err = PTR_ERR(ipage);
		goto unlock_out;
	}

	set_new_dnode(&dn, inode, ipage, ipage, 0);

	if (f2fs_has_inline_data(inode)) {
		if (pos + len <= MAX_INLINE_DATA(inode)) {
			f2fs_do_read_inline_data(folio, ipage);
			set_inode_flag(inode, FI_DATA_EXIST);
			if (inode->i_nlink)
				set_page_private_inline(ipage);
			goto out;
		}
		err = f2fs_convert_inline_page(&dn, folio_page(folio, 0));
		if (err || dn.data_blkaddr != NULL_ADDR)
			goto out;
	}

	if (!f2fs_lookup_read_extent_cache_block(inode, index,
						 &dn.data_blkaddr)) {
		if (locked) {
			err = f2fs_reserve_block(&dn, index);
			goto out;
		}

		/* hole case */
		err = f2fs_get_dnode_of_data(&dn, index, LOOKUP_NODE);
		if (!err && dn.data_blkaddr != NULL_ADDR)
			goto out;
		f2fs_put_dnode(&dn);
		f2fs_map_lock(sbi, F2FS_GET_BLOCK_PRE_AIO);
		WARN_ON(flag != F2FS_GET_BLOCK_PRE_AIO);
		locked = true;
		goto restart;
	}
out:
	if (!err) {
		/* convert_inline_page can make node_changed */
		*blk_addr = dn.data_blkaddr;
		*node_changed = dn.node_changed;
	}
	f2fs_put_dnode(&dn);
unlock_out:
	if (locked)
		f2fs_map_unlock(sbi, flag);
	return err;
}

static int __find_data_block(struct inode *inode, pgoff_t index,
				block_t *blk_addr)
{
	struct dnode_of_data dn;
	struct page *ipage;
	int err = 0;

	ipage = f2fs_get_node_page(F2FS_I_SB(inode), inode->i_ino);
	if (IS_ERR(ipage))
		return PTR_ERR(ipage);

	set_new_dnode(&dn, inode, ipage, ipage, 0);

	if (!f2fs_lookup_read_extent_cache_block(inode, index,
						 &dn.data_blkaddr)) {
		/* hole case */
		err = f2fs_get_dnode_of_data(&dn, index, LOOKUP_NODE);
		if (err) {
			dn.data_blkaddr = NULL_ADDR;
			err = 0;
		}
	}
	*blk_addr = dn.data_blkaddr;
	f2fs_put_dnode(&dn);
	return err;
}

static int __reserve_data_block(struct inode *inode, pgoff_t index,
				block_t *blk_addr, bool *node_changed)
{
	struct f2fs_sb_info *sbi = F2FS_I_SB(inode);
	struct dnode_of_data dn;
	struct page *ipage;
	int err = 0;

	f2fs_map_lock(sbi, F2FS_GET_BLOCK_PRE_AIO);

	ipage = f2fs_get_node_page(sbi, inode->i_ino);
	if (IS_ERR(ipage)) {
		err = PTR_ERR(ipage);
		goto unlock_out;
	}
	set_new_dnode(&dn, inode, ipage, ipage, 0);

	if (!f2fs_lookup_read_extent_cache_block(dn.inode, index,
						&dn.data_blkaddr))
		err = f2fs_reserve_block(&dn, index);

	*blk_addr = dn.data_blkaddr;
	*node_changed = dn.node_changed;
	f2fs_put_dnode(&dn);

unlock_out:
	f2fs_map_unlock(sbi, F2FS_GET_BLOCK_PRE_AIO);
	return err;
}

static int prepare_atomic_write_begin(struct f2fs_sb_info *sbi,
			struct folio *folio, loff_t pos, unsigned int len,
			block_t *blk_addr, bool *node_changed, bool *use_cow)
{
	struct inode *inode = folio->mapping->host;
	struct inode *cow_inode = F2FS_I(inode)->cow_inode;
	pgoff_t index = folio->index;
	int err = 0;
	block_t ori_blk_addr = NULL_ADDR;

	/* If pos is beyond the end of file, reserve a new block in COW inode */
	if ((pos & PAGE_MASK) >= i_size_read(inode))
		goto reserve_block;

	/* Look for the block in COW inode first */
	err = __find_data_block(cow_inode, index, blk_addr);
	if (err) {
		return err;
	} else if (*blk_addr != NULL_ADDR) {
		*use_cow = true;
		return 0;
	}

	if (is_inode_flag_set(inode, FI_ATOMIC_REPLACE))
		goto reserve_block;

	/* Look for the block in the original inode */
	err = __find_data_block(inode, index, &ori_blk_addr);
	if (err)
		return err;

reserve_block:
	/* Finally, we should reserve a new block in COW inode for the update */
	err = __reserve_data_block(cow_inode, index, blk_addr, node_changed);
	if (err)
		return err;
	inc_atomic_write_cnt(inode);

	if (ori_blk_addr != NULL_ADDR)
		*blk_addr = ori_blk_addr;
	return 0;
}

static int f2fs_write_begin(struct file *file, struct address_space *mapping,
		loff_t pos, unsigned len, struct folio **foliop, void **fsdata)
{
	struct inode *inode = mapping->host;
	struct f2fs_sb_info *sbi = F2FS_I_SB(inode);
<<<<<<< HEAD
	struct folio *folio;
	pgoff_t index = pos >> PAGE_SHIFT;
=======
	struct page *page = NULL;
	struct folio *folio;
	pgoff_t index = ((unsigned long long) pos) >> PAGE_SHIFT;
>>>>>>> ae87b9c2
	bool need_balance = false;
	bool use_cow = false;
	block_t blkaddr = NULL_ADDR;
	int err = 0;

	trace_f2fs_write_begin(inode, pos, len);

	if (!f2fs_is_checkpoint_ready(sbi)) {
		err = -ENOSPC;
		goto fail;
	}

	/*
	 * We should check this at this moment to avoid deadlock on inode page
	 * and #0 page. The locking rule for inline_data conversion should be:
	 * folio_lock(folio #0) -> folio_lock(inode_page)
	 */
	if (index != 0) {
		err = f2fs_convert_inline_inode(inode);
		if (err)
			goto fail;
	}

#ifdef CONFIG_F2FS_FS_COMPRESSION
	if (f2fs_compressed_file(inode)) {
		int ret;
		struct page *page;

		*fsdata = NULL;

		if (len == PAGE_SIZE && !(f2fs_is_atomic_file(inode)))
			goto repeat;

		ret = f2fs_prepare_compress_overwrite(inode, &page,
							index, fsdata);
		if (ret < 0) {
			err = ret;
			goto fail;
		} else if (ret) {
			*foliop = page_folio(page);
			return 0;
		}
	}
#endif

repeat:
	/*
	 * Do not use FGP_STABLE to avoid deadlock.
	 * Will wait that below with our IO control.
	 */
	folio = __filemap_get_folio(mapping, index,
				FGP_LOCK | FGP_WRITE | FGP_CREAT, GFP_NOFS);
	if (IS_ERR(folio)) {
		err = PTR_ERR(folio);
		goto fail;
	}

	/* TODO: cluster can be compressed due to race with .writepage */

<<<<<<< HEAD
	*foliop = folio;

	if (f2fs_is_atomic_file(inode))
		err = prepare_atomic_write_begin(sbi, &folio->page, pos, len,
					&blkaddr, &need_balance, &use_cow);
	else
		err = prepare_write_begin(sbi, &folio->page, pos, len,
=======
	*pagep = page;
	folio = page_folio(page);

	if (f2fs_is_atomic_file(inode))
		err = prepare_atomic_write_begin(sbi, folio, pos, len,
					&blkaddr, &need_balance, &use_cow);
	else
		err = prepare_write_begin(sbi, folio, pos, len,
>>>>>>> ae87b9c2
					&blkaddr, &need_balance);
	if (err)
		goto put_folio;

	if (need_balance && !IS_NOQUOTA(inode) &&
			has_not_enough_free_secs(sbi, 0, 0)) {
		folio_unlock(folio);
		f2fs_balance_fs(sbi, true);
		folio_lock(folio);
		if (folio->mapping != mapping) {
<<<<<<< HEAD
			/* The folio got truncated from under us */
			folio_unlock(folio);
			folio_put(folio);
=======
			/* The page got truncated from under us */
			f2fs_put_page(page, 1);
>>>>>>> ae87b9c2
			goto repeat;
		}
	}

	f2fs_wait_on_page_writeback(&folio->page, DATA, false, true);

<<<<<<< HEAD
	if (len == folio_size(folio) || folio_test_uptodate(folio))
=======
	if (len == PAGE_SIZE || folio_test_uptodate(folio))
>>>>>>> ae87b9c2
		return 0;

	if (!(pos & (PAGE_SIZE - 1)) && (pos + len) >= i_size_read(inode) &&
	    !f2fs_verity_in_progress(inode)) {
<<<<<<< HEAD
		folio_zero_segment(folio, len, PAGE_SIZE);
=======
		folio_zero_segment(folio, len, folio_size(folio));
>>>>>>> ae87b9c2
		return 0;
	}

	if (blkaddr == NEW_ADDR) {
		folio_zero_segment(folio, 0, folio_size(folio));
		folio_mark_uptodate(folio);
	} else {
		if (!f2fs_is_valid_blkaddr(sbi, blkaddr,
				DATA_GENERIC_ENHANCE_READ)) {
			err = -EFSCORRUPTED;
			goto put_folio;
		}
		err = f2fs_submit_page_read(use_cow ?
<<<<<<< HEAD
				F2FS_I(inode)->cow_inode : inode, &folio->page,
				blkaddr, 0, true);
=======
				F2FS_I(inode)->cow_inode : inode,
				folio, blkaddr, 0, true);
>>>>>>> ae87b9c2
		if (err)
			goto put_folio;

		folio_lock(folio);
		if (unlikely(folio->mapping != mapping)) {
<<<<<<< HEAD
			folio_unlock(folio);
			folio_put(folio);
=======
			f2fs_put_page(page, 1);
>>>>>>> ae87b9c2
			goto repeat;
		}
		if (unlikely(!folio_test_uptodate(folio))) {
			err = -EIO;
			goto put_folio;
		}
	}
	return 0;

put_folio:
	folio_unlock(folio);
	folio_put(folio);
fail:
	f2fs_write_failed(inode, pos + len);
	return err;
}

static int f2fs_write_end(struct file *file,
			struct address_space *mapping,
			loff_t pos, unsigned len, unsigned copied,
			struct folio *folio, void *fsdata)
{
<<<<<<< HEAD
=======
	struct folio *folio = page_folio(page);
>>>>>>> ae87b9c2
	struct inode *inode = folio->mapping->host;

	trace_f2fs_write_end(inode, pos, len, copied);

	/*
	 * This should be come from len == PAGE_SIZE, and we expect copied
	 * should be PAGE_SIZE. Otherwise, we treat it with zero copied and
	 * let generic_perform_write() try to copy data again through copied=0.
	 */
	if (!folio_test_uptodate(folio)) {
		if (unlikely(copied != len))
			copied = 0;
		else
			folio_mark_uptodate(folio);
	}

#ifdef CONFIG_F2FS_FS_COMPRESSION
	/* overwrite compressed file */
	if (f2fs_compressed_file(inode) && fsdata) {
		f2fs_compress_write_end(inode, fsdata, folio->index, copied);
		f2fs_update_time(F2FS_I_SB(inode), REQ_TIME);

		if (pos + copied > i_size_read(inode) &&
				!f2fs_verity_in_progress(inode))
			f2fs_i_size_write(inode, pos + copied);
		return copied;
	}
#endif

	if (!copied)
		goto unlock_out;

	folio_mark_dirty(folio);
<<<<<<< HEAD
=======

	if (f2fs_is_atomic_file(inode))
		set_page_private_atomic(folio_page(folio, 0));
>>>>>>> ae87b9c2

	if (pos + copied > i_size_read(inode) &&
	    !f2fs_verity_in_progress(inode)) {
		f2fs_i_size_write(inode, pos + copied);
		if (f2fs_is_atomic_file(inode))
			f2fs_i_size_write(F2FS_I(inode)->cow_inode,
					pos + copied);
	}
unlock_out:
	folio_unlock(folio);
	folio_put(folio);
	f2fs_update_time(F2FS_I_SB(inode), REQ_TIME);
	return copied;
}

void f2fs_invalidate_folio(struct folio *folio, size_t offset, size_t length)
{
	struct inode *inode = folio->mapping->host;
	struct f2fs_sb_info *sbi = F2FS_I_SB(inode);

	if (inode->i_ino >= F2FS_ROOT_INO(sbi) &&
				(offset || length != folio_size(folio)))
		return;

	if (folio_test_dirty(folio)) {
		if (inode->i_ino == F2FS_META_INO(sbi)) {
			dec_page_count(sbi, F2FS_DIRTY_META);
		} else if (inode->i_ino == F2FS_NODE_INO(sbi)) {
			dec_page_count(sbi, F2FS_DIRTY_NODES);
		} else {
			inode_dec_dirty_pages(inode);
			f2fs_remove_dirty_inode(inode);
		}
	}
	clear_page_private_all(&folio->page);
}

bool f2fs_release_folio(struct folio *folio, gfp_t wait)
{
	/* If this is dirty folio, keep private data */
	if (folio_test_dirty(folio))
		return false;

	clear_page_private_all(&folio->page);
	return true;
}

static bool f2fs_dirty_data_folio(struct address_space *mapping,
		struct folio *folio)
{
	struct inode *inode = mapping->host;

	trace_f2fs_set_page_dirty(folio, DATA);

	if (!folio_test_uptodate(folio))
		folio_mark_uptodate(folio);
	BUG_ON(folio_test_swapcache(folio));

	if (filemap_dirty_folio(mapping, folio)) {
		f2fs_update_dirty_folio(inode, folio);
		return true;
	}
	return false;
}


static sector_t f2fs_bmap_compress(struct inode *inode, sector_t block)
{
#ifdef CONFIG_F2FS_FS_COMPRESSION
	struct dnode_of_data dn;
	sector_t start_idx, blknr = 0;
	int ret;

	start_idx = round_down(block, F2FS_I(inode)->i_cluster_size);

	set_new_dnode(&dn, inode, NULL, NULL, 0);
	ret = f2fs_get_dnode_of_data(&dn, start_idx, LOOKUP_NODE);
	if (ret)
		return 0;

	if (dn.data_blkaddr != COMPRESS_ADDR) {
		dn.ofs_in_node += block - start_idx;
		blknr = f2fs_data_blkaddr(&dn);
		if (!__is_valid_data_blkaddr(blknr))
			blknr = 0;
	}

	f2fs_put_dnode(&dn);
	return blknr;
#else
	return 0;
#endif
}


static sector_t f2fs_bmap(struct address_space *mapping, sector_t block)
{
	struct inode *inode = mapping->host;
	sector_t blknr = 0;

	if (f2fs_has_inline_data(inode))
		goto out;

	/* make sure allocating whole blocks */
	if (mapping_tagged(mapping, PAGECACHE_TAG_DIRTY))
		filemap_write_and_wait(mapping);

	/* Block number less than F2FS MAX BLOCKS */
	if (unlikely(block >= max_file_blocks(inode)))
		goto out;

	if (f2fs_compressed_file(inode)) {
		blknr = f2fs_bmap_compress(inode, block);
	} else {
		struct f2fs_map_blocks map;

		memset(&map, 0, sizeof(map));
		map.m_lblk = block;
		map.m_len = 1;
		map.m_next_pgofs = NULL;
		map.m_seg_type = NO_CHECK_TYPE;

		if (!f2fs_map_blocks(inode, &map, F2FS_GET_BLOCK_BMAP))
			blknr = map.m_pblk;
	}
out:
	trace_f2fs_bmap(inode, block, blknr);
	return blknr;
}

#ifdef CONFIG_SWAP
static int f2fs_migrate_blocks(struct inode *inode, block_t start_blk,
							unsigned int blkcnt)
{
	struct f2fs_sb_info *sbi = F2FS_I_SB(inode);
	unsigned int blkofs;
	unsigned int blk_per_sec = BLKS_PER_SEC(sbi);
	unsigned int end_blk = start_blk + blkcnt - 1;
	unsigned int secidx = start_blk / blk_per_sec;
	unsigned int end_sec;
	int ret = 0;

	if (!blkcnt)
		return 0;
	end_sec = end_blk / blk_per_sec;

	f2fs_down_write(&F2FS_I(inode)->i_gc_rwsem[WRITE]);
	filemap_invalidate_lock(inode->i_mapping);

	set_inode_flag(inode, FI_ALIGNED_WRITE);
	set_inode_flag(inode, FI_OPU_WRITE);

	for (; secidx <= end_sec; secidx++) {
		unsigned int blkofs_end = secidx == end_sec ?
				end_blk % blk_per_sec : blk_per_sec - 1;

		f2fs_down_write(&sbi->pin_sem);

		ret = f2fs_allocate_pinning_section(sbi);
		if (ret) {
			f2fs_up_write(&sbi->pin_sem);
			break;
		}

		set_inode_flag(inode, FI_SKIP_WRITES);

		for (blkofs = 0; blkofs <= blkofs_end; blkofs++) {
			struct page *page;
			unsigned int blkidx = secidx * blk_per_sec + blkofs;

			page = f2fs_get_lock_data_page(inode, blkidx, true);
			if (IS_ERR(page)) {
				f2fs_up_write(&sbi->pin_sem);
				ret = PTR_ERR(page);
				goto done;
			}

			set_page_dirty(page);
			f2fs_put_page(page, 1);
		}

		clear_inode_flag(inode, FI_SKIP_WRITES);

		ret = filemap_fdatawrite(inode->i_mapping);

		f2fs_up_write(&sbi->pin_sem);

		if (ret)
			break;
	}

done:
	clear_inode_flag(inode, FI_SKIP_WRITES);
	clear_inode_flag(inode, FI_OPU_WRITE);
	clear_inode_flag(inode, FI_ALIGNED_WRITE);

	filemap_invalidate_unlock(inode->i_mapping);
	f2fs_up_write(&F2FS_I(inode)->i_gc_rwsem[WRITE]);

	return ret;
}

static int check_swap_activate(struct swap_info_struct *sis,
				struct file *swap_file, sector_t *span)
{
	struct address_space *mapping = swap_file->f_mapping;
	struct inode *inode = mapping->host;
	struct f2fs_sb_info *sbi = F2FS_I_SB(inode);
	block_t cur_lblock;
	block_t last_lblock;
	block_t pblock;
	block_t lowest_pblock = -1;
	block_t highest_pblock = 0;
	int nr_extents = 0;
	unsigned int nr_pblocks;
	unsigned int blks_per_sec = BLKS_PER_SEC(sbi);
	unsigned int not_aligned = 0;
	int ret = 0;

	/*
	 * Map all the blocks into the extent list.  This code doesn't try
	 * to be very smart.
	 */
	cur_lblock = 0;
	last_lblock = bytes_to_blks(inode, i_size_read(inode));

	while (cur_lblock < last_lblock && cur_lblock < sis->max) {
		struct f2fs_map_blocks map;
retry:
		cond_resched();

		memset(&map, 0, sizeof(map));
		map.m_lblk = cur_lblock;
		map.m_len = last_lblock - cur_lblock;
		map.m_next_pgofs = NULL;
		map.m_next_extent = NULL;
		map.m_seg_type = NO_CHECK_TYPE;
		map.m_may_create = false;

		ret = f2fs_map_blocks(inode, &map, F2FS_GET_BLOCK_FIEMAP);
		if (ret)
			goto out;

		/* hole */
		if (!(map.m_flags & F2FS_MAP_FLAGS)) {
			f2fs_err(sbi, "Swapfile has holes");
			ret = -EINVAL;
			goto out;
		}

		pblock = map.m_pblk;
		nr_pblocks = map.m_len;

		if ((pblock - SM_I(sbi)->main_blkaddr) % blks_per_sec ||
				nr_pblocks % blks_per_sec ||
				!f2fs_valid_pinned_area(sbi, pblock)) {
			bool last_extent = false;

			not_aligned++;

			nr_pblocks = roundup(nr_pblocks, blks_per_sec);
			if (cur_lblock + nr_pblocks > sis->max)
				nr_pblocks -= blks_per_sec;

			/* this extent is last one */
			if (!nr_pblocks) {
				nr_pblocks = last_lblock - cur_lblock;
				last_extent = true;
			}

			ret = f2fs_migrate_blocks(inode, cur_lblock,
							nr_pblocks);
			if (ret) {
				if (ret == -ENOENT)
					ret = -EINVAL;
				goto out;
			}

			if (!last_extent)
				goto retry;
		}

		if (cur_lblock + nr_pblocks >= sis->max)
			nr_pblocks = sis->max - cur_lblock;

		if (cur_lblock) {	/* exclude the header page */
			if (pblock < lowest_pblock)
				lowest_pblock = pblock;
			if (pblock + nr_pblocks - 1 > highest_pblock)
				highest_pblock = pblock + nr_pblocks - 1;
		}

		/*
		 * We found a PAGE_SIZE-length, PAGE_SIZE-aligned run of blocks
		 */
		ret = add_swap_extent(sis, cur_lblock, nr_pblocks, pblock);
		if (ret < 0)
			goto out;
		nr_extents += ret;
		cur_lblock += nr_pblocks;
	}
	ret = nr_extents;
	*span = 1 + highest_pblock - lowest_pblock;
	if (cur_lblock == 0)
		cur_lblock = 1;	/* force Empty message */
	sis->max = cur_lblock;
	sis->pages = cur_lblock - 1;
	sis->highest_bit = cur_lblock - 1;
out:
	if (not_aligned)
		f2fs_warn(sbi, "Swapfile (%u) is not align to section: 1) creat(), 2) ioctl(F2FS_IOC_SET_PIN_FILE), 3) fallocate(%lu * N)",
			  not_aligned, blks_per_sec * F2FS_BLKSIZE);
	return ret;
}

static int f2fs_swap_activate(struct swap_info_struct *sis, struct file *file,
				sector_t *span)
{
	struct inode *inode = file_inode(file);
	struct f2fs_sb_info *sbi = F2FS_I_SB(inode);
	int ret;

	if (!S_ISREG(inode->i_mode))
		return -EINVAL;

	if (f2fs_readonly(sbi->sb))
		return -EROFS;

	if (f2fs_lfs_mode(sbi) && !f2fs_sb_has_blkzoned(sbi)) {
		f2fs_err(sbi, "Swapfile not supported in LFS mode");
		return -EINVAL;
	}

	ret = f2fs_convert_inline_inode(inode);
	if (ret)
		return ret;

	if (!f2fs_disable_compressed_file(inode))
		return -EINVAL;

	ret = filemap_fdatawrite(inode->i_mapping);
	if (ret < 0)
		return ret;

	f2fs_precache_extents(inode);

	ret = check_swap_activate(sis, file, span);
	if (ret < 0)
		return ret;

	stat_inc_swapfile_inode(inode);
	set_inode_flag(inode, FI_PIN_FILE);
	f2fs_update_time(sbi, REQ_TIME);
	return ret;
}

static void f2fs_swap_deactivate(struct file *file)
{
	struct inode *inode = file_inode(file);

	stat_dec_swapfile_inode(inode);
	clear_inode_flag(inode, FI_PIN_FILE);
}
#else
static int f2fs_swap_activate(struct swap_info_struct *sis, struct file *file,
				sector_t *span)
{
	return -EOPNOTSUPP;
}

static void f2fs_swap_deactivate(struct file *file)
{
}
#endif

const struct address_space_operations f2fs_dblock_aops = {
	.read_folio	= f2fs_read_data_folio,
	.readahead	= f2fs_readahead,
	.writepage	= f2fs_write_data_page,
	.writepages	= f2fs_write_data_pages,
	.write_begin	= f2fs_write_begin,
	.write_end	= f2fs_write_end,
	.dirty_folio	= f2fs_dirty_data_folio,
	.migrate_folio	= filemap_migrate_folio,
	.invalidate_folio = f2fs_invalidate_folio,
	.release_folio	= f2fs_release_folio,
	.bmap		= f2fs_bmap,
	.swap_activate  = f2fs_swap_activate,
	.swap_deactivate = f2fs_swap_deactivate,
};

void f2fs_clear_page_cache_dirty_tag(struct folio *folio)
{
	struct address_space *mapping = folio->mapping;
	unsigned long flags;

	xa_lock_irqsave(&mapping->i_pages, flags);
	__xa_clear_mark(&mapping->i_pages, folio->index,
						PAGECACHE_TAG_DIRTY);
	xa_unlock_irqrestore(&mapping->i_pages, flags);
}

int __init f2fs_init_post_read_processing(void)
{
	bio_post_read_ctx_cache =
		kmem_cache_create("f2fs_bio_post_read_ctx",
				  sizeof(struct bio_post_read_ctx), 0, 0, NULL);
	if (!bio_post_read_ctx_cache)
		goto fail;
	bio_post_read_ctx_pool =
		mempool_create_slab_pool(NUM_PREALLOC_POST_READ_CTXS,
					 bio_post_read_ctx_cache);
	if (!bio_post_read_ctx_pool)
		goto fail_free_cache;
	return 0;

fail_free_cache:
	kmem_cache_destroy(bio_post_read_ctx_cache);
fail:
	return -ENOMEM;
}

void f2fs_destroy_post_read_processing(void)
{
	mempool_destroy(bio_post_read_ctx_pool);
	kmem_cache_destroy(bio_post_read_ctx_cache);
}

int f2fs_init_post_read_wq(struct f2fs_sb_info *sbi)
{
	if (!f2fs_sb_has_encrypt(sbi) &&
		!f2fs_sb_has_verity(sbi) &&
		!f2fs_sb_has_compression(sbi))
		return 0;

	sbi->post_read_wq = alloc_workqueue("f2fs_post_read_wq",
						 WQ_UNBOUND | WQ_HIGHPRI,
						 num_online_cpus());
	return sbi->post_read_wq ? 0 : -ENOMEM;
}

void f2fs_destroy_post_read_wq(struct f2fs_sb_info *sbi)
{
	if (sbi->post_read_wq)
		destroy_workqueue(sbi->post_read_wq);
}

int __init f2fs_init_bio_entry_cache(void)
{
	bio_entry_slab = f2fs_kmem_cache_create("f2fs_bio_entry_slab",
			sizeof(struct bio_entry));
	return bio_entry_slab ? 0 : -ENOMEM;
}

void f2fs_destroy_bio_entry_cache(void)
{
	kmem_cache_destroy(bio_entry_slab);
}

static int f2fs_iomap_begin(struct inode *inode, loff_t offset, loff_t length,
			    unsigned int flags, struct iomap *iomap,
			    struct iomap *srcmap)
{
	struct f2fs_map_blocks map = {};
	pgoff_t next_pgofs = 0;
	int err;

	map.m_lblk = bytes_to_blks(inode, offset);
	map.m_len = bytes_to_blks(inode, offset + length - 1) - map.m_lblk + 1;
	map.m_next_pgofs = &next_pgofs;
	map.m_seg_type = f2fs_rw_hint_to_seg_type(F2FS_I_SB(inode),
						inode->i_write_hint);
	if (flags & IOMAP_WRITE)
		map.m_may_create = true;

	err = f2fs_map_blocks(inode, &map, F2FS_GET_BLOCK_DIO);
	if (err)
		return err;

	iomap->offset = blks_to_bytes(inode, map.m_lblk);

	/*
	 * When inline encryption is enabled, sometimes I/O to an encrypted file
	 * has to be broken up to guarantee DUN contiguity.  Handle this by
	 * limiting the length of the mapping returned.
	 */
	map.m_len = fscrypt_limit_io_blocks(inode, map.m_lblk, map.m_len);

	/*
	 * We should never see delalloc or compressed extents here based on
	 * prior flushing and checks.
	 */
	if (WARN_ON_ONCE(map.m_pblk == COMPRESS_ADDR))
		return -EINVAL;

	if (map.m_flags & F2FS_MAP_MAPPED) {
		if (WARN_ON_ONCE(map.m_pblk == NEW_ADDR))
			return -EINVAL;

		iomap->length = blks_to_bytes(inode, map.m_len);
		iomap->type = IOMAP_MAPPED;
		iomap->flags |= IOMAP_F_MERGED;
		iomap->bdev = map.m_bdev;
		iomap->addr = blks_to_bytes(inode, map.m_pblk);
	} else {
		if (flags & IOMAP_WRITE)
			return -ENOTBLK;

		if (map.m_pblk == NULL_ADDR) {
			iomap->length = blks_to_bytes(inode, next_pgofs) -
								iomap->offset;
			iomap->type = IOMAP_HOLE;
		} else if (map.m_pblk == NEW_ADDR) {
			iomap->length = blks_to_bytes(inode, map.m_len);
			iomap->type = IOMAP_UNWRITTEN;
		} else {
			f2fs_bug_on(F2FS_I_SB(inode), 1);
		}
		iomap->addr = IOMAP_NULL_ADDR;
	}

	if (map.m_flags & F2FS_MAP_NEW)
		iomap->flags |= IOMAP_F_NEW;
	if ((inode->i_state & I_DIRTY_DATASYNC) ||
	    offset + length > i_size_read(inode))
		iomap->flags |= IOMAP_F_DIRTY;

	return 0;
}

const struct iomap_ops f2fs_iomap_ops = {
	.iomap_begin	= f2fs_iomap_begin,
};<|MERGE_RESOLUTION|>--- conflicted
+++ resolved
@@ -3574,14 +3574,8 @@
 {
 	struct inode *inode = mapping->host;
 	struct f2fs_sb_info *sbi = F2FS_I_SB(inode);
-<<<<<<< HEAD
 	struct folio *folio;
 	pgoff_t index = pos >> PAGE_SHIFT;
-=======
-	struct page *page = NULL;
-	struct folio *folio;
-	pgoff_t index = ((unsigned long long) pos) >> PAGE_SHIFT;
->>>>>>> ae87b9c2
 	bool need_balance = false;
 	bool use_cow = false;
 	block_t blkaddr = NULL_ADDR;
@@ -3641,24 +3635,13 @@
 
 	/* TODO: cluster can be compressed due to race with .writepage */
 
-<<<<<<< HEAD
 	*foliop = folio;
-
-	if (f2fs_is_atomic_file(inode))
-		err = prepare_atomic_write_begin(sbi, &folio->page, pos, len,
-					&blkaddr, &need_balance, &use_cow);
-	else
-		err = prepare_write_begin(sbi, &folio->page, pos, len,
-=======
-	*pagep = page;
-	folio = page_folio(page);
 
 	if (f2fs_is_atomic_file(inode))
 		err = prepare_atomic_write_begin(sbi, folio, pos, len,
 					&blkaddr, &need_balance, &use_cow);
 	else
 		err = prepare_write_begin(sbi, folio, pos, len,
->>>>>>> ae87b9c2
 					&blkaddr, &need_balance);
 	if (err)
 		goto put_folio;
@@ -3669,34 +3652,21 @@
 		f2fs_balance_fs(sbi, true);
 		folio_lock(folio);
 		if (folio->mapping != mapping) {
-<<<<<<< HEAD
 			/* The folio got truncated from under us */
 			folio_unlock(folio);
 			folio_put(folio);
-=======
-			/* The page got truncated from under us */
-			f2fs_put_page(page, 1);
->>>>>>> ae87b9c2
 			goto repeat;
 		}
 	}
 
 	f2fs_wait_on_page_writeback(&folio->page, DATA, false, true);
 
-<<<<<<< HEAD
 	if (len == folio_size(folio) || folio_test_uptodate(folio))
-=======
-	if (len == PAGE_SIZE || folio_test_uptodate(folio))
->>>>>>> ae87b9c2
 		return 0;
 
 	if (!(pos & (PAGE_SIZE - 1)) && (pos + len) >= i_size_read(inode) &&
 	    !f2fs_verity_in_progress(inode)) {
-<<<<<<< HEAD
-		folio_zero_segment(folio, len, PAGE_SIZE);
-=======
 		folio_zero_segment(folio, len, folio_size(folio));
->>>>>>> ae87b9c2
 		return 0;
 	}
 
@@ -3710,24 +3680,15 @@
 			goto put_folio;
 		}
 		err = f2fs_submit_page_read(use_cow ?
-<<<<<<< HEAD
-				F2FS_I(inode)->cow_inode : inode, &folio->page,
-				blkaddr, 0, true);
-=======
 				F2FS_I(inode)->cow_inode : inode,
 				folio, blkaddr, 0, true);
->>>>>>> ae87b9c2
 		if (err)
 			goto put_folio;
 
 		folio_lock(folio);
 		if (unlikely(folio->mapping != mapping)) {
-<<<<<<< HEAD
 			folio_unlock(folio);
 			folio_put(folio);
-=======
-			f2fs_put_page(page, 1);
->>>>>>> ae87b9c2
 			goto repeat;
 		}
 		if (unlikely(!folio_test_uptodate(folio))) {
@@ -3750,10 +3711,6 @@
 			loff_t pos, unsigned len, unsigned copied,
 			struct folio *folio, void *fsdata)
 {
-<<<<<<< HEAD
-=======
-	struct folio *folio = page_folio(page);
->>>>>>> ae87b9c2
 	struct inode *inode = folio->mapping->host;
 
 	trace_f2fs_write_end(inode, pos, len, copied);
@@ -3787,12 +3744,9 @@
 		goto unlock_out;
 
 	folio_mark_dirty(folio);
-<<<<<<< HEAD
-=======
 
 	if (f2fs_is_atomic_file(inode))
 		set_page_private_atomic(folio_page(folio, 0));
->>>>>>> ae87b9c2
 
 	if (pos + copied > i_size_read(inode) &&
 	    !f2fs_verity_in_progress(inode)) {
