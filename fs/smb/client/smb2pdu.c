--- conflicted
+++ resolved
@@ -4859,11 +4859,7 @@
 	struct cifs_io_parms *io_parms = NULL;
 	int credit_request;
 
-<<<<<<< HEAD
-	if (!wdata->server || wdata->replay)
-=======
 	if (!wdata->server || test_bit(NETFS_SREQ_RETRYING, &wdata->subreq.flags))
->>>>>>> 0c383648
 		server = wdata->server = cifs_pick_channel(tcon->ses);
 
 	/*
@@ -4948,11 +4944,7 @@
 	rqst.rq_nvec = 1;
 	rqst.rq_iter = wdata->subreq.io_iter;
 	rqst.rq_iter_size = iov_iter_count(&rqst.rq_iter);
-<<<<<<< HEAD
-	if (wdata->replay)
-=======
 	if (test_bit(NETFS_SREQ_RETRYING, &wdata->subreq.flags))
->>>>>>> 0c383648
 		smb2_set_replay(server, &rqst);
 #ifdef CONFIG_CIFS_SMB_DIRECT
 	if (wdata->mr)
