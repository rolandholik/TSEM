--- conflicted
+++ resolved
@@ -224,23 +224,9 @@
 	tmp.st_nlink = stat->nlink;
 	if (tmp.st_nlink != stat->nlink)
 		return -EOVERFLOW;
-<<<<<<< HEAD
-	SET_UID(tmp.st_uid, stat->uid);
-	SET_GID(tmp.st_gid, stat->gid);
-	tmp.st_rdev = encode_dev(stat->rdev);
-=======
 	SET_UID(tmp.st_uid, from_kuid_munged(current_user_ns(), stat->uid));
 	SET_GID(tmp.st_gid, from_kgid_munged(current_user_ns(), stat->gid));
-#if BITS_PER_LONG == 32
-	tmp.st_rdev = old_encode_dev(stat->rdev);
-#else
-	tmp.st_rdev = new_encode_dev(stat->rdev);
-#endif
-#if BITS_PER_LONG == 32
-	if (stat->size > MAX_NON_LFS)
-		return -EOVERFLOW;
-#endif	
->>>>>>> 4b06a81f
+	tmp.st_rdev = encode_dev(stat->rdev);
 	tmp.st_size = stat->size;
 	tmp.st_atime = stat->atime.tv_sec;
 	tmp.st_mtime = stat->mtime.tv_sec;
