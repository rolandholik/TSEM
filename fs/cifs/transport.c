--- conflicted
+++ resolved
@@ -1044,21 +1044,6 @@
 	if (!ses)
 		return NULL;
 
-<<<<<<< HEAD
-	spin_lock(&ses->chan_lock);
-	if (!ses->binding) {
-		/* round robin */
-		if (ses->chan_count > 1) {
-			index = (uint)atomic_inc_return(&ses->chan_seq);
-			index %= ses->chan_count;
-		}
-		spin_unlock(&ses->chan_lock);
-		return ses->chans[index].server;
-	} else {
-		spin_unlock(&ses->chan_lock);
-		return cifs_ses_server(ses);
-	}
-=======
 	/* round robin */
 	index = (uint)atomic_inc_return(&ses->chan_seq);
 
@@ -1067,7 +1052,6 @@
 	spin_unlock(&ses->chan_lock);
 
 	return ses->chans[index].server;
->>>>>>> 754e0b0e
 }
 
 int
