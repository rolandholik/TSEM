--- conflicted
+++ resolved
@@ -294,10 +294,7 @@
 config SPI_CS42L43
 	tristate "Cirrus Logic CS42L43 SPI controller"
 	depends on MFD_CS42L43 && PINCTRL_CS42L43
-<<<<<<< HEAD
-=======
 	select GPIO_SWNODE_UNDEFINED
->>>>>>> 0c383648
 	help
 	  This enables support for the SPI controller inside the Cirrus Logic
 	  CS42L43 audio codec.
