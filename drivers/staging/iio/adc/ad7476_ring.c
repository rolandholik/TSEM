/*
 * Copyright 2010 Analog Devices Inc.
 * Copyright (C) 2008 Jonathan Cameron
 *
 * Licensed under the GPL-2 or later.
 *
 * ad7476_ring.c
 */

#include <linux/interrupt.h>
#include <linux/device.h>
#include <linux/kernel.h>
#include <linux/slab.h>
#include <linux/sysfs.h>
#include <linux/spi/spi.h>

#include "../iio.h"
#include "../ring_generic.h"
#include "../ring_sw.h"
#include "../trigger.h"
#include "../sysfs.h"

#include "ad7476.h"

<<<<<<< HEAD
static IIO_SCAN_EL_C(in0, 0, 0, NULL);
static IIO_SCAN_EL_TIMESTAMP(1);
static IIO_CONST_ATTR_SCAN_EL_TYPE(timestamp, s, 64, 64);

static ssize_t ad7476_show_type(struct device *dev,
				struct device_attribute *attr,
				char *buf)
{
	struct iio_ring_buffer *ring = dev_get_drvdata(dev);
	struct iio_dev *indio_dev = ring->indio_dev;
	struct ad7476_state *st = indio_dev->dev_data;

	return sprintf(buf, "%c%d/%d>>%d\n", st->chip_info->sign,
		       st->chip_info->bits, st->chip_info->storagebits,
		       st->chip_info->res_shift);
}
static IIO_DEVICE_ATTR(in_type, S_IRUGO, ad7476_show_type, NULL, 0);

static struct attribute *ad7476_scan_el_attrs[] = {
	&iio_scan_el_in0.dev_attr.attr,
	&iio_const_attr_in0_index.dev_attr.attr,
	&iio_const_attr_timestamp_index.dev_attr.attr,
	&iio_scan_el_timestamp.dev_attr.attr,
	&iio_const_attr_timestamp_type.dev_attr.attr,
	&iio_dev_attr_in_type.dev_attr.attr,
	NULL,
};

static struct attribute_group ad7476_scan_el_group = {
	.name = "scan_elements",
	.attrs = ad7476_scan_el_attrs,
};

=======
>>>>>>> d762f438
int ad7476_scan_from_ring(struct ad7476_state *st)
{
	struct iio_ring_buffer *ring = st->indio_dev->ring;
	int ret;
	u8 *ring_data;

	ring_data = kmalloc(ring->access->get_bytes_per_datum(ring),
			    GFP_KERNEL);
	if (ring_data == NULL) {
		ret = -ENOMEM;
		goto error_ret;
	}
	ret = ring->access->read_last(ring, ring_data);
	if (ret)
		goto error_free_ring_data;

	ret = (ring_data[0] << 8) | ring_data[1];

error_free_ring_data:
	kfree(ring_data);
error_ret:
	return ret;
}

/**
 * ad7476_ring_preenable() setup the parameters of the ring before enabling
 *
 * The complex nature of the setting of the nuber of bytes per datum is due
 * to this driver currently ensuring that the timestamp is stored at an 8
 * byte boundary.
 **/
static int ad7476_ring_preenable(struct iio_dev *indio_dev)
{
	struct ad7476_state *st = indio_dev->dev_data;
	struct iio_ring_buffer *ring = indio_dev->ring;

<<<<<<< HEAD
	st->d_size = ring->scan_count * st->chip_info->storagebits / 8;
=======
	st->d_size = ring->scan_count *
		st->chip_info->channel[0].scan_type.storagebits / 8;
>>>>>>> d762f438

	if (ring->scan_timestamp) {
		st->d_size += sizeof(s64);

		if (st->d_size % sizeof(s64))
			st->d_size += sizeof(s64) - (st->d_size % sizeof(s64));
	}

<<<<<<< HEAD
	if (indio_dev->ring->access.set_bytes_per_datum)
		indio_dev->ring->access.set_bytes_per_datum(indio_dev->ring,
=======
	if (indio_dev->ring->access->set_bytes_per_datum)
		indio_dev->ring->access->set_bytes_per_datum(indio_dev->ring,
>>>>>>> d762f438
							    st->d_size);

	return 0;
}

<<<<<<< HEAD
/**
 * ad7476_poll_func_th() th of trigger launched polling to ring buffer
 *
 * As sampling only occurs on i2c comms occurring, leave timestamping until
 * then.  Some triggers will generate their own time stamp.  Currently
 * there is no way of notifying them when no one cares.
 **/
static void ad7476_poll_func_th(struct iio_dev *indio_dev, s64 time)
=======
static irqreturn_t ad7476_trigger_handler(int irq, void  *p)
>>>>>>> d762f438
{
	struct iio_poll_func *pf = p;
	struct iio_dev *indio_dev = pf->private_data;
	struct ad7476_state *st = iio_dev_get_devdata(indio_dev);
	s64 time_ns;
	__u8 *rxbuf;
	int b_sent;

<<<<<<< HEAD
	/* Ensure only one copy of this function running at a time */
	if (atomic_inc_return(&st->protect_ring) > 1)
		return;

=======
>>>>>>> d762f438
	rxbuf = kzalloc(st->d_size, GFP_KERNEL);
	if (rxbuf == NULL)
		return -ENOMEM;

	b_sent = spi_read(st->spi, rxbuf,
			  st->chip_info->channel[0].scan_type.storagebits / 8);
	if (b_sent < 0)
		goto done;

	time_ns = iio_get_time_ns();

	if (indio_dev->ring->scan_timestamp)
		memcpy(rxbuf + st->d_size - sizeof(s64),
			&time_ns, sizeof(time_ns));

	indio_dev->ring->access->store_to(indio_dev->ring, rxbuf, time_ns);
done:
	iio_trigger_notify_done(indio_dev->trig);
	kfree(rxbuf);

	return IRQ_HANDLED;
}

static const struct iio_ring_setup_ops ad7476_ring_setup_ops = {
	.preenable = &ad7476_ring_preenable,
	.postenable = &iio_triggered_ring_postenable,
	.predisable = &iio_triggered_ring_predisable,
};

int ad7476_register_ring_funcs_and_init(struct iio_dev *indio_dev)
{
	struct ad7476_state *st = indio_dev->dev_data;
	int ret = 0;

	indio_dev->ring = iio_sw_rb_allocate(indio_dev);
	if (!indio_dev->ring) {
		ret = -ENOMEM;
		goto error_ret;
	}
	/* Effectively select the ring buffer implementation */
	indio_dev->ring->access = &ring_sw_access_funcs;
	indio_dev->pollfunc
		= iio_alloc_pollfunc(NULL,
				     &ad7476_trigger_handler,
				     IRQF_ONESHOT,
				     indio_dev,
				     "%s_consumer%d",
				     spi_get_device_id(st->spi)->name,
				     indio_dev->id);
	if (indio_dev->pollfunc == NULL) {
		ret = -ENOMEM;
		goto error_deallocate_sw_rb;
	}

	/* Ring buffer functions - here trigger setup related */
<<<<<<< HEAD

	indio_dev->ring->preenable = &ad7476_ring_preenable;
	indio_dev->ring->postenable = &iio_triggered_ring_postenable;
	indio_dev->ring->predisable = &iio_triggered_ring_predisable;
	indio_dev->ring->scan_el_attrs = &ad7476_scan_el_group;
	indio_dev->ring->scan_timestamp = true;

	INIT_WORK(&st->poll_work, &ad7476_poll_bh_to_ring);
=======
	indio_dev->ring->setup_ops = &ad7476_ring_setup_ops;
	indio_dev->ring->scan_timestamp = true;
>>>>>>> d762f438

	/* Flag that polled ring buffering is possible */
	indio_dev->modes |= INDIO_RING_TRIGGERED;
	return 0;

error_deallocate_sw_rb:
	iio_sw_rb_free(indio_dev->ring);
error_ret:
	return ret;
}

void ad7476_ring_cleanup(struct iio_dev *indio_dev)
{
	/* ensure that the trigger has been detached */
	if (indio_dev->trig) {
		iio_put_trigger(indio_dev->trig);
		iio_trigger_dettach_poll_func(indio_dev->trig,
					      indio_dev->pollfunc);
	}
	iio_dealloc_pollfunc(indio_dev->pollfunc);
	iio_sw_rb_free(indio_dev->ring);
}<|MERGE_RESOLUTION|>--- conflicted
+++ resolved
@@ -22,42 +22,6 @@
 
 #include "ad7476.h"
 
-<<<<<<< HEAD
-static IIO_SCAN_EL_C(in0, 0, 0, NULL);
-static IIO_SCAN_EL_TIMESTAMP(1);
-static IIO_CONST_ATTR_SCAN_EL_TYPE(timestamp, s, 64, 64);
-
-static ssize_t ad7476_show_type(struct device *dev,
-				struct device_attribute *attr,
-				char *buf)
-{
-	struct iio_ring_buffer *ring = dev_get_drvdata(dev);
-	struct iio_dev *indio_dev = ring->indio_dev;
-	struct ad7476_state *st = indio_dev->dev_data;
-
-	return sprintf(buf, "%c%d/%d>>%d\n", st->chip_info->sign,
-		       st->chip_info->bits, st->chip_info->storagebits,
-		       st->chip_info->res_shift);
-}
-static IIO_DEVICE_ATTR(in_type, S_IRUGO, ad7476_show_type, NULL, 0);
-
-static struct attribute *ad7476_scan_el_attrs[] = {
-	&iio_scan_el_in0.dev_attr.attr,
-	&iio_const_attr_in0_index.dev_attr.attr,
-	&iio_const_attr_timestamp_index.dev_attr.attr,
-	&iio_scan_el_timestamp.dev_attr.attr,
-	&iio_const_attr_timestamp_type.dev_attr.attr,
-	&iio_dev_attr_in_type.dev_attr.attr,
-	NULL,
-};
-
-static struct attribute_group ad7476_scan_el_group = {
-	.name = "scan_elements",
-	.attrs = ad7476_scan_el_attrs,
-};
-
-=======
->>>>>>> d762f438
 int ad7476_scan_from_ring(struct ad7476_state *st)
 {
 	struct iio_ring_buffer *ring = st->indio_dev->ring;
@@ -94,12 +58,8 @@
 	struct ad7476_state *st = indio_dev->dev_data;
 	struct iio_ring_buffer *ring = indio_dev->ring;
 
-<<<<<<< HEAD
-	st->d_size = ring->scan_count * st->chip_info->storagebits / 8;
-=======
 	st->d_size = ring->scan_count *
 		st->chip_info->channel[0].scan_type.storagebits / 8;
->>>>>>> d762f438
 
 	if (ring->scan_timestamp) {
 		st->d_size += sizeof(s64);
@@ -108,30 +68,14 @@
 			st->d_size += sizeof(s64) - (st->d_size % sizeof(s64));
 	}
 
-<<<<<<< HEAD
-	if (indio_dev->ring->access.set_bytes_per_datum)
-		indio_dev->ring->access.set_bytes_per_datum(indio_dev->ring,
-=======
 	if (indio_dev->ring->access->set_bytes_per_datum)
 		indio_dev->ring->access->set_bytes_per_datum(indio_dev->ring,
->>>>>>> d762f438
 							    st->d_size);
 
 	return 0;
 }
 
-<<<<<<< HEAD
-/**
- * ad7476_poll_func_th() th of trigger launched polling to ring buffer
- *
- * As sampling only occurs on i2c comms occurring, leave timestamping until
- * then.  Some triggers will generate their own time stamp.  Currently
- * there is no way of notifying them when no one cares.
- **/
-static void ad7476_poll_func_th(struct iio_dev *indio_dev, s64 time)
-=======
 static irqreturn_t ad7476_trigger_handler(int irq, void  *p)
->>>>>>> d762f438
 {
 	struct iio_poll_func *pf = p;
 	struct iio_dev *indio_dev = pf->private_data;
@@ -140,13 +84,6 @@
 	__u8 *rxbuf;
 	int b_sent;
 
-<<<<<<< HEAD
-	/* Ensure only one copy of this function running at a time */
-	if (atomic_inc_return(&st->protect_ring) > 1)
-		return;
-
-=======
->>>>>>> d762f438
 	rxbuf = kzalloc(st->d_size, GFP_KERNEL);
 	if (rxbuf == NULL)
 		return -ENOMEM;
@@ -202,19 +139,8 @@
 	}
 
 	/* Ring buffer functions - here trigger setup related */
-<<<<<<< HEAD
-
-	indio_dev->ring->preenable = &ad7476_ring_preenable;
-	indio_dev->ring->postenable = &iio_triggered_ring_postenable;
-	indio_dev->ring->predisable = &iio_triggered_ring_predisable;
-	indio_dev->ring->scan_el_attrs = &ad7476_scan_el_group;
-	indio_dev->ring->scan_timestamp = true;
-
-	INIT_WORK(&st->poll_work, &ad7476_poll_bh_to_ring);
-=======
 	indio_dev->ring->setup_ops = &ad7476_ring_setup_ops;
 	indio_dev->ring->scan_timestamp = true;
->>>>>>> d762f438
 
 	/* Flag that polled ring buffering is possible */
 	indio_dev->modes |= INDIO_RING_TRIGGERED;
