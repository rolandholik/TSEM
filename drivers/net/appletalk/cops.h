--- conflicted
+++ resolved
@@ -51,11 +51,7 @@
 struct ltfirmware
 {
         unsigned int length;
-<<<<<<< HEAD
-        const unsigned char * data;
-=======
         const unsigned char *data;
->>>>>>> f5e2a7b2
 };
 
 #define DAYNA 1
