--- conflicted
+++ resolved
@@ -146,10 +146,7 @@
 	uint32_t ch_inst;
 	uint32_t umc_inst;
 	uint32_t node_inst;
-<<<<<<< HEAD
-=======
 	uint32_t socket_id;
->>>>>>> 0c383648
 };
 
 struct ta_ras_phy_addr {
