--- conflicted
+++ resolved
@@ -4792,12 +4792,9 @@
 			return -EDEADLK;
 
 		crtc_state = drm_atomic_get_crtc_state(plane_state->state, crtc);
-<<<<<<< HEAD
-=======
 		if (IS_ERR(crtc_state))
 			return PTR_ERR(crtc_state);
 
->>>>>>> 99fec39e
 		if (crtc->primary == plane && crtc_state->active) {
 			if (!plane_state->fb)
 				return -EINVAL;
