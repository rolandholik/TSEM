--- conflicted
+++ resolved
@@ -455,73 +455,6 @@
 	unsigned long flags;
 
 	acrtc = get_crtc_by_otg_inst(adev, irq_params->irq_src - IRQ_TYPE_VBLANK);
-<<<<<<< HEAD
-
-	if (acrtc) {
-		acrtc_state = to_dm_crtc_state(acrtc->base.state);
-
-		DRM_DEBUG_VBL("crtc:%d, vupdate-vrr:%d\n",
-			      acrtc->crtc_id,
-			      amdgpu_dm_vrr_active(acrtc_state));
-
-		/* Core vblank handling at start of front-porch is only possible
-		 * in non-vrr mode, as only there vblank timestamping will give
-		 * valid results while done in front-porch. Otherwise defer it
-		 * to dm_vupdate_high_irq after end of front-porch.
-		 */
-		if (!amdgpu_dm_vrr_active(acrtc_state))
-			drm_crtc_handle_vblank(&acrtc->base);
-
-		/* Following stuff must happen at start of vblank, for crc
-		 * computation and below-the-range btr support in vrr mode.
-		 */
-		amdgpu_dm_crtc_handle_crc_irq(&acrtc->base);
-
-		if (acrtc_state->stream && adev->family >= AMDGPU_FAMILY_AI &&
-		    acrtc_state->vrr_params.supported &&
-		    acrtc_state->freesync_config.state == VRR_STATE_ACTIVE_VARIABLE) {
-			spin_lock_irqsave(&adev->ddev->event_lock, flags);
-			mod_freesync_handle_v_update(
-				adev->dm.freesync_module,
-				acrtc_state->stream,
-				&acrtc_state->vrr_params);
-
-			dc_stream_adjust_vmin_vmax(
-				adev->dm.dc,
-				acrtc_state->stream,
-				&acrtc_state->vrr_params.adjust);
-			spin_unlock_irqrestore(&adev->ddev->event_lock, flags);
-		}
-	}
-}
-
-#if defined(CONFIG_DRM_AMD_DC_DCN)
-/**
- * dm_dcn_crtc_high_irq() - Handles VStartup interrupt for DCN generation ASICs
- * @interrupt params - interrupt parameters
- *
- * Notify DRM's vblank event handler at VSTARTUP
- *
- * Unlike DCE hardware, we trigger the handler at VSTARTUP. at which:
- * * We are close enough to VUPDATE - the point of no return for hw
- * * We are in the fixed portion of variable front porch when vrr is enabled
- * * We are before VUPDATE, where double-buffered vrr registers are swapped
- *
- * It is therefore the correct place to signal vblank, send user flip events,
- * and update VRR.
- */
-static void dm_dcn_crtc_high_irq(void *interrupt_params)
-{
-	struct common_irq_params *irq_params = interrupt_params;
-	struct amdgpu_device *adev = irq_params->adev;
-	struct amdgpu_crtc *acrtc;
-	struct dm_crtc_state *acrtc_state;
-	unsigned long flags;
-
-	acrtc = get_crtc_by_otg_inst(adev, irq_params->irq_src - IRQ_TYPE_VBLANK);
-
-=======
->>>>>>> 358c7c61
 	if (!acrtc)
 		return;
 
@@ -2039,10 +1972,7 @@
 				drm_dp_cec_set_edid(&aconnector->dm_dp_aux.aux,
 						    aconnector->edid);
 		}
-<<<<<<< HEAD
-=======
-
->>>>>>> 358c7c61
+
 		amdgpu_dm_update_freesync_caps(connector, aconnector->edid);
 		update_connector_ext_caps(aconnector);
 	} else {
@@ -4783,12 +4713,6 @@
 static int
 amdgpu_dm_connector_late_register(struct drm_connector *connector)
 {
-<<<<<<< HEAD
-#if defined(CONFIG_DEBUG_FS)
-	struct amdgpu_dm_connector *amdgpu_dm_connector =
-		to_amdgpu_dm_connector(connector);
-
-=======
 	struct amdgpu_dm_connector *amdgpu_dm_connector =
 		to_amdgpu_dm_connector(connector);
 	int r;
@@ -4802,7 +4726,6 @@
 	}
 
 #if defined(CONFIG_DEBUG_FS)
->>>>>>> 358c7c61
 	connector_debugfs_init(amdgpu_dm_connector);
 #endif
 
