// SPDX-License-Identifier: GPL-2.0
/* Copyright (c) 2018 Facebook */

#include <uapi/linux/btf.h>
#include <uapi/linux/bpf.h>
#include <uapi/linux/bpf_perf_event.h>
#include <uapi/linux/types.h>
#include <linux/seq_file.h>
#include <linux/compiler.h>
#include <linux/ctype.h>
#include <linux/errno.h>
#include <linux/slab.h>
#include <linux/anon_inodes.h>
#include <linux/file.h>
#include <linux/uaccess.h>
#include <linux/kernel.h>
#include <linux/idr.h>
#include <linux/sort.h>
#include <linux/bpf_verifier.h>
#include <linux/btf.h>
#include <linux/btf_ids.h>
#include <linux/bpf.h>
#include <linux/bpf_lsm.h>
#include <linux/skmsg.h>
#include <linux/perf_event.h>
#include <linux/bsearch.h>
#include <linux/kobject.h>
#include <linux/sysfs.h>

#include <net/netfilter/nf_bpf_link.h>

#include <net/sock.h>
#include <net/xdp.h>
#include "../tools/lib/bpf/relo_core.h"

/* BTF (BPF Type Format) is the meta data format which describes
 * the data types of BPF program/map.  Hence, it basically focus
 * on the C programming language which the modern BPF is primary
 * using.
 *
 * ELF Section:
 * ~~~~~~~~~~~
 * The BTF data is stored under the ".BTF" ELF section
 *
 * struct btf_type:
 * ~~~~~~~~~~~~~~~
 * Each 'struct btf_type' object describes a C data type.
 * Depending on the type it is describing, a 'struct btf_type'
 * object may be followed by more data.  F.e.
 * To describe an array, 'struct btf_type' is followed by
 * 'struct btf_array'.
 *
 * 'struct btf_type' and any extra data following it are
 * 4 bytes aligned.
 *
 * Type section:
 * ~~~~~~~~~~~~~
 * The BTF type section contains a list of 'struct btf_type' objects.
 * Each one describes a C type.  Recall from the above section
 * that a 'struct btf_type' object could be immediately followed by extra
 * data in order to describe some particular C types.
 *
 * type_id:
 * ~~~~~~~
 * Each btf_type object is identified by a type_id.  The type_id
 * is implicitly implied by the location of the btf_type object in
 * the BTF type section.  The first one has type_id 1.  The second
 * one has type_id 2...etc.  Hence, an earlier btf_type has
 * a smaller type_id.
 *
 * A btf_type object may refer to another btf_type object by using
 * type_id (i.e. the "type" in the "struct btf_type").
 *
 * NOTE that we cannot assume any reference-order.
 * A btf_type object can refer to an earlier btf_type object
 * but it can also refer to a later btf_type object.
 *
 * For example, to describe "const void *".  A btf_type
 * object describing "const" may refer to another btf_type
 * object describing "void *".  This type-reference is done
 * by specifying type_id:
 *
 * [1] CONST (anon) type_id=2
 * [2] PTR (anon) type_id=0
 *
 * The above is the btf_verifier debug log:
 *   - Each line started with "[?]" is a btf_type object
 *   - [?] is the type_id of the btf_type object.
 *   - CONST/PTR is the BTF_KIND_XXX
 *   - "(anon)" is the name of the type.  It just
 *     happens that CONST and PTR has no name.
 *   - type_id=XXX is the 'u32 type' in btf_type
 *
 * NOTE: "void" has type_id 0
 *
 * String section:
 * ~~~~~~~~~~~~~~
 * The BTF string section contains the names used by the type section.
 * Each string is referred by an "offset" from the beginning of the
 * string section.
 *
 * Each string is '\0' terminated.
 *
 * The first character in the string section must be '\0'
 * which is used to mean 'anonymous'. Some btf_type may not
 * have a name.
 */

/* BTF verification:
 *
 * To verify BTF data, two passes are needed.
 *
 * Pass #1
 * ~~~~~~~
 * The first pass is to collect all btf_type objects to
 * an array: "btf->types".
 *
 * Depending on the C type that a btf_type is describing,
 * a btf_type may be followed by extra data.  We don't know
 * how many btf_type is there, and more importantly we don't
 * know where each btf_type is located in the type section.
 *
 * Without knowing the location of each type_id, most verifications
 * cannot be done.  e.g. an earlier btf_type may refer to a later
 * btf_type (recall the "const void *" above), so we cannot
 * check this type-reference in the first pass.
 *
 * In the first pass, it still does some verifications (e.g.
 * checking the name is a valid offset to the string section).
 *
 * Pass #2
 * ~~~~~~~
 * The main focus is to resolve a btf_type that is referring
 * to another type.
 *
 * We have to ensure the referring type:
 * 1) does exist in the BTF (i.e. in btf->types[])
 * 2) does not cause a loop:
 *	struct A {
 *		struct B b;
 *	};
 *
 *	struct B {
 *		struct A a;
 *	};
 *
 * btf_type_needs_resolve() decides if a btf_type needs
 * to be resolved.
 *
 * The needs_resolve type implements the "resolve()" ops which
 * essentially does a DFS and detects backedge.
 *
 * During resolve (or DFS), different C types have different
 * "RESOLVED" conditions.
 *
 * When resolving a BTF_KIND_STRUCT, we need to resolve all its
 * members because a member is always referring to another
 * type.  A struct's member can be treated as "RESOLVED" if
 * it is referring to a BTF_KIND_PTR.  Otherwise, the
 * following valid C struct would be rejected:
 *
 *	struct A {
 *		int m;
 *		struct A *a;
 *	};
 *
 * When resolving a BTF_KIND_PTR, it needs to keep resolving if
 * it is referring to another BTF_KIND_PTR.  Otherwise, we cannot
 * detect a pointer loop, e.g.:
 * BTF_KIND_CONST -> BTF_KIND_PTR -> BTF_KIND_CONST -> BTF_KIND_PTR +
 *                        ^                                         |
 *                        +-----------------------------------------+
 *
 */

#define BITS_PER_U128 (sizeof(u64) * BITS_PER_BYTE * 2)
#define BITS_PER_BYTE_MASK (BITS_PER_BYTE - 1)
#define BITS_PER_BYTE_MASKED(bits) ((bits) & BITS_PER_BYTE_MASK)
#define BITS_ROUNDDOWN_BYTES(bits) ((bits) >> 3)
#define BITS_ROUNDUP_BYTES(bits) \
	(BITS_ROUNDDOWN_BYTES(bits) + !!BITS_PER_BYTE_MASKED(bits))

#define BTF_INFO_MASK 0x9f00ffff
#define BTF_INT_MASK 0x0fffffff
#define BTF_TYPE_ID_VALID(type_id) ((type_id) <= BTF_MAX_TYPE)
#define BTF_STR_OFFSET_VALID(name_off) ((name_off) <= BTF_MAX_NAME_OFFSET)

/* 16MB for 64k structs and each has 16 members and
 * a few MB spaces for the string section.
 * The hard limit is S32_MAX.
 */
#define BTF_MAX_SIZE (16 * 1024 * 1024)

#define for_each_member_from(i, from, struct_type, member)		\
	for (i = from, member = btf_type_member(struct_type) + from;	\
	     i < btf_type_vlen(struct_type);				\
	     i++, member++)

#define for_each_vsi_from(i, from, struct_type, member)				\
	for (i = from, member = btf_type_var_secinfo(struct_type) + from;	\
	     i < btf_type_vlen(struct_type);					\
	     i++, member++)

DEFINE_IDR(btf_idr);
DEFINE_SPINLOCK(btf_idr_lock);

enum btf_kfunc_hook {
	BTF_KFUNC_HOOK_COMMON,
	BTF_KFUNC_HOOK_XDP,
	BTF_KFUNC_HOOK_TC,
	BTF_KFUNC_HOOK_STRUCT_OPS,
	BTF_KFUNC_HOOK_TRACING,
	BTF_KFUNC_HOOK_SYSCALL,
	BTF_KFUNC_HOOK_FMODRET,
	BTF_KFUNC_HOOK_CGROUP_SKB,
	BTF_KFUNC_HOOK_SCHED_ACT,
	BTF_KFUNC_HOOK_SK_SKB,
	BTF_KFUNC_HOOK_SOCKET_FILTER,
	BTF_KFUNC_HOOK_LWT,
	BTF_KFUNC_HOOK_NETFILTER,
	BTF_KFUNC_HOOK_KPROBE,
	BTF_KFUNC_HOOK_MAX,
};

enum {
	BTF_KFUNC_SET_MAX_CNT = 256,
	BTF_DTOR_KFUNC_MAX_CNT = 256,
	BTF_KFUNC_FILTER_MAX_CNT = 16,
};

struct btf_kfunc_hook_filter {
	btf_kfunc_filter_t filters[BTF_KFUNC_FILTER_MAX_CNT];
	u32 nr_filters;
};

struct btf_kfunc_set_tab {
	struct btf_id_set8 *sets[BTF_KFUNC_HOOK_MAX];
	struct btf_kfunc_hook_filter hook_filters[BTF_KFUNC_HOOK_MAX];
};

struct btf_id_dtor_kfunc_tab {
	u32 cnt;
	struct btf_id_dtor_kfunc dtors[];
};

struct btf_struct_ops_tab {
	u32 cnt;
	u32 capacity;
	struct bpf_struct_ops_desc ops[];
};

struct btf {
	void *data;
	struct btf_type **types;
	u32 *resolved_ids;
	u32 *resolved_sizes;
	const char *strings;
	void *nohdr_data;
	struct btf_header hdr;
	u32 nr_types; /* includes VOID for base BTF */
	u32 types_size;
	u32 data_size;
	refcount_t refcnt;
	u32 id;
	struct rcu_head rcu;
	struct btf_kfunc_set_tab *kfunc_set_tab;
	struct btf_id_dtor_kfunc_tab *dtor_kfunc_tab;
	struct btf_struct_metas *struct_meta_tab;
	struct btf_struct_ops_tab *struct_ops_tab;

	/* split BTF support */
	struct btf *base_btf;
	u32 start_id; /* first type ID in this BTF (0 for base BTF) */
	u32 start_str_off; /* first string offset (0 for base BTF) */
	char name[MODULE_NAME_LEN];
	bool kernel_btf;
};

enum verifier_phase {
	CHECK_META,
	CHECK_TYPE,
};

struct resolve_vertex {
	const struct btf_type *t;
	u32 type_id;
	u16 next_member;
};

enum visit_state {
	NOT_VISITED,
	VISITED,
	RESOLVED,
};

enum resolve_mode {
	RESOLVE_TBD,	/* To Be Determined */
	RESOLVE_PTR,	/* Resolving for Pointer */
	RESOLVE_STRUCT_OR_ARRAY,	/* Resolving for struct/union
					 * or array
					 */
};

#define MAX_RESOLVE_DEPTH 32

struct btf_sec_info {
	u32 off;
	u32 len;
};

struct btf_verifier_env {
	struct btf *btf;
	u8 *visit_states;
	struct resolve_vertex stack[MAX_RESOLVE_DEPTH];
	struct bpf_verifier_log log;
	u32 log_type_id;
	u32 top_stack;
	enum verifier_phase phase;
	enum resolve_mode resolve_mode;
};

static const char * const btf_kind_str[NR_BTF_KINDS] = {
	[BTF_KIND_UNKN]		= "UNKNOWN",
	[BTF_KIND_INT]		= "INT",
	[BTF_KIND_PTR]		= "PTR",
	[BTF_KIND_ARRAY]	= "ARRAY",
	[BTF_KIND_STRUCT]	= "STRUCT",
	[BTF_KIND_UNION]	= "UNION",
	[BTF_KIND_ENUM]		= "ENUM",
	[BTF_KIND_FWD]		= "FWD",
	[BTF_KIND_TYPEDEF]	= "TYPEDEF",
	[BTF_KIND_VOLATILE]	= "VOLATILE",
	[BTF_KIND_CONST]	= "CONST",
	[BTF_KIND_RESTRICT]	= "RESTRICT",
	[BTF_KIND_FUNC]		= "FUNC",
	[BTF_KIND_FUNC_PROTO]	= "FUNC_PROTO",
	[BTF_KIND_VAR]		= "VAR",
	[BTF_KIND_DATASEC]	= "DATASEC",
	[BTF_KIND_FLOAT]	= "FLOAT",
	[BTF_KIND_DECL_TAG]	= "DECL_TAG",
	[BTF_KIND_TYPE_TAG]	= "TYPE_TAG",
	[BTF_KIND_ENUM64]	= "ENUM64",
};

const char *btf_type_str(const struct btf_type *t)
{
	return btf_kind_str[BTF_INFO_KIND(t->info)];
}

/* Chunk size we use in safe copy of data to be shown. */
#define BTF_SHOW_OBJ_SAFE_SIZE		32

/*
 * This is the maximum size of a base type value (equivalent to a
 * 128-bit int); if we are at the end of our safe buffer and have
 * less than 16 bytes space we can't be assured of being able
 * to copy the next type safely, so in such cases we will initiate
 * a new copy.
 */
#define BTF_SHOW_OBJ_BASE_TYPE_SIZE	16

/* Type name size */
#define BTF_SHOW_NAME_SIZE		80

/*
 * The suffix of a type that indicates it cannot alias another type when
 * comparing BTF IDs for kfunc invocations.
 */
#define NOCAST_ALIAS_SUFFIX		"___init"

/*
 * Common data to all BTF show operations. Private show functions can add
 * their own data to a structure containing a struct btf_show and consult it
 * in the show callback.  See btf_type_show() below.
 *
 * One challenge with showing nested data is we want to skip 0-valued
 * data, but in order to figure out whether a nested object is all zeros
 * we need to walk through it.  As a result, we need to make two passes
 * when handling structs, unions and arrays; the first path simply looks
 * for nonzero data, while the second actually does the display.  The first
 * pass is signalled by show->state.depth_check being set, and if we
 * encounter a non-zero value we set show->state.depth_to_show to
 * the depth at which we encountered it.  When we have completed the
 * first pass, we will know if anything needs to be displayed if
 * depth_to_show > depth.  See btf_[struct,array]_show() for the
 * implementation of this.
 *
 * Another problem is we want to ensure the data for display is safe to
 * access.  To support this, the anonymous "struct {} obj" tracks the data
 * object and our safe copy of it.  We copy portions of the data needed
 * to the object "copy" buffer, but because its size is limited to
 * BTF_SHOW_OBJ_COPY_LEN bytes, multiple copies may be required as we
 * traverse larger objects for display.
 *
 * The various data type show functions all start with a call to
 * btf_show_start_type() which returns a pointer to the safe copy
 * of the data needed (or if BTF_SHOW_UNSAFE is specified, to the
 * raw data itself).  btf_show_obj_safe() is responsible for
 * using copy_from_kernel_nofault() to update the safe data if necessary
 * as we traverse the object's data.  skbuff-like semantics are
 * used:
 *
 * - obj.head points to the start of the toplevel object for display
 * - obj.size is the size of the toplevel object
 * - obj.data points to the current point in the original data at
 *   which our safe data starts.  obj.data will advance as we copy
 *   portions of the data.
 *
 * In most cases a single copy will suffice, but larger data structures
 * such as "struct task_struct" will require many copies.  The logic in
 * btf_show_obj_safe() handles the logic that determines if a new
 * copy_from_kernel_nofault() is needed.
 */
struct btf_show {
	u64 flags;
	void *target;	/* target of show operation (seq file, buffer) */
	void (*showfn)(struct btf_show *show, const char *fmt, va_list args);
	const struct btf *btf;
	/* below are used during iteration */
	struct {
		u8 depth;
		u8 depth_to_show;
		u8 depth_check;
		u8 array_member:1,
		   array_terminated:1;
		u16 array_encoding;
		u32 type_id;
		int status;			/* non-zero for error */
		const struct btf_type *type;
		const struct btf_member *member;
		char name[BTF_SHOW_NAME_SIZE];	/* space for member name/type */
	} state;
	struct {
		u32 size;
		void *head;
		void *data;
		u8 safe[BTF_SHOW_OBJ_SAFE_SIZE];
	} obj;
};

struct btf_kind_operations {
	s32 (*check_meta)(struct btf_verifier_env *env,
			  const struct btf_type *t,
			  u32 meta_left);
	int (*resolve)(struct btf_verifier_env *env,
		       const struct resolve_vertex *v);
	int (*check_member)(struct btf_verifier_env *env,
			    const struct btf_type *struct_type,
			    const struct btf_member *member,
			    const struct btf_type *member_type);
	int (*check_kflag_member)(struct btf_verifier_env *env,
				  const struct btf_type *struct_type,
				  const struct btf_member *member,
				  const struct btf_type *member_type);
	void (*log_details)(struct btf_verifier_env *env,
			    const struct btf_type *t);
	void (*show)(const struct btf *btf, const struct btf_type *t,
			 u32 type_id, void *data, u8 bits_offsets,
			 struct btf_show *show);
};

static const struct btf_kind_operations * const kind_ops[NR_BTF_KINDS];
static struct btf_type btf_void;

static int btf_resolve(struct btf_verifier_env *env,
		       const struct btf_type *t, u32 type_id);

static int btf_func_check(struct btf_verifier_env *env,
			  const struct btf_type *t);

static bool btf_type_is_modifier(const struct btf_type *t)
{
	/* Some of them is not strictly a C modifier
	 * but they are grouped into the same bucket
	 * for BTF concern:
	 *   A type (t) that refers to another
	 *   type through t->type AND its size cannot
	 *   be determined without following the t->type.
	 *
	 * ptr does not fall into this bucket
	 * because its size is always sizeof(void *).
	 */
	switch (BTF_INFO_KIND(t->info)) {
	case BTF_KIND_TYPEDEF:
	case BTF_KIND_VOLATILE:
	case BTF_KIND_CONST:
	case BTF_KIND_RESTRICT:
	case BTF_KIND_TYPE_TAG:
		return true;
	}

	return false;
}

bool btf_type_is_void(const struct btf_type *t)
{
	return t == &btf_void;
}

static bool btf_type_is_fwd(const struct btf_type *t)
{
	return BTF_INFO_KIND(t->info) == BTF_KIND_FWD;
}

static bool btf_type_is_datasec(const struct btf_type *t)
{
	return BTF_INFO_KIND(t->info) == BTF_KIND_DATASEC;
}

static bool btf_type_is_decl_tag(const struct btf_type *t)
{
	return BTF_INFO_KIND(t->info) == BTF_KIND_DECL_TAG;
}

static bool btf_type_nosize(const struct btf_type *t)
{
	return btf_type_is_void(t) || btf_type_is_fwd(t) ||
	       btf_type_is_func(t) || btf_type_is_func_proto(t) ||
	       btf_type_is_decl_tag(t);
}

static bool btf_type_nosize_or_null(const struct btf_type *t)
{
	return !t || btf_type_nosize(t);
}

static bool btf_type_is_decl_tag_target(const struct btf_type *t)
{
	return btf_type_is_func(t) || btf_type_is_struct(t) ||
	       btf_type_is_var(t) || btf_type_is_typedef(t);
}

u32 btf_nr_types(const struct btf *btf)
{
	u32 total = 0;

	while (btf) {
		total += btf->nr_types;
		btf = btf->base_btf;
	}

	return total;
}

s32 btf_find_by_name_kind(const struct btf *btf, const char *name, u8 kind)
{
	const struct btf_type *t;
	const char *tname;
	u32 i, total;

	total = btf_nr_types(btf);
	for (i = 1; i < total; i++) {
		t = btf_type_by_id(btf, i);
		if (BTF_INFO_KIND(t->info) != kind)
			continue;

		tname = btf_name_by_offset(btf, t->name_off);
		if (!strcmp(tname, name))
			return i;
	}

	return -ENOENT;
}

s32 bpf_find_btf_id(const char *name, u32 kind, struct btf **btf_p)
{
	struct btf *btf;
	s32 ret;
	int id;

	btf = bpf_get_btf_vmlinux();
	if (IS_ERR(btf))
		return PTR_ERR(btf);
	if (!btf)
		return -EINVAL;

	ret = btf_find_by_name_kind(btf, name, kind);
	/* ret is never zero, since btf_find_by_name_kind returns
	 * positive btf_id or negative error.
	 */
	if (ret > 0) {
		btf_get(btf);
		*btf_p = btf;
		return ret;
	}

	/* If name is not found in vmlinux's BTF then search in module's BTFs */
	spin_lock_bh(&btf_idr_lock);
	idr_for_each_entry(&btf_idr, btf, id) {
		if (!btf_is_module(btf))
			continue;
		/* linear search could be slow hence unlock/lock
		 * the IDR to avoiding holding it for too long
		 */
		btf_get(btf);
		spin_unlock_bh(&btf_idr_lock);
		ret = btf_find_by_name_kind(btf, name, kind);
		if (ret > 0) {
			*btf_p = btf;
			return ret;
		}
		btf_put(btf);
		spin_lock_bh(&btf_idr_lock);
	}
	spin_unlock_bh(&btf_idr_lock);
	return ret;
}

const struct btf_type *btf_type_skip_modifiers(const struct btf *btf,
					       u32 id, u32 *res_id)
{
	const struct btf_type *t = btf_type_by_id(btf, id);

	while (btf_type_is_modifier(t)) {
		id = t->type;
		t = btf_type_by_id(btf, t->type);
	}

	if (res_id)
		*res_id = id;

	return t;
}

const struct btf_type *btf_type_resolve_ptr(const struct btf *btf,
					    u32 id, u32 *res_id)
{
	const struct btf_type *t;

	t = btf_type_skip_modifiers(btf, id, NULL);
	if (!btf_type_is_ptr(t))
		return NULL;

	return btf_type_skip_modifiers(btf, t->type, res_id);
}

const struct btf_type *btf_type_resolve_func_ptr(const struct btf *btf,
						 u32 id, u32 *res_id)
{
	const struct btf_type *ptype;

	ptype = btf_type_resolve_ptr(btf, id, res_id);
	if (ptype && btf_type_is_func_proto(ptype))
		return ptype;

	return NULL;
}

/* Types that act only as a source, not sink or intermediate
 * type when resolving.
 */
static bool btf_type_is_resolve_source_only(const struct btf_type *t)
{
	return btf_type_is_var(t) ||
	       btf_type_is_decl_tag(t) ||
	       btf_type_is_datasec(t);
}

/* What types need to be resolved?
 *
 * btf_type_is_modifier() is an obvious one.
 *
 * btf_type_is_struct() because its member refers to
 * another type (through member->type).
 *
 * btf_type_is_var() because the variable refers to
 * another type. btf_type_is_datasec() holds multiple
 * btf_type_is_var() types that need resolving.
 *
 * btf_type_is_array() because its element (array->type)
 * refers to another type.  Array can be thought of a
 * special case of struct while array just has the same
 * member-type repeated by array->nelems of times.
 */
static bool btf_type_needs_resolve(const struct btf_type *t)
{
	return btf_type_is_modifier(t) ||
	       btf_type_is_ptr(t) ||
	       btf_type_is_struct(t) ||
	       btf_type_is_array(t) ||
	       btf_type_is_var(t) ||
	       btf_type_is_func(t) ||
	       btf_type_is_decl_tag(t) ||
	       btf_type_is_datasec(t);
}

/* t->size can be used */
static bool btf_type_has_size(const struct btf_type *t)
{
	switch (BTF_INFO_KIND(t->info)) {
	case BTF_KIND_INT:
	case BTF_KIND_STRUCT:
	case BTF_KIND_UNION:
	case BTF_KIND_ENUM:
	case BTF_KIND_DATASEC:
	case BTF_KIND_FLOAT:
	case BTF_KIND_ENUM64:
		return true;
	}

	return false;
}

static const char *btf_int_encoding_str(u8 encoding)
{
	if (encoding == 0)
		return "(none)";
	else if (encoding == BTF_INT_SIGNED)
		return "SIGNED";
	else if (encoding == BTF_INT_CHAR)
		return "CHAR";
	else if (encoding == BTF_INT_BOOL)
		return "BOOL";
	else
		return "UNKN";
}

static u32 btf_type_int(const struct btf_type *t)
{
	return *(u32 *)(t + 1);
}

static const struct btf_array *btf_type_array(const struct btf_type *t)
{
	return (const struct btf_array *)(t + 1);
}

static const struct btf_enum *btf_type_enum(const struct btf_type *t)
{
	return (const struct btf_enum *)(t + 1);
}

static const struct btf_var *btf_type_var(const struct btf_type *t)
{
	return (const struct btf_var *)(t + 1);
}

static const struct btf_decl_tag *btf_type_decl_tag(const struct btf_type *t)
{
	return (const struct btf_decl_tag *)(t + 1);
}

static const struct btf_enum64 *btf_type_enum64(const struct btf_type *t)
{
	return (const struct btf_enum64 *)(t + 1);
}

static const struct btf_kind_operations *btf_type_ops(const struct btf_type *t)
{
	return kind_ops[BTF_INFO_KIND(t->info)];
}

static bool btf_name_offset_valid(const struct btf *btf, u32 offset)
{
	if (!BTF_STR_OFFSET_VALID(offset))
		return false;

	while (offset < btf->start_str_off)
		btf = btf->base_btf;

	offset -= btf->start_str_off;
	return offset < btf->hdr.str_len;
}

static bool __btf_name_char_ok(char c, bool first)
{
	if ((first ? !isalpha(c) :
		     !isalnum(c)) &&
	    c != '_' &&
	    c != '.')
		return false;
	return true;
}

static const char *btf_str_by_offset(const struct btf *btf, u32 offset)
{
	while (offset < btf->start_str_off)
		btf = btf->base_btf;

	offset -= btf->start_str_off;
	if (offset < btf->hdr.str_len)
		return &btf->strings[offset];

	return NULL;
}

static bool __btf_name_valid(const struct btf *btf, u32 offset)
{
	/* offset must be valid */
	const char *src = btf_str_by_offset(btf, offset);
	const char *src_limit;

	if (!__btf_name_char_ok(*src, true))
		return false;

	/* set a limit on identifier length */
	src_limit = src + KSYM_NAME_LEN;
	src++;
	while (*src && src < src_limit) {
		if (!__btf_name_char_ok(*src, false))
			return false;
		src++;
	}

	return !*src;
}

static bool btf_name_valid_identifier(const struct btf *btf, u32 offset)
{
	return __btf_name_valid(btf, offset);
}

/* Allow any printable character in DATASEC names */
static bool btf_name_valid_section(const struct btf *btf, u32 offset)
{
	/* offset must be valid */
	const char *src = btf_str_by_offset(btf, offset);
	const char *src_limit;

	/* set a limit on identifier length */
	src_limit = src + KSYM_NAME_LEN;
	src++;
	while (*src && src < src_limit) {
		if (!isprint(*src))
			return false;
		src++;
	}

	return !*src;
}

static const char *__btf_name_by_offset(const struct btf *btf, u32 offset)
{
	const char *name;

	if (!offset)
		return "(anon)";

	name = btf_str_by_offset(btf, offset);
	return name ?: "(invalid-name-offset)";
}

const char *btf_name_by_offset(const struct btf *btf, u32 offset)
{
	return btf_str_by_offset(btf, offset);
}

const struct btf_type *btf_type_by_id(const struct btf *btf, u32 type_id)
{
	while (type_id < btf->start_id)
		btf = btf->base_btf;

	type_id -= btf->start_id;
	if (type_id >= btf->nr_types)
		return NULL;
	return btf->types[type_id];
}
EXPORT_SYMBOL_GPL(btf_type_by_id);

/*
 * Regular int is not a bit field and it must be either
 * u8/u16/u32/u64 or __int128.
 */
static bool btf_type_int_is_regular(const struct btf_type *t)
{
	u8 nr_bits, nr_bytes;
	u32 int_data;

	int_data = btf_type_int(t);
	nr_bits = BTF_INT_BITS(int_data);
	nr_bytes = BITS_ROUNDUP_BYTES(nr_bits);
	if (BITS_PER_BYTE_MASKED(nr_bits) ||
	    BTF_INT_OFFSET(int_data) ||
	    (nr_bytes != sizeof(u8) && nr_bytes != sizeof(u16) &&
	     nr_bytes != sizeof(u32) && nr_bytes != sizeof(u64) &&
	     nr_bytes != (2 * sizeof(u64)))) {
		return false;
	}

	return true;
}

/*
 * Check that given struct member is a regular int with expected
 * offset and size.
 */
bool btf_member_is_reg_int(const struct btf *btf, const struct btf_type *s,
			   const struct btf_member *m,
			   u32 expected_offset, u32 expected_size)
{
	const struct btf_type *t;
	u32 id, int_data;
	u8 nr_bits;

	id = m->type;
	t = btf_type_id_size(btf, &id, NULL);
	if (!t || !btf_type_is_int(t))
		return false;

	int_data = btf_type_int(t);
	nr_bits = BTF_INT_BITS(int_data);
	if (btf_type_kflag(s)) {
		u32 bitfield_size = BTF_MEMBER_BITFIELD_SIZE(m->offset);
		u32 bit_offset = BTF_MEMBER_BIT_OFFSET(m->offset);

		/* if kflag set, int should be a regular int and
		 * bit offset should be at byte boundary.
		 */
		return !bitfield_size &&
		       BITS_ROUNDUP_BYTES(bit_offset) == expected_offset &&
		       BITS_ROUNDUP_BYTES(nr_bits) == expected_size;
	}

	if (BTF_INT_OFFSET(int_data) ||
	    BITS_PER_BYTE_MASKED(m->offset) ||
	    BITS_ROUNDUP_BYTES(m->offset) != expected_offset ||
	    BITS_PER_BYTE_MASKED(nr_bits) ||
	    BITS_ROUNDUP_BYTES(nr_bits) != expected_size)
		return false;

	return true;
}

/* Similar to btf_type_skip_modifiers() but does not skip typedefs. */
static const struct btf_type *btf_type_skip_qualifiers(const struct btf *btf,
						       u32 id)
{
	const struct btf_type *t = btf_type_by_id(btf, id);

	while (btf_type_is_modifier(t) &&
	       BTF_INFO_KIND(t->info) != BTF_KIND_TYPEDEF) {
		t = btf_type_by_id(btf, t->type);
	}

	return t;
}

#define BTF_SHOW_MAX_ITER	10

#define BTF_KIND_BIT(kind)	(1ULL << kind)

/*
 * Populate show->state.name with type name information.
 * Format of type name is
 *
 * [.member_name = ] (type_name)
 */
static const char *btf_show_name(struct btf_show *show)
{
	/* BTF_MAX_ITER array suffixes "[]" */
	const char *array_suffixes = "[][][][][][][][][][]";
	const char *array_suffix = &array_suffixes[strlen(array_suffixes)];
	/* BTF_MAX_ITER pointer suffixes "*" */
	const char *ptr_suffixes = "**********";
	const char *ptr_suffix = &ptr_suffixes[strlen(ptr_suffixes)];
	const char *name = NULL, *prefix = "", *parens = "";
	const struct btf_member *m = show->state.member;
	const struct btf_type *t;
	const struct btf_array *array;
	u32 id = show->state.type_id;
	const char *member = NULL;
	bool show_member = false;
	u64 kinds = 0;
	int i;

	show->state.name[0] = '\0';

	/*
	 * Don't show type name if we're showing an array member;
	 * in that case we show the array type so don't need to repeat
	 * ourselves for each member.
	 */
	if (show->state.array_member)
		return "";

	/* Retrieve member name, if any. */
	if (m) {
		member = btf_name_by_offset(show->btf, m->name_off);
		show_member = strlen(member) > 0;
		id = m->type;
	}

	/*
	 * Start with type_id, as we have resolved the struct btf_type *
	 * via btf_modifier_show() past the parent typedef to the child
	 * struct, int etc it is defined as.  In such cases, the type_id
	 * still represents the starting type while the struct btf_type *
	 * in our show->state points at the resolved type of the typedef.
	 */
	t = btf_type_by_id(show->btf, id);
	if (!t)
		return "";

	/*
	 * The goal here is to build up the right number of pointer and
	 * array suffixes while ensuring the type name for a typedef
	 * is represented.  Along the way we accumulate a list of
	 * BTF kinds we have encountered, since these will inform later
	 * display; for example, pointer types will not require an
	 * opening "{" for struct, we will just display the pointer value.
	 *
	 * We also want to accumulate the right number of pointer or array
	 * indices in the format string while iterating until we get to
	 * the typedef/pointee/array member target type.
	 *
	 * We start by pointing at the end of pointer and array suffix
	 * strings; as we accumulate pointers and arrays we move the pointer
	 * or array string backwards so it will show the expected number of
	 * '*' or '[]' for the type.  BTF_SHOW_MAX_ITER of nesting of pointers
	 * and/or arrays and typedefs are supported as a precaution.
	 *
	 * We also want to get typedef name while proceeding to resolve
	 * type it points to so that we can add parentheses if it is a
	 * "typedef struct" etc.
	 */
	for (i = 0; i < BTF_SHOW_MAX_ITER; i++) {

		switch (BTF_INFO_KIND(t->info)) {
		case BTF_KIND_TYPEDEF:
			if (!name)
				name = btf_name_by_offset(show->btf,
							       t->name_off);
			kinds |= BTF_KIND_BIT(BTF_KIND_TYPEDEF);
			id = t->type;
			break;
		case BTF_KIND_ARRAY:
			kinds |= BTF_KIND_BIT(BTF_KIND_ARRAY);
			parens = "[";
			if (!t)
				return "";
			array = btf_type_array(t);
			if (array_suffix > array_suffixes)
				array_suffix -= 2;
			id = array->type;
			break;
		case BTF_KIND_PTR:
			kinds |= BTF_KIND_BIT(BTF_KIND_PTR);
			if (ptr_suffix > ptr_suffixes)
				ptr_suffix -= 1;
			id = t->type;
			break;
		default:
			id = 0;
			break;
		}
		if (!id)
			break;
		t = btf_type_skip_qualifiers(show->btf, id);
	}
	/* We may not be able to represent this type; bail to be safe */
	if (i == BTF_SHOW_MAX_ITER)
		return "";

	if (!name)
		name = btf_name_by_offset(show->btf, t->name_off);

	switch (BTF_INFO_KIND(t->info)) {
	case BTF_KIND_STRUCT:
	case BTF_KIND_UNION:
		prefix = BTF_INFO_KIND(t->info) == BTF_KIND_STRUCT ?
			 "struct" : "union";
		/* if it's an array of struct/union, parens is already set */
		if (!(kinds & (BTF_KIND_BIT(BTF_KIND_ARRAY))))
			parens = "{";
		break;
	case BTF_KIND_ENUM:
	case BTF_KIND_ENUM64:
		prefix = "enum";
		break;
	default:
		break;
	}

	/* pointer does not require parens */
	if (kinds & BTF_KIND_BIT(BTF_KIND_PTR))
		parens = "";
	/* typedef does not require struct/union/enum prefix */
	if (kinds & BTF_KIND_BIT(BTF_KIND_TYPEDEF))
		prefix = "";

	if (!name)
		name = "";

	/* Even if we don't want type name info, we want parentheses etc */
	if (show->flags & BTF_SHOW_NONAME)
		snprintf(show->state.name, sizeof(show->state.name), "%s",
			 parens);
	else
		snprintf(show->state.name, sizeof(show->state.name),
			 "%s%s%s(%s%s%s%s%s%s)%s",
			 /* first 3 strings comprise ".member = " */
			 show_member ? "." : "",
			 show_member ? member : "",
			 show_member ? " = " : "",
			 /* ...next is our prefix (struct, enum, etc) */
			 prefix,
			 strlen(prefix) > 0 && strlen(name) > 0 ? " " : "",
			 /* ...this is the type name itself */
			 name,
			 /* ...suffixed by the appropriate '*', '[]' suffixes */
			 strlen(ptr_suffix) > 0 ? " " : "", ptr_suffix,
			 array_suffix, parens);

	return show->state.name;
}

static const char *__btf_show_indent(struct btf_show *show)
{
	const char *indents = "                                ";
	const char *indent = &indents[strlen(indents)];

	if ((indent - show->state.depth) >= indents)
		return indent - show->state.depth;
	return indents;
}

static const char *btf_show_indent(struct btf_show *show)
{
	return show->flags & BTF_SHOW_COMPACT ? "" : __btf_show_indent(show);
}

static const char *btf_show_newline(struct btf_show *show)
{
	return show->flags & BTF_SHOW_COMPACT ? "" : "\n";
}

static const char *btf_show_delim(struct btf_show *show)
{
	if (show->state.depth == 0)
		return "";

	if ((show->flags & BTF_SHOW_COMPACT) && show->state.type &&
		BTF_INFO_KIND(show->state.type->info) == BTF_KIND_UNION)
		return "|";

	return ",";
}

__printf(2, 3) static void btf_show(struct btf_show *show, const char *fmt, ...)
{
	va_list args;

	if (!show->state.depth_check) {
		va_start(args, fmt);
		show->showfn(show, fmt, args);
		va_end(args);
	}
}

/* Macros are used here as btf_show_type_value[s]() prepends and appends
 * format specifiers to the format specifier passed in; these do the work of
 * adding indentation, delimiters etc while the caller simply has to specify
 * the type value(s) in the format specifier + value(s).
 */
#define btf_show_type_value(show, fmt, value)				       \
	do {								       \
		if ((value) != (__typeof__(value))0 ||			       \
		    (show->flags & BTF_SHOW_ZERO) ||			       \
		    show->state.depth == 0) {				       \
			btf_show(show, "%s%s" fmt "%s%s",		       \
				 btf_show_indent(show),			       \
				 btf_show_name(show),			       \
				 value, btf_show_delim(show),		       \
				 btf_show_newline(show));		       \
			if (show->state.depth > show->state.depth_to_show)     \
				show->state.depth_to_show = show->state.depth; \
		}							       \
	} while (0)

#define btf_show_type_values(show, fmt, ...)				       \
	do {								       \
		btf_show(show, "%s%s" fmt "%s%s", btf_show_indent(show),       \
			 btf_show_name(show),				       \
			 __VA_ARGS__, btf_show_delim(show),		       \
			 btf_show_newline(show));			       \
		if (show->state.depth > show->state.depth_to_show)	       \
			show->state.depth_to_show = show->state.depth;	       \
	} while (0)

/* How much is left to copy to safe buffer after @data? */
static int btf_show_obj_size_left(struct btf_show *show, void *data)
{
	return show->obj.head + show->obj.size - data;
}

/* Is object pointed to by @data of @size already copied to our safe buffer? */
static bool btf_show_obj_is_safe(struct btf_show *show, void *data, int size)
{
	return data >= show->obj.data &&
	       (data + size) < (show->obj.data + BTF_SHOW_OBJ_SAFE_SIZE);
}

/*
 * If object pointed to by @data of @size falls within our safe buffer, return
 * the equivalent pointer to the same safe data.  Assumes
 * copy_from_kernel_nofault() has already happened and our safe buffer is
 * populated.
 */
static void *__btf_show_obj_safe(struct btf_show *show, void *data, int size)
{
	if (btf_show_obj_is_safe(show, data, size))
		return show->obj.safe + (data - show->obj.data);
	return NULL;
}

/*
 * Return a safe-to-access version of data pointed to by @data.
 * We do this by copying the relevant amount of information
 * to the struct btf_show obj.safe buffer using copy_from_kernel_nofault().
 *
 * If BTF_SHOW_UNSAFE is specified, just return data as-is; no
 * safe copy is needed.
 *
 * Otherwise we need to determine if we have the required amount
 * of data (determined by the @data pointer and the size of the
 * largest base type we can encounter (represented by
 * BTF_SHOW_OBJ_BASE_TYPE_SIZE). Having that much data ensures
 * that we will be able to print some of the current object,
 * and if more is needed a copy will be triggered.
 * Some objects such as structs will not fit into the buffer;
 * in such cases additional copies when we iterate over their
 * members may be needed.
 *
 * btf_show_obj_safe() is used to return a safe buffer for
 * btf_show_start_type(); this ensures that as we recurse into
 * nested types we always have safe data for the given type.
 * This approach is somewhat wasteful; it's possible for example
 * that when iterating over a large union we'll end up copying the
 * same data repeatedly, but the goal is safety not performance.
 * We use stack data as opposed to per-CPU buffers because the
 * iteration over a type can take some time, and preemption handling
 * would greatly complicate use of the safe buffer.
 */
static void *btf_show_obj_safe(struct btf_show *show,
			       const struct btf_type *t,
			       void *data)
{
	const struct btf_type *rt;
	int size_left, size;
	void *safe = NULL;

	if (show->flags & BTF_SHOW_UNSAFE)
		return data;

	rt = btf_resolve_size(show->btf, t, &size);
	if (IS_ERR(rt)) {
		show->state.status = PTR_ERR(rt);
		return NULL;
	}

	/*
	 * Is this toplevel object? If so, set total object size and
	 * initialize pointers.  Otherwise check if we still fall within
	 * our safe object data.
	 */
	if (show->state.depth == 0) {
		show->obj.size = size;
		show->obj.head = data;
	} else {
		/*
		 * If the size of the current object is > our remaining
		 * safe buffer we _may_ need to do a new copy.  However
		 * consider the case of a nested struct; it's size pushes
		 * us over the safe buffer limit, but showing any individual
		 * struct members does not.  In such cases, we don't need
		 * to initiate a fresh copy yet; however we definitely need
		 * at least BTF_SHOW_OBJ_BASE_TYPE_SIZE bytes left
		 * in our buffer, regardless of the current object size.
		 * The logic here is that as we resolve types we will
		 * hit a base type at some point, and we need to be sure
		 * the next chunk of data is safely available to display
		 * that type info safely.  We cannot rely on the size of
		 * the current object here because it may be much larger
		 * than our current buffer (e.g. task_struct is 8k).
		 * All we want to do here is ensure that we can print the
		 * next basic type, which we can if either
		 * - the current type size is within the safe buffer; or
		 * - at least BTF_SHOW_OBJ_BASE_TYPE_SIZE bytes are left in
		 *   the safe buffer.
		 */
		safe = __btf_show_obj_safe(show, data,
					   min(size,
					       BTF_SHOW_OBJ_BASE_TYPE_SIZE));
	}

	/*
	 * We need a new copy to our safe object, either because we haven't
	 * yet copied and are initializing safe data, or because the data
	 * we want falls outside the boundaries of the safe object.
	 */
	if (!safe) {
		size_left = btf_show_obj_size_left(show, data);
		if (size_left > BTF_SHOW_OBJ_SAFE_SIZE)
			size_left = BTF_SHOW_OBJ_SAFE_SIZE;
		show->state.status = copy_from_kernel_nofault(show->obj.safe,
							      data, size_left);
		if (!show->state.status) {
			show->obj.data = data;
			safe = show->obj.safe;
		}
	}

	return safe;
}

/*
 * Set the type we are starting to show and return a safe data pointer
 * to be used for showing the associated data.
 */
static void *btf_show_start_type(struct btf_show *show,
				 const struct btf_type *t,
				 u32 type_id, void *data)
{
	show->state.type = t;
	show->state.type_id = type_id;
	show->state.name[0] = '\0';

	return btf_show_obj_safe(show, t, data);
}

static void btf_show_end_type(struct btf_show *show)
{
	show->state.type = NULL;
	show->state.type_id = 0;
	show->state.name[0] = '\0';
}

static void *btf_show_start_aggr_type(struct btf_show *show,
				      const struct btf_type *t,
				      u32 type_id, void *data)
{
	void *safe_data = btf_show_start_type(show, t, type_id, data);

	if (!safe_data)
		return safe_data;

	btf_show(show, "%s%s%s", btf_show_indent(show),
		 btf_show_name(show),
		 btf_show_newline(show));
	show->state.depth++;
	return safe_data;
}

static void btf_show_end_aggr_type(struct btf_show *show,
				   const char *suffix)
{
	show->state.depth--;
	btf_show(show, "%s%s%s%s", btf_show_indent(show), suffix,
		 btf_show_delim(show), btf_show_newline(show));
	btf_show_end_type(show);
}

static void btf_show_start_member(struct btf_show *show,
				  const struct btf_member *m)
{
	show->state.member = m;
}

static void btf_show_start_array_member(struct btf_show *show)
{
	show->state.array_member = 1;
	btf_show_start_member(show, NULL);
}

static void btf_show_end_member(struct btf_show *show)
{
	show->state.member = NULL;
}

static void btf_show_end_array_member(struct btf_show *show)
{
	show->state.array_member = 0;
	btf_show_end_member(show);
}

static void *btf_show_start_array_type(struct btf_show *show,
				       const struct btf_type *t,
				       u32 type_id,
				       u16 array_encoding,
				       void *data)
{
	show->state.array_encoding = array_encoding;
	show->state.array_terminated = 0;
	return btf_show_start_aggr_type(show, t, type_id, data);
}

static void btf_show_end_array_type(struct btf_show *show)
{
	show->state.array_encoding = 0;
	show->state.array_terminated = 0;
	btf_show_end_aggr_type(show, "]");
}

static void *btf_show_start_struct_type(struct btf_show *show,
					const struct btf_type *t,
					u32 type_id,
					void *data)
{
	return btf_show_start_aggr_type(show, t, type_id, data);
}

static void btf_show_end_struct_type(struct btf_show *show)
{
	btf_show_end_aggr_type(show, "}");
}

__printf(2, 3) static void __btf_verifier_log(struct bpf_verifier_log *log,
					      const char *fmt, ...)
{
	va_list args;

	va_start(args, fmt);
	bpf_verifier_vlog(log, fmt, args);
	va_end(args);
}

__printf(2, 3) static void btf_verifier_log(struct btf_verifier_env *env,
					    const char *fmt, ...)
{
	struct bpf_verifier_log *log = &env->log;
	va_list args;

	if (!bpf_verifier_log_needed(log))
		return;

	va_start(args, fmt);
	bpf_verifier_vlog(log, fmt, args);
	va_end(args);
}

__printf(4, 5) static void __btf_verifier_log_type(struct btf_verifier_env *env,
						   const struct btf_type *t,
						   bool log_details,
						   const char *fmt, ...)
{
	struct bpf_verifier_log *log = &env->log;
	struct btf *btf = env->btf;
	va_list args;

	if (!bpf_verifier_log_needed(log))
		return;

	if (log->level == BPF_LOG_KERNEL) {
		/* btf verifier prints all types it is processing via
		 * btf_verifier_log_type(..., fmt = NULL).
		 * Skip those prints for in-kernel BTF verification.
		 */
		if (!fmt)
			return;

		/* Skip logging when loading module BTF with mismatches permitted */
		if (env->btf->base_btf && IS_ENABLED(CONFIG_MODULE_ALLOW_BTF_MISMATCH))
			return;
	}

	__btf_verifier_log(log, "[%u] %s %s%s",
			   env->log_type_id,
			   btf_type_str(t),
			   __btf_name_by_offset(btf, t->name_off),
			   log_details ? " " : "");

	if (log_details)
		btf_type_ops(t)->log_details(env, t);

	if (fmt && *fmt) {
		__btf_verifier_log(log, " ");
		va_start(args, fmt);
		bpf_verifier_vlog(log, fmt, args);
		va_end(args);
	}

	__btf_verifier_log(log, "\n");
}

#define btf_verifier_log_type(env, t, ...) \
	__btf_verifier_log_type((env), (t), true, __VA_ARGS__)
#define btf_verifier_log_basic(env, t, ...) \
	__btf_verifier_log_type((env), (t), false, __VA_ARGS__)

__printf(4, 5)
static void btf_verifier_log_member(struct btf_verifier_env *env,
				    const struct btf_type *struct_type,
				    const struct btf_member *member,
				    const char *fmt, ...)
{
	struct bpf_verifier_log *log = &env->log;
	struct btf *btf = env->btf;
	va_list args;

	if (!bpf_verifier_log_needed(log))
		return;

	if (log->level == BPF_LOG_KERNEL) {
		if (!fmt)
			return;

		/* Skip logging when loading module BTF with mismatches permitted */
		if (env->btf->base_btf && IS_ENABLED(CONFIG_MODULE_ALLOW_BTF_MISMATCH))
			return;
	}

	/* The CHECK_META phase already did a btf dump.
	 *
	 * If member is logged again, it must hit an error in
	 * parsing this member.  It is useful to print out which
	 * struct this member belongs to.
	 */
	if (env->phase != CHECK_META)
		btf_verifier_log_type(env, struct_type, NULL);

	if (btf_type_kflag(struct_type))
		__btf_verifier_log(log,
				   "\t%s type_id=%u bitfield_size=%u bits_offset=%u",
				   __btf_name_by_offset(btf, member->name_off),
				   member->type,
				   BTF_MEMBER_BITFIELD_SIZE(member->offset),
				   BTF_MEMBER_BIT_OFFSET(member->offset));
	else
		__btf_verifier_log(log, "\t%s type_id=%u bits_offset=%u",
				   __btf_name_by_offset(btf, member->name_off),
				   member->type, member->offset);

	if (fmt && *fmt) {
		__btf_verifier_log(log, " ");
		va_start(args, fmt);
		bpf_verifier_vlog(log, fmt, args);
		va_end(args);
	}

	__btf_verifier_log(log, "\n");
}

__printf(4, 5)
static void btf_verifier_log_vsi(struct btf_verifier_env *env,
				 const struct btf_type *datasec_type,
				 const struct btf_var_secinfo *vsi,
				 const char *fmt, ...)
{
	struct bpf_verifier_log *log = &env->log;
	va_list args;

	if (!bpf_verifier_log_needed(log))
		return;
	if (log->level == BPF_LOG_KERNEL && !fmt)
		return;
	if (env->phase != CHECK_META)
		btf_verifier_log_type(env, datasec_type, NULL);

	__btf_verifier_log(log, "\t type_id=%u offset=%u size=%u",
			   vsi->type, vsi->offset, vsi->size);
	if (fmt && *fmt) {
		__btf_verifier_log(log, " ");
		va_start(args, fmt);
		bpf_verifier_vlog(log, fmt, args);
		va_end(args);
	}

	__btf_verifier_log(log, "\n");
}

static void btf_verifier_log_hdr(struct btf_verifier_env *env,
				 u32 btf_data_size)
{
	struct bpf_verifier_log *log = &env->log;
	const struct btf *btf = env->btf;
	const struct btf_header *hdr;

	if (!bpf_verifier_log_needed(log))
		return;

	if (log->level == BPF_LOG_KERNEL)
		return;
	hdr = &btf->hdr;
	__btf_verifier_log(log, "magic: 0x%x\n", hdr->magic);
	__btf_verifier_log(log, "version: %u\n", hdr->version);
	__btf_verifier_log(log, "flags: 0x%x\n", hdr->flags);
	__btf_verifier_log(log, "hdr_len: %u\n", hdr->hdr_len);
	__btf_verifier_log(log, "type_off: %u\n", hdr->type_off);
	__btf_verifier_log(log, "type_len: %u\n", hdr->type_len);
	__btf_verifier_log(log, "str_off: %u\n", hdr->str_off);
	__btf_verifier_log(log, "str_len: %u\n", hdr->str_len);
	__btf_verifier_log(log, "btf_total_size: %u\n", btf_data_size);
}

static int btf_add_type(struct btf_verifier_env *env, struct btf_type *t)
{
	struct btf *btf = env->btf;

	if (btf->types_size == btf->nr_types) {
		/* Expand 'types' array */

		struct btf_type **new_types;
		u32 expand_by, new_size;

		if (btf->start_id + btf->types_size == BTF_MAX_TYPE) {
			btf_verifier_log(env, "Exceeded max num of types");
			return -E2BIG;
		}

		expand_by = max_t(u32, btf->types_size >> 2, 16);
		new_size = min_t(u32, BTF_MAX_TYPE,
				 btf->types_size + expand_by);

		new_types = kvcalloc(new_size, sizeof(*new_types),
				     GFP_KERNEL | __GFP_NOWARN);
		if (!new_types)
			return -ENOMEM;

		if (btf->nr_types == 0) {
			if (!btf->base_btf) {
				/* lazily init VOID type */
				new_types[0] = &btf_void;
				btf->nr_types++;
			}
		} else {
			memcpy(new_types, btf->types,
			       sizeof(*btf->types) * btf->nr_types);
		}

		kvfree(btf->types);
		btf->types = new_types;
		btf->types_size = new_size;
	}

	btf->types[btf->nr_types++] = t;

	return 0;
}

static int btf_alloc_id(struct btf *btf)
{
	int id;

	idr_preload(GFP_KERNEL);
	spin_lock_bh(&btf_idr_lock);
	id = idr_alloc_cyclic(&btf_idr, btf, 1, INT_MAX, GFP_ATOMIC);
	if (id > 0)
		btf->id = id;
	spin_unlock_bh(&btf_idr_lock);
	idr_preload_end();

	if (WARN_ON_ONCE(!id))
		return -ENOSPC;

	return id > 0 ? 0 : id;
}

static void btf_free_id(struct btf *btf)
{
	unsigned long flags;

	/*
	 * In map-in-map, calling map_delete_elem() on outer
	 * map will call bpf_map_put on the inner map.
	 * It will then eventually call btf_free_id()
	 * on the inner map.  Some of the map_delete_elem()
	 * implementation may have irq disabled, so
	 * we need to use the _irqsave() version instead
	 * of the _bh() version.
	 */
	spin_lock_irqsave(&btf_idr_lock, flags);
	idr_remove(&btf_idr, btf->id);
	spin_unlock_irqrestore(&btf_idr_lock, flags);
}

static void btf_free_kfunc_set_tab(struct btf *btf)
{
	struct btf_kfunc_set_tab *tab = btf->kfunc_set_tab;
	int hook;

	if (!tab)
		return;
	/* For module BTF, we directly assign the sets being registered, so
	 * there is nothing to free except kfunc_set_tab.
	 */
	if (btf_is_module(btf))
		goto free_tab;
	for (hook = 0; hook < ARRAY_SIZE(tab->sets); hook++)
		kfree(tab->sets[hook]);
free_tab:
	kfree(tab);
	btf->kfunc_set_tab = NULL;
}

static void btf_free_dtor_kfunc_tab(struct btf *btf)
{
	struct btf_id_dtor_kfunc_tab *tab = btf->dtor_kfunc_tab;

	if (!tab)
		return;
	kfree(tab);
	btf->dtor_kfunc_tab = NULL;
}

static void btf_struct_metas_free(struct btf_struct_metas *tab)
{
	int i;

	if (!tab)
		return;
	for (i = 0; i < tab->cnt; i++)
		btf_record_free(tab->types[i].record);
	kfree(tab);
}

static void btf_free_struct_meta_tab(struct btf *btf)
{
	struct btf_struct_metas *tab = btf->struct_meta_tab;

	btf_struct_metas_free(tab);
	btf->struct_meta_tab = NULL;
}

static void btf_free_struct_ops_tab(struct btf *btf)
{
	struct btf_struct_ops_tab *tab = btf->struct_ops_tab;
	u32 i;

	if (!tab)
		return;

	for (i = 0; i < tab->cnt; i++)
		bpf_struct_ops_desc_release(&tab->ops[i]);

	kfree(tab);
	btf->struct_ops_tab = NULL;
}

static void btf_free(struct btf *btf)
{
	btf_free_struct_meta_tab(btf);
	btf_free_dtor_kfunc_tab(btf);
	btf_free_kfunc_set_tab(btf);
	btf_free_struct_ops_tab(btf);
	kvfree(btf->types);
	kvfree(btf->resolved_sizes);
	kvfree(btf->resolved_ids);
	kvfree(btf->data);
	kfree(btf);
}

static void btf_free_rcu(struct rcu_head *rcu)
{
	struct btf *btf = container_of(rcu, struct btf, rcu);

	btf_free(btf);
}

const char *btf_get_name(const struct btf *btf)
{
	return btf->name;
}

void btf_get(struct btf *btf)
{
	refcount_inc(&btf->refcnt);
}

void btf_put(struct btf *btf)
{
	if (btf && refcount_dec_and_test(&btf->refcnt)) {
		btf_free_id(btf);
		call_rcu(&btf->rcu, btf_free_rcu);
	}
}

static int env_resolve_init(struct btf_verifier_env *env)
{
	struct btf *btf = env->btf;
	u32 nr_types = btf->nr_types;
	u32 *resolved_sizes = NULL;
	u32 *resolved_ids = NULL;
	u8 *visit_states = NULL;

	resolved_sizes = kvcalloc(nr_types, sizeof(*resolved_sizes),
				  GFP_KERNEL | __GFP_NOWARN);
	if (!resolved_sizes)
		goto nomem;

	resolved_ids = kvcalloc(nr_types, sizeof(*resolved_ids),
				GFP_KERNEL | __GFP_NOWARN);
	if (!resolved_ids)
		goto nomem;

	visit_states = kvcalloc(nr_types, sizeof(*visit_states),
				GFP_KERNEL | __GFP_NOWARN);
	if (!visit_states)
		goto nomem;

	btf->resolved_sizes = resolved_sizes;
	btf->resolved_ids = resolved_ids;
	env->visit_states = visit_states;

	return 0;

nomem:
	kvfree(resolved_sizes);
	kvfree(resolved_ids);
	kvfree(visit_states);
	return -ENOMEM;
}

static void btf_verifier_env_free(struct btf_verifier_env *env)
{
	kvfree(env->visit_states);
	kfree(env);
}

static bool env_type_is_resolve_sink(const struct btf_verifier_env *env,
				     const struct btf_type *next_type)
{
	switch (env->resolve_mode) {
	case RESOLVE_TBD:
		/* int, enum or void is a sink */
		return !btf_type_needs_resolve(next_type);
	case RESOLVE_PTR:
		/* int, enum, void, struct, array, func or func_proto is a sink
		 * for ptr
		 */
		return !btf_type_is_modifier(next_type) &&
			!btf_type_is_ptr(next_type);
	case RESOLVE_STRUCT_OR_ARRAY:
		/* int, enum, void, ptr, func or func_proto is a sink
		 * for struct and array
		 */
		return !btf_type_is_modifier(next_type) &&
			!btf_type_is_array(next_type) &&
			!btf_type_is_struct(next_type);
	default:
		BUG();
	}
}

static bool env_type_is_resolved(const struct btf_verifier_env *env,
				 u32 type_id)
{
	/* base BTF types should be resolved by now */
	if (type_id < env->btf->start_id)
		return true;

	return env->visit_states[type_id - env->btf->start_id] == RESOLVED;
}

static int env_stack_push(struct btf_verifier_env *env,
			  const struct btf_type *t, u32 type_id)
{
	const struct btf *btf = env->btf;
	struct resolve_vertex *v;

	if (env->top_stack == MAX_RESOLVE_DEPTH)
		return -E2BIG;

	if (type_id < btf->start_id
	    || env->visit_states[type_id - btf->start_id] != NOT_VISITED)
		return -EEXIST;

	env->visit_states[type_id - btf->start_id] = VISITED;

	v = &env->stack[env->top_stack++];
	v->t = t;
	v->type_id = type_id;
	v->next_member = 0;

	if (env->resolve_mode == RESOLVE_TBD) {
		if (btf_type_is_ptr(t))
			env->resolve_mode = RESOLVE_PTR;
		else if (btf_type_is_struct(t) || btf_type_is_array(t))
			env->resolve_mode = RESOLVE_STRUCT_OR_ARRAY;
	}

	return 0;
}

static void env_stack_set_next_member(struct btf_verifier_env *env,
				      u16 next_member)
{
	env->stack[env->top_stack - 1].next_member = next_member;
}

static void env_stack_pop_resolved(struct btf_verifier_env *env,
				   u32 resolved_type_id,
				   u32 resolved_size)
{
	u32 type_id = env->stack[--(env->top_stack)].type_id;
	struct btf *btf = env->btf;

	type_id -= btf->start_id; /* adjust to local type id */
	btf->resolved_sizes[type_id] = resolved_size;
	btf->resolved_ids[type_id] = resolved_type_id;
	env->visit_states[type_id] = RESOLVED;
}

static const struct resolve_vertex *env_stack_peak(struct btf_verifier_env *env)
{
	return env->top_stack ? &env->stack[env->top_stack - 1] : NULL;
}

/* Resolve the size of a passed-in "type"
 *
 * type: is an array (e.g. u32 array[x][y])
 * return type: type "u32[x][y]", i.e. BTF_KIND_ARRAY,
 * *type_size: (x * y * sizeof(u32)).  Hence, *type_size always
 *             corresponds to the return type.
 * *elem_type: u32
 * *elem_id: id of u32
 * *total_nelems: (x * y).  Hence, individual elem size is
 *                (*type_size / *total_nelems)
 * *type_id: id of type if it's changed within the function, 0 if not
 *
 * type: is not an array (e.g. const struct X)
 * return type: type "struct X"
 * *type_size: sizeof(struct X)
 * *elem_type: same as return type ("struct X")
 * *elem_id: 0
 * *total_nelems: 1
 * *type_id: id of type if it's changed within the function, 0 if not
 */
static const struct btf_type *
__btf_resolve_size(const struct btf *btf, const struct btf_type *type,
		   u32 *type_size, const struct btf_type **elem_type,
		   u32 *elem_id, u32 *total_nelems, u32 *type_id)
{
	const struct btf_type *array_type = NULL;
	const struct btf_array *array = NULL;
	u32 i, size, nelems = 1, id = 0;

	for (i = 0; i < MAX_RESOLVE_DEPTH; i++) {
		switch (BTF_INFO_KIND(type->info)) {
		/* type->size can be used */
		case BTF_KIND_INT:
		case BTF_KIND_STRUCT:
		case BTF_KIND_UNION:
		case BTF_KIND_ENUM:
		case BTF_KIND_FLOAT:
		case BTF_KIND_ENUM64:
			size = type->size;
			goto resolved;

		case BTF_KIND_PTR:
			size = sizeof(void *);
			goto resolved;

		/* Modifiers */
		case BTF_KIND_TYPEDEF:
		case BTF_KIND_VOLATILE:
		case BTF_KIND_CONST:
		case BTF_KIND_RESTRICT:
		case BTF_KIND_TYPE_TAG:
			id = type->type;
			type = btf_type_by_id(btf, type->type);
			break;

		case BTF_KIND_ARRAY:
			if (!array_type)
				array_type = type;
			array = btf_type_array(type);
			if (nelems && array->nelems > U32_MAX / nelems)
				return ERR_PTR(-EINVAL);
			nelems *= array->nelems;
			type = btf_type_by_id(btf, array->type);
			break;

		/* type without size */
		default:
			return ERR_PTR(-EINVAL);
		}
	}

	return ERR_PTR(-EINVAL);

resolved:
	if (nelems && size > U32_MAX / nelems)
		return ERR_PTR(-EINVAL);

	*type_size = nelems * size;
	if (total_nelems)
		*total_nelems = nelems;
	if (elem_type)
		*elem_type = type;
	if (elem_id)
		*elem_id = array ? array->type : 0;
	if (type_id && id)
		*type_id = id;

	return array_type ? : type;
}

const struct btf_type *
btf_resolve_size(const struct btf *btf, const struct btf_type *type,
		 u32 *type_size)
{
	return __btf_resolve_size(btf, type, type_size, NULL, NULL, NULL, NULL);
}

static u32 btf_resolved_type_id(const struct btf *btf, u32 type_id)
{
	while (type_id < btf->start_id)
		btf = btf->base_btf;

	return btf->resolved_ids[type_id - btf->start_id];
}

/* The input param "type_id" must point to a needs_resolve type */
static const struct btf_type *btf_type_id_resolve(const struct btf *btf,
						  u32 *type_id)
{
	*type_id = btf_resolved_type_id(btf, *type_id);
	return btf_type_by_id(btf, *type_id);
}

static u32 btf_resolved_type_size(const struct btf *btf, u32 type_id)
{
	while (type_id < btf->start_id)
		btf = btf->base_btf;

	return btf->resolved_sizes[type_id - btf->start_id];
}

const struct btf_type *btf_type_id_size(const struct btf *btf,
					u32 *type_id, u32 *ret_size)
{
	const struct btf_type *size_type;
	u32 size_type_id = *type_id;
	u32 size = 0;

	size_type = btf_type_by_id(btf, size_type_id);
	if (btf_type_nosize_or_null(size_type))
		return NULL;

	if (btf_type_has_size(size_type)) {
		size = size_type->size;
	} else if (btf_type_is_array(size_type)) {
		size = btf_resolved_type_size(btf, size_type_id);
	} else if (btf_type_is_ptr(size_type)) {
		size = sizeof(void *);
	} else {
		if (WARN_ON_ONCE(!btf_type_is_modifier(size_type) &&
				 !btf_type_is_var(size_type)))
			return NULL;

		size_type_id = btf_resolved_type_id(btf, size_type_id);
		size_type = btf_type_by_id(btf, size_type_id);
		if (btf_type_nosize_or_null(size_type))
			return NULL;
		else if (btf_type_has_size(size_type))
			size = size_type->size;
		else if (btf_type_is_array(size_type))
			size = btf_resolved_type_size(btf, size_type_id);
		else if (btf_type_is_ptr(size_type))
			size = sizeof(void *);
		else
			return NULL;
	}

	*type_id = size_type_id;
	if (ret_size)
		*ret_size = size;

	return size_type;
}

static int btf_df_check_member(struct btf_verifier_env *env,
			       const struct btf_type *struct_type,
			       const struct btf_member *member,
			       const struct btf_type *member_type)
{
	btf_verifier_log_basic(env, struct_type,
			       "Unsupported check_member");
	return -EINVAL;
}

static int btf_df_check_kflag_member(struct btf_verifier_env *env,
				     const struct btf_type *struct_type,
				     const struct btf_member *member,
				     const struct btf_type *member_type)
{
	btf_verifier_log_basic(env, struct_type,
			       "Unsupported check_kflag_member");
	return -EINVAL;
}

/* Used for ptr, array struct/union and float type members.
 * int, enum and modifier types have their specific callback functions.
 */
static int btf_generic_check_kflag_member(struct btf_verifier_env *env,
					  const struct btf_type *struct_type,
					  const struct btf_member *member,
					  const struct btf_type *member_type)
{
	if (BTF_MEMBER_BITFIELD_SIZE(member->offset)) {
		btf_verifier_log_member(env, struct_type, member,
					"Invalid member bitfield_size");
		return -EINVAL;
	}

	/* bitfield size is 0, so member->offset represents bit offset only.
	 * It is safe to call non kflag check_member variants.
	 */
	return btf_type_ops(member_type)->check_member(env, struct_type,
						       member,
						       member_type);
}

static int btf_df_resolve(struct btf_verifier_env *env,
			  const struct resolve_vertex *v)
{
	btf_verifier_log_basic(env, v->t, "Unsupported resolve");
	return -EINVAL;
}

static void btf_df_show(const struct btf *btf, const struct btf_type *t,
			u32 type_id, void *data, u8 bits_offsets,
			struct btf_show *show)
{
	btf_show(show, "<unsupported kind:%u>", BTF_INFO_KIND(t->info));
}

static int btf_int_check_member(struct btf_verifier_env *env,
				const struct btf_type *struct_type,
				const struct btf_member *member,
				const struct btf_type *member_type)
{
	u32 int_data = btf_type_int(member_type);
	u32 struct_bits_off = member->offset;
	u32 struct_size = struct_type->size;
	u32 nr_copy_bits;
	u32 bytes_offset;

	if (U32_MAX - struct_bits_off < BTF_INT_OFFSET(int_data)) {
		btf_verifier_log_member(env, struct_type, member,
					"bits_offset exceeds U32_MAX");
		return -EINVAL;
	}

	struct_bits_off += BTF_INT_OFFSET(int_data);
	bytes_offset = BITS_ROUNDDOWN_BYTES(struct_bits_off);
	nr_copy_bits = BTF_INT_BITS(int_data) +
		BITS_PER_BYTE_MASKED(struct_bits_off);

	if (nr_copy_bits > BITS_PER_U128) {
		btf_verifier_log_member(env, struct_type, member,
					"nr_copy_bits exceeds 128");
		return -EINVAL;
	}

	if (struct_size < bytes_offset ||
	    struct_size - bytes_offset < BITS_ROUNDUP_BYTES(nr_copy_bits)) {
		btf_verifier_log_member(env, struct_type, member,
					"Member exceeds struct_size");
		return -EINVAL;
	}

	return 0;
}

static int btf_int_check_kflag_member(struct btf_verifier_env *env,
				      const struct btf_type *struct_type,
				      const struct btf_member *member,
				      const struct btf_type *member_type)
{
	u32 struct_bits_off, nr_bits, nr_int_data_bits, bytes_offset;
	u32 int_data = btf_type_int(member_type);
	u32 struct_size = struct_type->size;
	u32 nr_copy_bits;

	/* a regular int type is required for the kflag int member */
	if (!btf_type_int_is_regular(member_type)) {
		btf_verifier_log_member(env, struct_type, member,
					"Invalid member base type");
		return -EINVAL;
	}

	/* check sanity of bitfield size */
	nr_bits = BTF_MEMBER_BITFIELD_SIZE(member->offset);
	struct_bits_off = BTF_MEMBER_BIT_OFFSET(member->offset);
	nr_int_data_bits = BTF_INT_BITS(int_data);
	if (!nr_bits) {
		/* Not a bitfield member, member offset must be at byte
		 * boundary.
		 */
		if (BITS_PER_BYTE_MASKED(struct_bits_off)) {
			btf_verifier_log_member(env, struct_type, member,
						"Invalid member offset");
			return -EINVAL;
		}

		nr_bits = nr_int_data_bits;
	} else if (nr_bits > nr_int_data_bits) {
		btf_verifier_log_member(env, struct_type, member,
					"Invalid member bitfield_size");
		return -EINVAL;
	}

	bytes_offset = BITS_ROUNDDOWN_BYTES(struct_bits_off);
	nr_copy_bits = nr_bits + BITS_PER_BYTE_MASKED(struct_bits_off);
	if (nr_copy_bits > BITS_PER_U128) {
		btf_verifier_log_member(env, struct_type, member,
					"nr_copy_bits exceeds 128");
		return -EINVAL;
	}

	if (struct_size < bytes_offset ||
	    struct_size - bytes_offset < BITS_ROUNDUP_BYTES(nr_copy_bits)) {
		btf_verifier_log_member(env, struct_type, member,
					"Member exceeds struct_size");
		return -EINVAL;
	}

	return 0;
}

static s32 btf_int_check_meta(struct btf_verifier_env *env,
			      const struct btf_type *t,
			      u32 meta_left)
{
	u32 int_data, nr_bits, meta_needed = sizeof(int_data);
	u16 encoding;

	if (meta_left < meta_needed) {
		btf_verifier_log_basic(env, t,
				       "meta_left:%u meta_needed:%u",
				       meta_left, meta_needed);
		return -EINVAL;
	}

	if (btf_type_vlen(t)) {
		btf_verifier_log_type(env, t, "vlen != 0");
		return -EINVAL;
	}

	if (btf_type_kflag(t)) {
		btf_verifier_log_type(env, t, "Invalid btf_info kind_flag");
		return -EINVAL;
	}

	int_data = btf_type_int(t);
	if (int_data & ~BTF_INT_MASK) {
		btf_verifier_log_basic(env, t, "Invalid int_data:%x",
				       int_data);
		return -EINVAL;
	}

	nr_bits = BTF_INT_BITS(int_data) + BTF_INT_OFFSET(int_data);

	if (nr_bits > BITS_PER_U128) {
		btf_verifier_log_type(env, t, "nr_bits exceeds %zu",
				      BITS_PER_U128);
		return -EINVAL;
	}

	if (BITS_ROUNDUP_BYTES(nr_bits) > t->size) {
		btf_verifier_log_type(env, t, "nr_bits exceeds type_size");
		return -EINVAL;
	}

	/*
	 * Only one of the encoding bits is allowed and it
	 * should be sufficient for the pretty print purpose (i.e. decoding).
	 * Multiple bits can be allowed later if it is found
	 * to be insufficient.
	 */
	encoding = BTF_INT_ENCODING(int_data);
	if (encoding &&
	    encoding != BTF_INT_SIGNED &&
	    encoding != BTF_INT_CHAR &&
	    encoding != BTF_INT_BOOL) {
		btf_verifier_log_type(env, t, "Unsupported encoding");
		return -ENOTSUPP;
	}

	btf_verifier_log_type(env, t, NULL);

	return meta_needed;
}

static void btf_int_log(struct btf_verifier_env *env,
			const struct btf_type *t)
{
	int int_data = btf_type_int(t);

	btf_verifier_log(env,
			 "size=%u bits_offset=%u nr_bits=%u encoding=%s",
			 t->size, BTF_INT_OFFSET(int_data),
			 BTF_INT_BITS(int_data),
			 btf_int_encoding_str(BTF_INT_ENCODING(int_data)));
}

static void btf_int128_print(struct btf_show *show, void *data)
{
	/* data points to a __int128 number.
	 * Suppose
	 *     int128_num = *(__int128 *)data;
	 * The below formulas shows what upper_num and lower_num represents:
	 *     upper_num = int128_num >> 64;
	 *     lower_num = int128_num & 0xffffffffFFFFFFFFULL;
	 */
	u64 upper_num, lower_num;

#ifdef __BIG_ENDIAN_BITFIELD
	upper_num = *(u64 *)data;
	lower_num = *(u64 *)(data + 8);
#else
	upper_num = *(u64 *)(data + 8);
	lower_num = *(u64 *)data;
#endif
	if (upper_num == 0)
		btf_show_type_value(show, "0x%llx", lower_num);
	else
		btf_show_type_values(show, "0x%llx%016llx", upper_num,
				     lower_num);
}

static void btf_int128_shift(u64 *print_num, u16 left_shift_bits,
			     u16 right_shift_bits)
{
	u64 upper_num, lower_num;

#ifdef __BIG_ENDIAN_BITFIELD
	upper_num = print_num[0];
	lower_num = print_num[1];
#else
	upper_num = print_num[1];
	lower_num = print_num[0];
#endif

	/* shake out un-needed bits by shift/or operations */
	if (left_shift_bits >= 64) {
		upper_num = lower_num << (left_shift_bits - 64);
		lower_num = 0;
	} else {
		upper_num = (upper_num << left_shift_bits) |
			    (lower_num >> (64 - left_shift_bits));
		lower_num = lower_num << left_shift_bits;
	}

	if (right_shift_bits >= 64) {
		lower_num = upper_num >> (right_shift_bits - 64);
		upper_num = 0;
	} else {
		lower_num = (lower_num >> right_shift_bits) |
			    (upper_num << (64 - right_shift_bits));
		upper_num = upper_num >> right_shift_bits;
	}

#ifdef __BIG_ENDIAN_BITFIELD
	print_num[0] = upper_num;
	print_num[1] = lower_num;
#else
	print_num[0] = lower_num;
	print_num[1] = upper_num;
#endif
}

static void btf_bitfield_show(void *data, u8 bits_offset,
			      u8 nr_bits, struct btf_show *show)
{
	u16 left_shift_bits, right_shift_bits;
	u8 nr_copy_bytes;
	u8 nr_copy_bits;
	u64 print_num[2] = {};

	nr_copy_bits = nr_bits + bits_offset;
	nr_copy_bytes = BITS_ROUNDUP_BYTES(nr_copy_bits);

	memcpy(print_num, data, nr_copy_bytes);

#ifdef __BIG_ENDIAN_BITFIELD
	left_shift_bits = bits_offset;
#else
	left_shift_bits = BITS_PER_U128 - nr_copy_bits;
#endif
	right_shift_bits = BITS_PER_U128 - nr_bits;

	btf_int128_shift(print_num, left_shift_bits, right_shift_bits);
	btf_int128_print(show, print_num);
}


static void btf_int_bits_show(const struct btf *btf,
			      const struct btf_type *t,
			      void *data, u8 bits_offset,
			      struct btf_show *show)
{
	u32 int_data = btf_type_int(t);
	u8 nr_bits = BTF_INT_BITS(int_data);
	u8 total_bits_offset;

	/*
	 * bits_offset is at most 7.
	 * BTF_INT_OFFSET() cannot exceed 128 bits.
	 */
	total_bits_offset = bits_offset + BTF_INT_OFFSET(int_data);
	data += BITS_ROUNDDOWN_BYTES(total_bits_offset);
	bits_offset = BITS_PER_BYTE_MASKED(total_bits_offset);
	btf_bitfield_show(data, bits_offset, nr_bits, show);
}

static void btf_int_show(const struct btf *btf, const struct btf_type *t,
			 u32 type_id, void *data, u8 bits_offset,
			 struct btf_show *show)
{
	u32 int_data = btf_type_int(t);
	u8 encoding = BTF_INT_ENCODING(int_data);
	bool sign = encoding & BTF_INT_SIGNED;
	u8 nr_bits = BTF_INT_BITS(int_data);
	void *safe_data;

	safe_data = btf_show_start_type(show, t, type_id, data);
	if (!safe_data)
		return;

	if (bits_offset || BTF_INT_OFFSET(int_data) ||
	    BITS_PER_BYTE_MASKED(nr_bits)) {
		btf_int_bits_show(btf, t, safe_data, bits_offset, show);
		goto out;
	}

	switch (nr_bits) {
	case 128:
		btf_int128_print(show, safe_data);
		break;
	case 64:
		if (sign)
			btf_show_type_value(show, "%lld", *(s64 *)safe_data);
		else
			btf_show_type_value(show, "%llu", *(u64 *)safe_data);
		break;
	case 32:
		if (sign)
			btf_show_type_value(show, "%d", *(s32 *)safe_data);
		else
			btf_show_type_value(show, "%u", *(u32 *)safe_data);
		break;
	case 16:
		if (sign)
			btf_show_type_value(show, "%d", *(s16 *)safe_data);
		else
			btf_show_type_value(show, "%u", *(u16 *)safe_data);
		break;
	case 8:
		if (show->state.array_encoding == BTF_INT_CHAR) {
			/* check for null terminator */
			if (show->state.array_terminated)
				break;
			if (*(char *)data == '\0') {
				show->state.array_terminated = 1;
				break;
			}
			if (isprint(*(char *)data)) {
				btf_show_type_value(show, "'%c'",
						    *(char *)safe_data);
				break;
			}
		}
		if (sign)
			btf_show_type_value(show, "%d", *(s8 *)safe_data);
		else
			btf_show_type_value(show, "%u", *(u8 *)safe_data);
		break;
	default:
		btf_int_bits_show(btf, t, safe_data, bits_offset, show);
		break;
	}
out:
	btf_show_end_type(show);
}

static const struct btf_kind_operations int_ops = {
	.check_meta = btf_int_check_meta,
	.resolve = btf_df_resolve,
	.check_member = btf_int_check_member,
	.check_kflag_member = btf_int_check_kflag_member,
	.log_details = btf_int_log,
	.show = btf_int_show,
};

static int btf_modifier_check_member(struct btf_verifier_env *env,
				     const struct btf_type *struct_type,
				     const struct btf_member *member,
				     const struct btf_type *member_type)
{
	const struct btf_type *resolved_type;
	u32 resolved_type_id = member->type;
	struct btf_member resolved_member;
	struct btf *btf = env->btf;

	resolved_type = btf_type_id_size(btf, &resolved_type_id, NULL);
	if (!resolved_type) {
		btf_verifier_log_member(env, struct_type, member,
					"Invalid member");
		return -EINVAL;
	}

	resolved_member = *member;
	resolved_member.type = resolved_type_id;

	return btf_type_ops(resolved_type)->check_member(env, struct_type,
							 &resolved_member,
							 resolved_type);
}

static int btf_modifier_check_kflag_member(struct btf_verifier_env *env,
					   const struct btf_type *struct_type,
					   const struct btf_member *member,
					   const struct btf_type *member_type)
{
	const struct btf_type *resolved_type;
	u32 resolved_type_id = member->type;
	struct btf_member resolved_member;
	struct btf *btf = env->btf;

	resolved_type = btf_type_id_size(btf, &resolved_type_id, NULL);
	if (!resolved_type) {
		btf_verifier_log_member(env, struct_type, member,
					"Invalid member");
		return -EINVAL;
	}

	resolved_member = *member;
	resolved_member.type = resolved_type_id;

	return btf_type_ops(resolved_type)->check_kflag_member(env, struct_type,
							       &resolved_member,
							       resolved_type);
}

static int btf_ptr_check_member(struct btf_verifier_env *env,
				const struct btf_type *struct_type,
				const struct btf_member *member,
				const struct btf_type *member_type)
{
	u32 struct_size, struct_bits_off, bytes_offset;

	struct_size = struct_type->size;
	struct_bits_off = member->offset;
	bytes_offset = BITS_ROUNDDOWN_BYTES(struct_bits_off);

	if (BITS_PER_BYTE_MASKED(struct_bits_off)) {
		btf_verifier_log_member(env, struct_type, member,
					"Member is not byte aligned");
		return -EINVAL;
	}

	if (struct_size - bytes_offset < sizeof(void *)) {
		btf_verifier_log_member(env, struct_type, member,
					"Member exceeds struct_size");
		return -EINVAL;
	}

	return 0;
}

static int btf_ref_type_check_meta(struct btf_verifier_env *env,
				   const struct btf_type *t,
				   u32 meta_left)
{
	const char *value;

	if (btf_type_vlen(t)) {
		btf_verifier_log_type(env, t, "vlen != 0");
		return -EINVAL;
	}

	if (btf_type_kflag(t)) {
		btf_verifier_log_type(env, t, "Invalid btf_info kind_flag");
		return -EINVAL;
	}

	if (!BTF_TYPE_ID_VALID(t->type)) {
		btf_verifier_log_type(env, t, "Invalid type_id");
		return -EINVAL;
	}

	/* typedef/type_tag type must have a valid name, and other ref types,
	 * volatile, const, restrict, should have a null name.
	 */
	if (BTF_INFO_KIND(t->info) == BTF_KIND_TYPEDEF) {
		if (!t->name_off ||
		    !btf_name_valid_identifier(env->btf, t->name_off)) {
			btf_verifier_log_type(env, t, "Invalid name");
			return -EINVAL;
		}
	} else if (BTF_INFO_KIND(t->info) == BTF_KIND_TYPE_TAG) {
		value = btf_name_by_offset(env->btf, t->name_off);
		if (!value || !value[0]) {
			btf_verifier_log_type(env, t, "Invalid name");
			return -EINVAL;
		}
	} else {
		if (t->name_off) {
			btf_verifier_log_type(env, t, "Invalid name");
			return -EINVAL;
		}
	}

	btf_verifier_log_type(env, t, NULL);

	return 0;
}

static int btf_modifier_resolve(struct btf_verifier_env *env,
				const struct resolve_vertex *v)
{
	const struct btf_type *t = v->t;
	const struct btf_type *next_type;
	u32 next_type_id = t->type;
	struct btf *btf = env->btf;

	next_type = btf_type_by_id(btf, next_type_id);
	if (!next_type || btf_type_is_resolve_source_only(next_type)) {
		btf_verifier_log_type(env, v->t, "Invalid type_id");
		return -EINVAL;
	}

	if (!env_type_is_resolve_sink(env, next_type) &&
	    !env_type_is_resolved(env, next_type_id))
		return env_stack_push(env, next_type, next_type_id);

	/* Figure out the resolved next_type_id with size.
	 * They will be stored in the current modifier's
	 * resolved_ids and resolved_sizes such that it can
	 * save us a few type-following when we use it later (e.g. in
	 * pretty print).
	 */
	if (!btf_type_id_size(btf, &next_type_id, NULL)) {
		if (env_type_is_resolved(env, next_type_id))
			next_type = btf_type_id_resolve(btf, &next_type_id);

		/* "typedef void new_void", "const void"...etc */
		if (!btf_type_is_void(next_type) &&
		    !btf_type_is_fwd(next_type) &&
		    !btf_type_is_func_proto(next_type)) {
			btf_verifier_log_type(env, v->t, "Invalid type_id");
			return -EINVAL;
		}
	}

	env_stack_pop_resolved(env, next_type_id, 0);

	return 0;
}

static int btf_var_resolve(struct btf_verifier_env *env,
			   const struct resolve_vertex *v)
{
	const struct btf_type *next_type;
	const struct btf_type *t = v->t;
	u32 next_type_id = t->type;
	struct btf *btf = env->btf;

	next_type = btf_type_by_id(btf, next_type_id);
	if (!next_type || btf_type_is_resolve_source_only(next_type)) {
		btf_verifier_log_type(env, v->t, "Invalid type_id");
		return -EINVAL;
	}

	if (!env_type_is_resolve_sink(env, next_type) &&
	    !env_type_is_resolved(env, next_type_id))
		return env_stack_push(env, next_type, next_type_id);

	if (btf_type_is_modifier(next_type)) {
		const struct btf_type *resolved_type;
		u32 resolved_type_id;

		resolved_type_id = next_type_id;
		resolved_type = btf_type_id_resolve(btf, &resolved_type_id);

		if (btf_type_is_ptr(resolved_type) &&
		    !env_type_is_resolve_sink(env, resolved_type) &&
		    !env_type_is_resolved(env, resolved_type_id))
			return env_stack_push(env, resolved_type,
					      resolved_type_id);
	}

	/* We must resolve to something concrete at this point, no
	 * forward types or similar that would resolve to size of
	 * zero is allowed.
	 */
	if (!btf_type_id_size(btf, &next_type_id, NULL)) {
		btf_verifier_log_type(env, v->t, "Invalid type_id");
		return -EINVAL;
	}

	env_stack_pop_resolved(env, next_type_id, 0);

	return 0;
}

static int btf_ptr_resolve(struct btf_verifier_env *env,
			   const struct resolve_vertex *v)
{
	const struct btf_type *next_type;
	const struct btf_type *t = v->t;
	u32 next_type_id = t->type;
	struct btf *btf = env->btf;

	next_type = btf_type_by_id(btf, next_type_id);
	if (!next_type || btf_type_is_resolve_source_only(next_type)) {
		btf_verifier_log_type(env, v->t, "Invalid type_id");
		return -EINVAL;
	}

	if (!env_type_is_resolve_sink(env, next_type) &&
	    !env_type_is_resolved(env, next_type_id))
		return env_stack_push(env, next_type, next_type_id);

	/* If the modifier was RESOLVED during RESOLVE_STRUCT_OR_ARRAY,
	 * the modifier may have stopped resolving when it was resolved
	 * to a ptr (last-resolved-ptr).
	 *
	 * We now need to continue from the last-resolved-ptr to
	 * ensure the last-resolved-ptr will not referring back to
	 * the current ptr (t).
	 */
	if (btf_type_is_modifier(next_type)) {
		const struct btf_type *resolved_type;
		u32 resolved_type_id;

		resolved_type_id = next_type_id;
		resolved_type = btf_type_id_resolve(btf, &resolved_type_id);

		if (btf_type_is_ptr(resolved_type) &&
		    !env_type_is_resolve_sink(env, resolved_type) &&
		    !env_type_is_resolved(env, resolved_type_id))
			return env_stack_push(env, resolved_type,
					      resolved_type_id);
	}

	if (!btf_type_id_size(btf, &next_type_id, NULL)) {
		if (env_type_is_resolved(env, next_type_id))
			next_type = btf_type_id_resolve(btf, &next_type_id);

		if (!btf_type_is_void(next_type) &&
		    !btf_type_is_fwd(next_type) &&
		    !btf_type_is_func_proto(next_type)) {
			btf_verifier_log_type(env, v->t, "Invalid type_id");
			return -EINVAL;
		}
	}

	env_stack_pop_resolved(env, next_type_id, 0);

	return 0;
}

static void btf_modifier_show(const struct btf *btf,
			      const struct btf_type *t,
			      u32 type_id, void *data,
			      u8 bits_offset, struct btf_show *show)
{
	if (btf->resolved_ids)
		t = btf_type_id_resolve(btf, &type_id);
	else
		t = btf_type_skip_modifiers(btf, type_id, NULL);

	btf_type_ops(t)->show(btf, t, type_id, data, bits_offset, show);
}

static void btf_var_show(const struct btf *btf, const struct btf_type *t,
			 u32 type_id, void *data, u8 bits_offset,
			 struct btf_show *show)
{
	t = btf_type_id_resolve(btf, &type_id);

	btf_type_ops(t)->show(btf, t, type_id, data, bits_offset, show);
}

static void btf_ptr_show(const struct btf *btf, const struct btf_type *t,
			 u32 type_id, void *data, u8 bits_offset,
			 struct btf_show *show)
{
	void *safe_data;

	safe_data = btf_show_start_type(show, t, type_id, data);
	if (!safe_data)
		return;

	/* It is a hashed value unless BTF_SHOW_PTR_RAW is specified */
	if (show->flags & BTF_SHOW_PTR_RAW)
		btf_show_type_value(show, "0x%px", *(void **)safe_data);
	else
		btf_show_type_value(show, "0x%p", *(void **)safe_data);
	btf_show_end_type(show);
}

static void btf_ref_type_log(struct btf_verifier_env *env,
			     const struct btf_type *t)
{
	btf_verifier_log(env, "type_id=%u", t->type);
}

static struct btf_kind_operations modifier_ops = {
	.check_meta = btf_ref_type_check_meta,
	.resolve = btf_modifier_resolve,
	.check_member = btf_modifier_check_member,
	.check_kflag_member = btf_modifier_check_kflag_member,
	.log_details = btf_ref_type_log,
	.show = btf_modifier_show,
};

static struct btf_kind_operations ptr_ops = {
	.check_meta = btf_ref_type_check_meta,
	.resolve = btf_ptr_resolve,
	.check_member = btf_ptr_check_member,
	.check_kflag_member = btf_generic_check_kflag_member,
	.log_details = btf_ref_type_log,
	.show = btf_ptr_show,
};

static s32 btf_fwd_check_meta(struct btf_verifier_env *env,
			      const struct btf_type *t,
			      u32 meta_left)
{
	if (btf_type_vlen(t)) {
		btf_verifier_log_type(env, t, "vlen != 0");
		return -EINVAL;
	}

	if (t->type) {
		btf_verifier_log_type(env, t, "type != 0");
		return -EINVAL;
	}

	/* fwd type must have a valid name */
	if (!t->name_off ||
	    !btf_name_valid_identifier(env->btf, t->name_off)) {
		btf_verifier_log_type(env, t, "Invalid name");
		return -EINVAL;
	}

	btf_verifier_log_type(env, t, NULL);

	return 0;
}

static void btf_fwd_type_log(struct btf_verifier_env *env,
			     const struct btf_type *t)
{
	btf_verifier_log(env, "%s", btf_type_kflag(t) ? "union" : "struct");
}

static struct btf_kind_operations fwd_ops = {
	.check_meta = btf_fwd_check_meta,
	.resolve = btf_df_resolve,
	.check_member = btf_df_check_member,
	.check_kflag_member = btf_df_check_kflag_member,
	.log_details = btf_fwd_type_log,
	.show = btf_df_show,
};

static int btf_array_check_member(struct btf_verifier_env *env,
				  const struct btf_type *struct_type,
				  const struct btf_member *member,
				  const struct btf_type *member_type)
{
	u32 struct_bits_off = member->offset;
	u32 struct_size, bytes_offset;
	u32 array_type_id, array_size;
	struct btf *btf = env->btf;

	if (BITS_PER_BYTE_MASKED(struct_bits_off)) {
		btf_verifier_log_member(env, struct_type, member,
					"Member is not byte aligned");
		return -EINVAL;
	}

	array_type_id = member->type;
	btf_type_id_size(btf, &array_type_id, &array_size);
	struct_size = struct_type->size;
	bytes_offset = BITS_ROUNDDOWN_BYTES(struct_bits_off);
	if (struct_size - bytes_offset < array_size) {
		btf_verifier_log_member(env, struct_type, member,
					"Member exceeds struct_size");
		return -EINVAL;
	}

	return 0;
}

static s32 btf_array_check_meta(struct btf_verifier_env *env,
				const struct btf_type *t,
				u32 meta_left)
{
	const struct btf_array *array = btf_type_array(t);
	u32 meta_needed = sizeof(*array);

	if (meta_left < meta_needed) {
		btf_verifier_log_basic(env, t,
				       "meta_left:%u meta_needed:%u",
				       meta_left, meta_needed);
		return -EINVAL;
	}

	/* array type should not have a name */
	if (t->name_off) {
		btf_verifier_log_type(env, t, "Invalid name");
		return -EINVAL;
	}

	if (btf_type_vlen(t)) {
		btf_verifier_log_type(env, t, "vlen != 0");
		return -EINVAL;
	}

	if (btf_type_kflag(t)) {
		btf_verifier_log_type(env, t, "Invalid btf_info kind_flag");
		return -EINVAL;
	}

	if (t->size) {
		btf_verifier_log_type(env, t, "size != 0");
		return -EINVAL;
	}

	/* Array elem type and index type cannot be in type void,
	 * so !array->type and !array->index_type are not allowed.
	 */
	if (!array->type || !BTF_TYPE_ID_VALID(array->type)) {
		btf_verifier_log_type(env, t, "Invalid elem");
		return -EINVAL;
	}

	if (!array->index_type || !BTF_TYPE_ID_VALID(array->index_type)) {
		btf_verifier_log_type(env, t, "Invalid index");
		return -EINVAL;
	}

	btf_verifier_log_type(env, t, NULL);

	return meta_needed;
}

static int btf_array_resolve(struct btf_verifier_env *env,
			     const struct resolve_vertex *v)
{
	const struct btf_array *array = btf_type_array(v->t);
	const struct btf_type *elem_type, *index_type;
	u32 elem_type_id, index_type_id;
	struct btf *btf = env->btf;
	u32 elem_size;

	/* Check array->index_type */
	index_type_id = array->index_type;
	index_type = btf_type_by_id(btf, index_type_id);
	if (btf_type_nosize_or_null(index_type) ||
	    btf_type_is_resolve_source_only(index_type)) {
		btf_verifier_log_type(env, v->t, "Invalid index");
		return -EINVAL;
	}

	if (!env_type_is_resolve_sink(env, index_type) &&
	    !env_type_is_resolved(env, index_type_id))
		return env_stack_push(env, index_type, index_type_id);

	index_type = btf_type_id_size(btf, &index_type_id, NULL);
	if (!index_type || !btf_type_is_int(index_type) ||
	    !btf_type_int_is_regular(index_type)) {
		btf_verifier_log_type(env, v->t, "Invalid index");
		return -EINVAL;
	}

	/* Check array->type */
	elem_type_id = array->type;
	elem_type = btf_type_by_id(btf, elem_type_id);
	if (btf_type_nosize_or_null(elem_type) ||
	    btf_type_is_resolve_source_only(elem_type)) {
		btf_verifier_log_type(env, v->t,
				      "Invalid elem");
		return -EINVAL;
	}

	if (!env_type_is_resolve_sink(env, elem_type) &&
	    !env_type_is_resolved(env, elem_type_id))
		return env_stack_push(env, elem_type, elem_type_id);

	elem_type = btf_type_id_size(btf, &elem_type_id, &elem_size);
	if (!elem_type) {
		btf_verifier_log_type(env, v->t, "Invalid elem");
		return -EINVAL;
	}

	if (btf_type_is_int(elem_type) && !btf_type_int_is_regular(elem_type)) {
		btf_verifier_log_type(env, v->t, "Invalid array of int");
		return -EINVAL;
	}

	if (array->nelems && elem_size > U32_MAX / array->nelems) {
		btf_verifier_log_type(env, v->t,
				      "Array size overflows U32_MAX");
		return -EINVAL;
	}

	env_stack_pop_resolved(env, elem_type_id, elem_size * array->nelems);

	return 0;
}

static void btf_array_log(struct btf_verifier_env *env,
			  const struct btf_type *t)
{
	const struct btf_array *array = btf_type_array(t);

	btf_verifier_log(env, "type_id=%u index_type_id=%u nr_elems=%u",
			 array->type, array->index_type, array->nelems);
}

static void __btf_array_show(const struct btf *btf, const struct btf_type *t,
			     u32 type_id, void *data, u8 bits_offset,
			     struct btf_show *show)
{
	const struct btf_array *array = btf_type_array(t);
	const struct btf_kind_operations *elem_ops;
	const struct btf_type *elem_type;
	u32 i, elem_size = 0, elem_type_id;
	u16 encoding = 0;

	elem_type_id = array->type;
	elem_type = btf_type_skip_modifiers(btf, elem_type_id, NULL);
	if (elem_type && btf_type_has_size(elem_type))
		elem_size = elem_type->size;

	if (elem_type && btf_type_is_int(elem_type)) {
		u32 int_type = btf_type_int(elem_type);

		encoding = BTF_INT_ENCODING(int_type);

		/*
		 * BTF_INT_CHAR encoding never seems to be set for
		 * char arrays, so if size is 1 and element is
		 * printable as a char, we'll do that.
		 */
		if (elem_size == 1)
			encoding = BTF_INT_CHAR;
	}

	if (!btf_show_start_array_type(show, t, type_id, encoding, data))
		return;

	if (!elem_type)
		goto out;
	elem_ops = btf_type_ops(elem_type);

	for (i = 0; i < array->nelems; i++) {

		btf_show_start_array_member(show);

		elem_ops->show(btf, elem_type, elem_type_id, data,
			       bits_offset, show);
		data += elem_size;

		btf_show_end_array_member(show);

		if (show->state.array_terminated)
			break;
	}
out:
	btf_show_end_array_type(show);
}

static void btf_array_show(const struct btf *btf, const struct btf_type *t,
			   u32 type_id, void *data, u8 bits_offset,
			   struct btf_show *show)
{
	const struct btf_member *m = show->state.member;

	/*
	 * First check if any members would be shown (are non-zero).
	 * See comments above "struct btf_show" definition for more
	 * details on how this works at a high-level.
	 */
	if (show->state.depth > 0 && !(show->flags & BTF_SHOW_ZERO)) {
		if (!show->state.depth_check) {
			show->state.depth_check = show->state.depth + 1;
			show->state.depth_to_show = 0;
		}
		__btf_array_show(btf, t, type_id, data, bits_offset, show);
		show->state.member = m;

		if (show->state.depth_check != show->state.depth + 1)
			return;
		show->state.depth_check = 0;

		if (show->state.depth_to_show <= show->state.depth)
			return;
		/*
		 * Reaching here indicates we have recursed and found
		 * non-zero array member(s).
		 */
	}
	__btf_array_show(btf, t, type_id, data, bits_offset, show);
}

static struct btf_kind_operations array_ops = {
	.check_meta = btf_array_check_meta,
	.resolve = btf_array_resolve,
	.check_member = btf_array_check_member,
	.check_kflag_member = btf_generic_check_kflag_member,
	.log_details = btf_array_log,
	.show = btf_array_show,
};

static int btf_struct_check_member(struct btf_verifier_env *env,
				   const struct btf_type *struct_type,
				   const struct btf_member *member,
				   const struct btf_type *member_type)
{
	u32 struct_bits_off = member->offset;
	u32 struct_size, bytes_offset;

	if (BITS_PER_BYTE_MASKED(struct_bits_off)) {
		btf_verifier_log_member(env, struct_type, member,
					"Member is not byte aligned");
		return -EINVAL;
	}

	struct_size = struct_type->size;
	bytes_offset = BITS_ROUNDDOWN_BYTES(struct_bits_off);
	if (struct_size - bytes_offset < member_type->size) {
		btf_verifier_log_member(env, struct_type, member,
					"Member exceeds struct_size");
		return -EINVAL;
	}

	return 0;
}

static s32 btf_struct_check_meta(struct btf_verifier_env *env,
				 const struct btf_type *t,
				 u32 meta_left)
{
	bool is_union = BTF_INFO_KIND(t->info) == BTF_KIND_UNION;
	const struct btf_member *member;
	u32 meta_needed, last_offset;
	struct btf *btf = env->btf;
	u32 struct_size = t->size;
	u32 offset;
	u16 i;

	meta_needed = btf_type_vlen(t) * sizeof(*member);
	if (meta_left < meta_needed) {
		btf_verifier_log_basic(env, t,
				       "meta_left:%u meta_needed:%u",
				       meta_left, meta_needed);
		return -EINVAL;
	}

	/* struct type either no name or a valid one */
	if (t->name_off &&
	    !btf_name_valid_identifier(env->btf, t->name_off)) {
		btf_verifier_log_type(env, t, "Invalid name");
		return -EINVAL;
	}

	btf_verifier_log_type(env, t, NULL);

	last_offset = 0;
	for_each_member(i, t, member) {
		if (!btf_name_offset_valid(btf, member->name_off)) {
			btf_verifier_log_member(env, t, member,
						"Invalid member name_offset:%u",
						member->name_off);
			return -EINVAL;
		}

		/* struct member either no name or a valid one */
		if (member->name_off &&
		    !btf_name_valid_identifier(btf, member->name_off)) {
			btf_verifier_log_member(env, t, member, "Invalid name");
			return -EINVAL;
		}
		/* A member cannot be in type void */
		if (!member->type || !BTF_TYPE_ID_VALID(member->type)) {
			btf_verifier_log_member(env, t, member,
						"Invalid type_id");
			return -EINVAL;
		}

		offset = __btf_member_bit_offset(t, member);
		if (is_union && offset) {
			btf_verifier_log_member(env, t, member,
						"Invalid member bits_offset");
			return -EINVAL;
		}

		/*
		 * ">" instead of ">=" because the last member could be
		 * "char a[0];"
		 */
		if (last_offset > offset) {
			btf_verifier_log_member(env, t, member,
						"Invalid member bits_offset");
			return -EINVAL;
		}

		if (BITS_ROUNDUP_BYTES(offset) > struct_size) {
			btf_verifier_log_member(env, t, member,
						"Member bits_offset exceeds its struct size");
			return -EINVAL;
		}

		btf_verifier_log_member(env, t, member, NULL);
		last_offset = offset;
	}

	return meta_needed;
}

static int btf_struct_resolve(struct btf_verifier_env *env,
			      const struct resolve_vertex *v)
{
	const struct btf_member *member;
	int err;
	u16 i;

	/* Before continue resolving the next_member,
	 * ensure the last member is indeed resolved to a
	 * type with size info.
	 */
	if (v->next_member) {
		const struct btf_type *last_member_type;
		const struct btf_member *last_member;
		u32 last_member_type_id;

		last_member = btf_type_member(v->t) + v->next_member - 1;
		last_member_type_id = last_member->type;
		if (WARN_ON_ONCE(!env_type_is_resolved(env,
						       last_member_type_id)))
			return -EINVAL;

		last_member_type = btf_type_by_id(env->btf,
						  last_member_type_id);
		if (btf_type_kflag(v->t))
			err = btf_type_ops(last_member_type)->check_kflag_member(env, v->t,
								last_member,
								last_member_type);
		else
			err = btf_type_ops(last_member_type)->check_member(env, v->t,
								last_member,
								last_member_type);
		if (err)
			return err;
	}

	for_each_member_from(i, v->next_member, v->t, member) {
		u32 member_type_id = member->type;
		const struct btf_type *member_type = btf_type_by_id(env->btf,
								member_type_id);

		if (btf_type_nosize_or_null(member_type) ||
		    btf_type_is_resolve_source_only(member_type)) {
			btf_verifier_log_member(env, v->t, member,
						"Invalid member");
			return -EINVAL;
		}

		if (!env_type_is_resolve_sink(env, member_type) &&
		    !env_type_is_resolved(env, member_type_id)) {
			env_stack_set_next_member(env, i + 1);
			return env_stack_push(env, member_type, member_type_id);
		}

		if (btf_type_kflag(v->t))
			err = btf_type_ops(member_type)->check_kflag_member(env, v->t,
									    member,
									    member_type);
		else
			err = btf_type_ops(member_type)->check_member(env, v->t,
								      member,
								      member_type);
		if (err)
			return err;
	}

	env_stack_pop_resolved(env, 0, 0);

	return 0;
}

static void btf_struct_log(struct btf_verifier_env *env,
			   const struct btf_type *t)
{
	btf_verifier_log(env, "size=%u vlen=%u", t->size, btf_type_vlen(t));
}

enum {
	BTF_FIELD_IGNORE = 0,
	BTF_FIELD_FOUND  = 1,
};

struct btf_field_info {
	enum btf_field_type type;
	u32 off;
	union {
		struct {
			u32 type_id;
		} kptr;
		struct {
			const char *node_name;
			u32 value_btf_id;
		} graph_root;
	};
};

static int btf_find_struct(const struct btf *btf, const struct btf_type *t,
			   u32 off, int sz, enum btf_field_type field_type,
			   struct btf_field_info *info)
{
	if (!__btf_type_is_struct(t))
		return BTF_FIELD_IGNORE;
	if (t->size != sz)
		return BTF_FIELD_IGNORE;
	info->type = field_type;
	info->off = off;
	return BTF_FIELD_FOUND;
}

static int btf_find_kptr(const struct btf *btf, const struct btf_type *t,
			 u32 off, int sz, struct btf_field_info *info)
{
	enum btf_field_type type;
	u32 res_id;

	/* Permit modifiers on the pointer itself */
	if (btf_type_is_volatile(t))
		t = btf_type_by_id(btf, t->type);
	/* For PTR, sz is always == 8 */
	if (!btf_type_is_ptr(t))
		return BTF_FIELD_IGNORE;
	t = btf_type_by_id(btf, t->type);

	if (!btf_type_is_type_tag(t))
		return BTF_FIELD_IGNORE;
	/* Reject extra tags */
	if (btf_type_is_type_tag(btf_type_by_id(btf, t->type)))
		return -EINVAL;
	if (!strcmp("kptr_untrusted", __btf_name_by_offset(btf, t->name_off)))
		type = BPF_KPTR_UNREF;
	else if (!strcmp("kptr", __btf_name_by_offset(btf, t->name_off)))
		type = BPF_KPTR_REF;
	else if (!strcmp("percpu_kptr", __btf_name_by_offset(btf, t->name_off)))
		type = BPF_KPTR_PERCPU;
	else
		return -EINVAL;

	/* Get the base type */
	t = btf_type_skip_modifiers(btf, t->type, &res_id);
	/* Only pointer to struct is allowed */
	if (!__btf_type_is_struct(t))
		return -EINVAL;

	info->type = type;
	info->off = off;
	info->kptr.type_id = res_id;
	return BTF_FIELD_FOUND;
}

int btf_find_next_decl_tag(const struct btf *btf, const struct btf_type *pt,
			   int comp_idx, const char *tag_key, int last_id)
{
	int len = strlen(tag_key);
	int i, n;

	for (i = last_id + 1, n = btf_nr_types(btf); i < n; i++) {
		const struct btf_type *t = btf_type_by_id(btf, i);

		if (!btf_type_is_decl_tag(t))
			continue;
		if (pt != btf_type_by_id(btf, t->type))
			continue;
		if (btf_type_decl_tag(t)->component_idx != comp_idx)
			continue;
		if (strncmp(__btf_name_by_offset(btf, t->name_off), tag_key, len))
			continue;
		return i;
	}
	return -ENOENT;
}

const char *btf_find_decl_tag_value(const struct btf *btf, const struct btf_type *pt,
				    int comp_idx, const char *tag_key)
{
	const char *value = NULL;
	const struct btf_type *t;
	int len, id;

	id = btf_find_next_decl_tag(btf, pt, comp_idx, tag_key, 0);
	if (id < 0)
		return ERR_PTR(id);

	t = btf_type_by_id(btf, id);
	len = strlen(tag_key);
	value = __btf_name_by_offset(btf, t->name_off) + len;

	/* Prevent duplicate entries for same type */
	id = btf_find_next_decl_tag(btf, pt, comp_idx, tag_key, id);
	if (id >= 0)
		return ERR_PTR(-EEXIST);

	return value;
}

static int
btf_find_graph_root(const struct btf *btf, const struct btf_type *pt,
		    const struct btf_type *t, int comp_idx, u32 off,
		    int sz, struct btf_field_info *info,
		    enum btf_field_type head_type)
{
	const char *node_field_name;
	const char *value_type;
	s32 id;

	if (!__btf_type_is_struct(t))
		return BTF_FIELD_IGNORE;
	if (t->size != sz)
		return BTF_FIELD_IGNORE;
	value_type = btf_find_decl_tag_value(btf, pt, comp_idx, "contains:");
	if (IS_ERR(value_type))
		return -EINVAL;
	node_field_name = strstr(value_type, ":");
	if (!node_field_name)
		return -EINVAL;
	value_type = kstrndup(value_type, node_field_name - value_type, GFP_KERNEL | __GFP_NOWARN);
	if (!value_type)
		return -ENOMEM;
	id = btf_find_by_name_kind(btf, value_type, BTF_KIND_STRUCT);
	kfree(value_type);
	if (id < 0)
		return id;
	node_field_name++;
	if (str_is_empty(node_field_name))
		return -EINVAL;
	info->type = head_type;
	info->off = off;
	info->graph_root.value_btf_id = id;
	info->graph_root.node_name = node_field_name;
	return BTF_FIELD_FOUND;
}

#define field_mask_test_name(field_type, field_type_str) \
	if (field_mask & field_type && !strcmp(name, field_type_str)) { \
		type = field_type;					\
		goto end;						\
	}

static int btf_get_field_type(const char *name, u32 field_mask, u32 *seen_mask,
			      int *align, int *sz)
{
	int type = 0;

	if (field_mask & BPF_SPIN_LOCK) {
		if (!strcmp(name, "bpf_spin_lock")) {
			if (*seen_mask & BPF_SPIN_LOCK)
				return -E2BIG;
			*seen_mask |= BPF_SPIN_LOCK;
			type = BPF_SPIN_LOCK;
			goto end;
		}
	}
	if (field_mask & BPF_TIMER) {
		if (!strcmp(name, "bpf_timer")) {
			if (*seen_mask & BPF_TIMER)
				return -E2BIG;
			*seen_mask |= BPF_TIMER;
			type = BPF_TIMER;
			goto end;
		}
	}
	if (field_mask & BPF_WORKQUEUE) {
		if (!strcmp(name, "bpf_wq")) {
			if (*seen_mask & BPF_WORKQUEUE)
				return -E2BIG;
			*seen_mask |= BPF_WORKQUEUE;
			type = BPF_WORKQUEUE;
			goto end;
		}
	}
	field_mask_test_name(BPF_LIST_HEAD, "bpf_list_head");
	field_mask_test_name(BPF_LIST_NODE, "bpf_list_node");
	field_mask_test_name(BPF_RB_ROOT,   "bpf_rb_root");
	field_mask_test_name(BPF_RB_NODE,   "bpf_rb_node");
	field_mask_test_name(BPF_REFCOUNT,  "bpf_refcount");

	/* Only return BPF_KPTR when all other types with matchable names fail */
	if (field_mask & BPF_KPTR) {
		type = BPF_KPTR_REF;
		goto end;
	}
	return 0;
end:
	*sz = btf_field_type_size(type);
	*align = btf_field_type_align(type);
	return type;
}

#undef field_mask_test_name

static int btf_find_struct_field(const struct btf *btf,
				 const struct btf_type *t, u32 field_mask,
				 struct btf_field_info *info, int info_cnt)
{
	int ret, idx = 0, align, sz, field_type;
	const struct btf_member *member;
	struct btf_field_info tmp;
	u32 i, off, seen_mask = 0;

	for_each_member(i, t, member) {
		const struct btf_type *member_type = btf_type_by_id(btf,
								    member->type);

		field_type = btf_get_field_type(__btf_name_by_offset(btf, member_type->name_off),
						field_mask, &seen_mask, &align, &sz);
		if (field_type == 0)
			continue;
		if (field_type < 0)
			return field_type;

		off = __btf_member_bit_offset(t, member);
		if (off % 8)
			/* valid C code cannot generate such BTF */
			return -EINVAL;
		off /= 8;
		if (off % align)
			continue;

		switch (field_type) {
		case BPF_SPIN_LOCK:
		case BPF_TIMER:
		case BPF_WORKQUEUE:
		case BPF_LIST_NODE:
		case BPF_RB_NODE:
		case BPF_REFCOUNT:
			ret = btf_find_struct(btf, member_type, off, sz, field_type,
					      idx < info_cnt ? &info[idx] : &tmp);
			if (ret < 0)
				return ret;
			break;
		case BPF_KPTR_UNREF:
		case BPF_KPTR_REF:
		case BPF_KPTR_PERCPU:
			ret = btf_find_kptr(btf, member_type, off, sz,
					    idx < info_cnt ? &info[idx] : &tmp);
			if (ret < 0)
				return ret;
			break;
		case BPF_LIST_HEAD:
		case BPF_RB_ROOT:
			ret = btf_find_graph_root(btf, t, member_type,
						  i, off, sz,
						  idx < info_cnt ? &info[idx] : &tmp,
						  field_type);
			if (ret < 0)
				return ret;
			break;
		default:
			return -EFAULT;
		}

		if (ret == BTF_FIELD_IGNORE)
			continue;
		if (idx >= info_cnt)
			return -E2BIG;
		++idx;
	}
	return idx;
}

static int btf_find_datasec_var(const struct btf *btf, const struct btf_type *t,
				u32 field_mask, struct btf_field_info *info,
				int info_cnt)
{
	int ret, idx = 0, align, sz, field_type;
	const struct btf_var_secinfo *vsi;
	struct btf_field_info tmp;
	u32 i, off, seen_mask = 0;

	for_each_vsi(i, t, vsi) {
		const struct btf_type *var = btf_type_by_id(btf, vsi->type);
		const struct btf_type *var_type = btf_type_by_id(btf, var->type);

		field_type = btf_get_field_type(__btf_name_by_offset(btf, var_type->name_off),
						field_mask, &seen_mask, &align, &sz);
		if (field_type == 0)
			continue;
		if (field_type < 0)
			return field_type;

		off = vsi->offset;
		if (vsi->size != sz)
			continue;
		if (off % align)
			continue;

		switch (field_type) {
		case BPF_SPIN_LOCK:
		case BPF_TIMER:
		case BPF_WORKQUEUE:
		case BPF_LIST_NODE:
		case BPF_RB_NODE:
		case BPF_REFCOUNT:
			ret = btf_find_struct(btf, var_type, off, sz, field_type,
					      idx < info_cnt ? &info[idx] : &tmp);
			if (ret < 0)
				return ret;
			break;
		case BPF_KPTR_UNREF:
		case BPF_KPTR_REF:
		case BPF_KPTR_PERCPU:
			ret = btf_find_kptr(btf, var_type, off, sz,
					    idx < info_cnt ? &info[idx] : &tmp);
			if (ret < 0)
				return ret;
			break;
		case BPF_LIST_HEAD:
		case BPF_RB_ROOT:
			ret = btf_find_graph_root(btf, var, var_type,
						  -1, off, sz,
						  idx < info_cnt ? &info[idx] : &tmp,
						  field_type);
			if (ret < 0)
				return ret;
			break;
		default:
			return -EFAULT;
		}

		if (ret == BTF_FIELD_IGNORE)
			continue;
		if (idx >= info_cnt)
			return -E2BIG;
		++idx;
	}
	return idx;
}

static int btf_find_field(const struct btf *btf, const struct btf_type *t,
			  u32 field_mask, struct btf_field_info *info,
			  int info_cnt)
{
	if (__btf_type_is_struct(t))
		return btf_find_struct_field(btf, t, field_mask, info, info_cnt);
	else if (btf_type_is_datasec(t))
		return btf_find_datasec_var(btf, t, field_mask, info, info_cnt);
	return -EINVAL;
}

static int btf_parse_kptr(const struct btf *btf, struct btf_field *field,
			  struct btf_field_info *info)
{
	struct module *mod = NULL;
	const struct btf_type *t;
	/* If a matching btf type is found in kernel or module BTFs, kptr_ref
	 * is that BTF, otherwise it's program BTF
	 */
	struct btf *kptr_btf;
	int ret;
	s32 id;

	/* Find type in map BTF, and use it to look up the matching type
	 * in vmlinux or module BTFs, by name and kind.
	 */
	t = btf_type_by_id(btf, info->kptr.type_id);
	id = bpf_find_btf_id(__btf_name_by_offset(btf, t->name_off), BTF_INFO_KIND(t->info),
			     &kptr_btf);
	if (id == -ENOENT) {
		/* btf_parse_kptr should only be called w/ btf = program BTF */
		WARN_ON_ONCE(btf_is_kernel(btf));

		/* Type exists only in program BTF. Assume that it's a MEM_ALLOC
		 * kptr allocated via bpf_obj_new
		 */
		field->kptr.dtor = NULL;
		id = info->kptr.type_id;
		kptr_btf = (struct btf *)btf;
		btf_get(kptr_btf);
		goto found_dtor;
	}
	if (id < 0)
		return id;

	/* Find and stash the function pointer for the destruction function that
	 * needs to be eventually invoked from the map free path.
	 */
	if (info->type == BPF_KPTR_REF) {
		const struct btf_type *dtor_func;
		const char *dtor_func_name;
		unsigned long addr;
		s32 dtor_btf_id;

		/* This call also serves as a whitelist of allowed objects that
		 * can be used as a referenced pointer and be stored in a map at
		 * the same time.
		 */
		dtor_btf_id = btf_find_dtor_kfunc(kptr_btf, id);
		if (dtor_btf_id < 0) {
			ret = dtor_btf_id;
			goto end_btf;
		}

		dtor_func = btf_type_by_id(kptr_btf, dtor_btf_id);
		if (!dtor_func) {
			ret = -ENOENT;
			goto end_btf;
		}

		if (btf_is_module(kptr_btf)) {
			mod = btf_try_get_module(kptr_btf);
			if (!mod) {
				ret = -ENXIO;
				goto end_btf;
			}
		}

		/* We already verified dtor_func to be btf_type_is_func
		 * in register_btf_id_dtor_kfuncs.
		 */
		dtor_func_name = __btf_name_by_offset(kptr_btf, dtor_func->name_off);
		addr = kallsyms_lookup_name(dtor_func_name);
		if (!addr) {
			ret = -EINVAL;
			goto end_mod;
		}
		field->kptr.dtor = (void *)addr;
	}

found_dtor:
	field->kptr.btf_id = id;
	field->kptr.btf = kptr_btf;
	field->kptr.module = mod;
	return 0;
end_mod:
	module_put(mod);
end_btf:
	btf_put(kptr_btf);
	return ret;
}

static int btf_parse_graph_root(const struct btf *btf,
				struct btf_field *field,
				struct btf_field_info *info,
				const char *node_type_name,
				size_t node_type_align)
{
	const struct btf_type *t, *n = NULL;
	const struct btf_member *member;
	u32 offset;
	int i;

	t = btf_type_by_id(btf, info->graph_root.value_btf_id);
	/* We've already checked that value_btf_id is a struct type. We
	 * just need to figure out the offset of the list_node, and
	 * verify its type.
	 */
	for_each_member(i, t, member) {
		if (strcmp(info->graph_root.node_name,
			   __btf_name_by_offset(btf, member->name_off)))
			continue;
		/* Invalid BTF, two members with same name */
		if (n)
			return -EINVAL;
		n = btf_type_by_id(btf, member->type);
		if (!__btf_type_is_struct(n))
			return -EINVAL;
		if (strcmp(node_type_name, __btf_name_by_offset(btf, n->name_off)))
			return -EINVAL;
		offset = __btf_member_bit_offset(n, member);
		if (offset % 8)
			return -EINVAL;
		offset /= 8;
		if (offset % node_type_align)
			return -EINVAL;

		field->graph_root.btf = (struct btf *)btf;
		field->graph_root.value_btf_id = info->graph_root.value_btf_id;
		field->graph_root.node_offset = offset;
	}
	if (!n)
		return -ENOENT;
	return 0;
}

static int btf_parse_list_head(const struct btf *btf, struct btf_field *field,
			       struct btf_field_info *info)
{
	return btf_parse_graph_root(btf, field, info, "bpf_list_node",
					    __alignof__(struct bpf_list_node));
}

static int btf_parse_rb_root(const struct btf *btf, struct btf_field *field,
			     struct btf_field_info *info)
{
	return btf_parse_graph_root(btf, field, info, "bpf_rb_node",
					    __alignof__(struct bpf_rb_node));
}

static int btf_field_cmp(const void *_a, const void *_b, const void *priv)
{
	const struct btf_field *a = (const struct btf_field *)_a;
	const struct btf_field *b = (const struct btf_field *)_b;

	if (a->offset < b->offset)
		return -1;
	else if (a->offset > b->offset)
		return 1;
	return 0;
}

struct btf_record *btf_parse_fields(const struct btf *btf, const struct btf_type *t,
				    u32 field_mask, u32 value_size)
{
	struct btf_field_info info_arr[BTF_FIELDS_MAX];
	u32 next_off = 0, field_type_size;
	struct btf_record *rec;
	int ret, i, cnt;

	ret = btf_find_field(btf, t, field_mask, info_arr, ARRAY_SIZE(info_arr));
	if (ret < 0)
		return ERR_PTR(ret);
	if (!ret)
		return NULL;

	cnt = ret;
	/* This needs to be kzalloc to zero out padding and unused fields, see
	 * comment in btf_record_equal.
	 */
	rec = kzalloc(offsetof(struct btf_record, fields[cnt]), GFP_KERNEL | __GFP_NOWARN);
	if (!rec)
		return ERR_PTR(-ENOMEM);

	rec->spin_lock_off = -EINVAL;
	rec->timer_off = -EINVAL;
	rec->wq_off = -EINVAL;
	rec->refcount_off = -EINVAL;
	for (i = 0; i < cnt; i++) {
		field_type_size = btf_field_type_size(info_arr[i].type);
		if (info_arr[i].off + field_type_size > value_size) {
			WARN_ONCE(1, "verifier bug off %d size %d", info_arr[i].off, value_size);
			ret = -EFAULT;
			goto end;
		}
		if (info_arr[i].off < next_off) {
			ret = -EEXIST;
			goto end;
		}
		next_off = info_arr[i].off + field_type_size;

		rec->field_mask |= info_arr[i].type;
		rec->fields[i].offset = info_arr[i].off;
		rec->fields[i].type = info_arr[i].type;
		rec->fields[i].size = field_type_size;

		switch (info_arr[i].type) {
		case BPF_SPIN_LOCK:
			WARN_ON_ONCE(rec->spin_lock_off >= 0);
			/* Cache offset for faster lookup at runtime */
			rec->spin_lock_off = rec->fields[i].offset;
			break;
		case BPF_TIMER:
			WARN_ON_ONCE(rec->timer_off >= 0);
			/* Cache offset for faster lookup at runtime */
			rec->timer_off = rec->fields[i].offset;
			break;
		case BPF_WORKQUEUE:
			WARN_ON_ONCE(rec->wq_off >= 0);
			/* Cache offset for faster lookup at runtime */
			rec->wq_off = rec->fields[i].offset;
			break;
		case BPF_REFCOUNT:
			WARN_ON_ONCE(rec->refcount_off >= 0);
			/* Cache offset for faster lookup at runtime */
			rec->refcount_off = rec->fields[i].offset;
			break;
		case BPF_KPTR_UNREF:
		case BPF_KPTR_REF:
		case BPF_KPTR_PERCPU:
			ret = btf_parse_kptr(btf, &rec->fields[i], &info_arr[i]);
			if (ret < 0)
				goto end;
			break;
		case BPF_LIST_HEAD:
			ret = btf_parse_list_head(btf, &rec->fields[i], &info_arr[i]);
			if (ret < 0)
				goto end;
			break;
		case BPF_RB_ROOT:
			ret = btf_parse_rb_root(btf, &rec->fields[i], &info_arr[i]);
			if (ret < 0)
				goto end;
			break;
		case BPF_LIST_NODE:
		case BPF_RB_NODE:
			break;
		default:
			ret = -EFAULT;
			goto end;
		}
		rec->cnt++;
	}

	/* bpf_{list_head, rb_node} require bpf_spin_lock */
	if ((btf_record_has_field(rec, BPF_LIST_HEAD) ||
	     btf_record_has_field(rec, BPF_RB_ROOT)) && rec->spin_lock_off < 0) {
		ret = -EINVAL;
		goto end;
	}

	if (rec->refcount_off < 0 &&
	    btf_record_has_field(rec, BPF_LIST_NODE) &&
	    btf_record_has_field(rec, BPF_RB_NODE)) {
		ret = -EINVAL;
		goto end;
	}

	sort_r(rec->fields, rec->cnt, sizeof(struct btf_field), btf_field_cmp,
	       NULL, rec);

	return rec;
end:
	btf_record_free(rec);
	return ERR_PTR(ret);
}

int btf_check_and_fixup_fields(const struct btf *btf, struct btf_record *rec)
{
	int i;

	/* There are three types that signify ownership of some other type:
	 *  kptr_ref, bpf_list_head, bpf_rb_root.
	 * kptr_ref only supports storing kernel types, which can't store
	 * references to program allocated local types.
	 *
	 * Hence we only need to ensure that bpf_{list_head,rb_root} ownership
	 * does not form cycles.
	 */
	if (IS_ERR_OR_NULL(rec) || !(rec->field_mask & BPF_GRAPH_ROOT))
		return 0;
	for (i = 0; i < rec->cnt; i++) {
		struct btf_struct_meta *meta;
		u32 btf_id;

		if (!(rec->fields[i].type & BPF_GRAPH_ROOT))
			continue;
		btf_id = rec->fields[i].graph_root.value_btf_id;
		meta = btf_find_struct_meta(btf, btf_id);
		if (!meta)
			return -EFAULT;
		rec->fields[i].graph_root.value_rec = meta->record;

		/* We need to set value_rec for all root types, but no need
		 * to check ownership cycle for a type unless it's also a
		 * node type.
		 */
		if (!(rec->field_mask & BPF_GRAPH_NODE))
			continue;

		/* We need to ensure ownership acyclicity among all types. The
		 * proper way to do it would be to topologically sort all BTF
		 * IDs based on the ownership edges, since there can be multiple
		 * bpf_{list_head,rb_node} in a type. Instead, we use the
		 * following resaoning:
		 *
		 * - A type can only be owned by another type in user BTF if it
		 *   has a bpf_{list,rb}_node. Let's call these node types.
		 * - A type can only _own_ another type in user BTF if it has a
		 *   bpf_{list_head,rb_root}. Let's call these root types.
		 *
		 * We ensure that if a type is both a root and node, its
		 * element types cannot be root types.
		 *
		 * To ensure acyclicity:
		 *
		 * When A is an root type but not a node, its ownership
		 * chain can be:
		 *	A -> B -> C
		 * Where:
		 * - A is an root, e.g. has bpf_rb_root.
		 * - B is both a root and node, e.g. has bpf_rb_node and
		 *   bpf_list_head.
		 * - C is only an root, e.g. has bpf_list_node
		 *
		 * When A is both a root and node, some other type already
		 * owns it in the BTF domain, hence it can not own
		 * another root type through any of the ownership edges.
		 *	A -> B
		 * Where:
		 * - A is both an root and node.
		 * - B is only an node.
		 */
		if (meta->record->field_mask & BPF_GRAPH_ROOT)
			return -ELOOP;
	}
	return 0;
}

static void __btf_struct_show(const struct btf *btf, const struct btf_type *t,
			      u32 type_id, void *data, u8 bits_offset,
			      struct btf_show *show)
{
	const struct btf_member *member;
	void *safe_data;
	u32 i;

	safe_data = btf_show_start_struct_type(show, t, type_id, data);
	if (!safe_data)
		return;

	for_each_member(i, t, member) {
		const struct btf_type *member_type = btf_type_by_id(btf,
								member->type);
		const struct btf_kind_operations *ops;
		u32 member_offset, bitfield_size;
		u32 bytes_offset;
		u8 bits8_offset;

		btf_show_start_member(show, member);

		member_offset = __btf_member_bit_offset(t, member);
		bitfield_size = __btf_member_bitfield_size(t, member);
		bytes_offset = BITS_ROUNDDOWN_BYTES(member_offset);
		bits8_offset = BITS_PER_BYTE_MASKED(member_offset);
		if (bitfield_size) {
			safe_data = btf_show_start_type(show, member_type,
							member->type,
							data + bytes_offset);
			if (safe_data)
				btf_bitfield_show(safe_data,
						  bits8_offset,
						  bitfield_size, show);
			btf_show_end_type(show);
		} else {
			ops = btf_type_ops(member_type);
			ops->show(btf, member_type, member->type,
				  data + bytes_offset, bits8_offset, show);
		}

		btf_show_end_member(show);
	}

	btf_show_end_struct_type(show);
}

static void btf_struct_show(const struct btf *btf, const struct btf_type *t,
			    u32 type_id, void *data, u8 bits_offset,
			    struct btf_show *show)
{
	const struct btf_member *m = show->state.member;

	/*
	 * First check if any members would be shown (are non-zero).
	 * See comments above "struct btf_show" definition for more
	 * details on how this works at a high-level.
	 */
	if (show->state.depth > 0 && !(show->flags & BTF_SHOW_ZERO)) {
		if (!show->state.depth_check) {
			show->state.depth_check = show->state.depth + 1;
			show->state.depth_to_show = 0;
		}
		__btf_struct_show(btf, t, type_id, data, bits_offset, show);
		/* Restore saved member data here */
		show->state.member = m;
		if (show->state.depth_check != show->state.depth + 1)
			return;
		show->state.depth_check = 0;

		if (show->state.depth_to_show <= show->state.depth)
			return;
		/*
		 * Reaching here indicates we have recursed and found
		 * non-zero child values.
		 */
	}

	__btf_struct_show(btf, t, type_id, data, bits_offset, show);
}

static struct btf_kind_operations struct_ops = {
	.check_meta = btf_struct_check_meta,
	.resolve = btf_struct_resolve,
	.check_member = btf_struct_check_member,
	.check_kflag_member = btf_generic_check_kflag_member,
	.log_details = btf_struct_log,
	.show = btf_struct_show,
};

static int btf_enum_check_member(struct btf_verifier_env *env,
				 const struct btf_type *struct_type,
				 const struct btf_member *member,
				 const struct btf_type *member_type)
{
	u32 struct_bits_off = member->offset;
	u32 struct_size, bytes_offset;

	if (BITS_PER_BYTE_MASKED(struct_bits_off)) {
		btf_verifier_log_member(env, struct_type, member,
					"Member is not byte aligned");
		return -EINVAL;
	}

	struct_size = struct_type->size;
	bytes_offset = BITS_ROUNDDOWN_BYTES(struct_bits_off);
	if (struct_size - bytes_offset < member_type->size) {
		btf_verifier_log_member(env, struct_type, member,
					"Member exceeds struct_size");
		return -EINVAL;
	}

	return 0;
}

static int btf_enum_check_kflag_member(struct btf_verifier_env *env,
				       const struct btf_type *struct_type,
				       const struct btf_member *member,
				       const struct btf_type *member_type)
{
	u32 struct_bits_off, nr_bits, bytes_end, struct_size;
	u32 int_bitsize = sizeof(int) * BITS_PER_BYTE;

	struct_bits_off = BTF_MEMBER_BIT_OFFSET(member->offset);
	nr_bits = BTF_MEMBER_BITFIELD_SIZE(member->offset);
	if (!nr_bits) {
		if (BITS_PER_BYTE_MASKED(struct_bits_off)) {
			btf_verifier_log_member(env, struct_type, member,
						"Member is not byte aligned");
			return -EINVAL;
		}

		nr_bits = int_bitsize;
	} else if (nr_bits > int_bitsize) {
		btf_verifier_log_member(env, struct_type, member,
					"Invalid member bitfield_size");
		return -EINVAL;
	}

	struct_size = struct_type->size;
	bytes_end = BITS_ROUNDUP_BYTES(struct_bits_off + nr_bits);
	if (struct_size < bytes_end) {
		btf_verifier_log_member(env, struct_type, member,
					"Member exceeds struct_size");
		return -EINVAL;
	}

	return 0;
}

static s32 btf_enum_check_meta(struct btf_verifier_env *env,
			       const struct btf_type *t,
			       u32 meta_left)
{
	const struct btf_enum *enums = btf_type_enum(t);
	struct btf *btf = env->btf;
	const char *fmt_str;
	u16 i, nr_enums;
	u32 meta_needed;

	nr_enums = btf_type_vlen(t);
	meta_needed = nr_enums * sizeof(*enums);

	if (meta_left < meta_needed) {
		btf_verifier_log_basic(env, t,
				       "meta_left:%u meta_needed:%u",
				       meta_left, meta_needed);
		return -EINVAL;
	}

	if (t->size > 8 || !is_power_of_2(t->size)) {
		btf_verifier_log_type(env, t, "Unexpected size");
		return -EINVAL;
	}

	/* enum type either no name or a valid one */
	if (t->name_off &&
	    !btf_name_valid_identifier(env->btf, t->name_off)) {
		btf_verifier_log_type(env, t, "Invalid name");
		return -EINVAL;
	}

	btf_verifier_log_type(env, t, NULL);

	for (i = 0; i < nr_enums; i++) {
		if (!btf_name_offset_valid(btf, enums[i].name_off)) {
			btf_verifier_log(env, "\tInvalid name_offset:%u",
					 enums[i].name_off);
			return -EINVAL;
		}

		/* enum member must have a valid name */
		if (!enums[i].name_off ||
		    !btf_name_valid_identifier(btf, enums[i].name_off)) {
			btf_verifier_log_type(env, t, "Invalid name");
			return -EINVAL;
		}

		if (env->log.level == BPF_LOG_KERNEL)
			continue;
		fmt_str = btf_type_kflag(t) ? "\t%s val=%d\n" : "\t%s val=%u\n";
		btf_verifier_log(env, fmt_str,
				 __btf_name_by_offset(btf, enums[i].name_off),
				 enums[i].val);
	}

	return meta_needed;
}

static void btf_enum_log(struct btf_verifier_env *env,
			 const struct btf_type *t)
{
	btf_verifier_log(env, "size=%u vlen=%u", t->size, btf_type_vlen(t));
}

static void btf_enum_show(const struct btf *btf, const struct btf_type *t,
			  u32 type_id, void *data, u8 bits_offset,
			  struct btf_show *show)
{
	const struct btf_enum *enums = btf_type_enum(t);
	u32 i, nr_enums = btf_type_vlen(t);
	void *safe_data;
	int v;

	safe_data = btf_show_start_type(show, t, type_id, data);
	if (!safe_data)
		return;

	v = *(int *)safe_data;

	for (i = 0; i < nr_enums; i++) {
		if (v != enums[i].val)
			continue;

		btf_show_type_value(show, "%s",
				    __btf_name_by_offset(btf,
							 enums[i].name_off));

		btf_show_end_type(show);
		return;
	}

	if (btf_type_kflag(t))
		btf_show_type_value(show, "%d", v);
	else
		btf_show_type_value(show, "%u", v);
	btf_show_end_type(show);
}

static struct btf_kind_operations enum_ops = {
	.check_meta = btf_enum_check_meta,
	.resolve = btf_df_resolve,
	.check_member = btf_enum_check_member,
	.check_kflag_member = btf_enum_check_kflag_member,
	.log_details = btf_enum_log,
	.show = btf_enum_show,
};

static s32 btf_enum64_check_meta(struct btf_verifier_env *env,
				 const struct btf_type *t,
				 u32 meta_left)
{
	const struct btf_enum64 *enums = btf_type_enum64(t);
	struct btf *btf = env->btf;
	const char *fmt_str;
	u16 i, nr_enums;
	u32 meta_needed;

	nr_enums = btf_type_vlen(t);
	meta_needed = nr_enums * sizeof(*enums);

	if (meta_left < meta_needed) {
		btf_verifier_log_basic(env, t,
				       "meta_left:%u meta_needed:%u",
				       meta_left, meta_needed);
		return -EINVAL;
	}

	if (t->size > 8 || !is_power_of_2(t->size)) {
		btf_verifier_log_type(env, t, "Unexpected size");
		return -EINVAL;
	}

	/* enum type either no name or a valid one */
	if (t->name_off &&
	    !btf_name_valid_identifier(env->btf, t->name_off)) {
		btf_verifier_log_type(env, t, "Invalid name");
		return -EINVAL;
	}

	btf_verifier_log_type(env, t, NULL);

	for (i = 0; i < nr_enums; i++) {
		if (!btf_name_offset_valid(btf, enums[i].name_off)) {
			btf_verifier_log(env, "\tInvalid name_offset:%u",
					 enums[i].name_off);
			return -EINVAL;
		}

		/* enum member must have a valid name */
		if (!enums[i].name_off ||
		    !btf_name_valid_identifier(btf, enums[i].name_off)) {
			btf_verifier_log_type(env, t, "Invalid name");
			return -EINVAL;
		}

		if (env->log.level == BPF_LOG_KERNEL)
			continue;

		fmt_str = btf_type_kflag(t) ? "\t%s val=%lld\n" : "\t%s val=%llu\n";
		btf_verifier_log(env, fmt_str,
				 __btf_name_by_offset(btf, enums[i].name_off),
				 btf_enum64_value(enums + i));
	}

	return meta_needed;
}

static void btf_enum64_show(const struct btf *btf, const struct btf_type *t,
			    u32 type_id, void *data, u8 bits_offset,
			    struct btf_show *show)
{
	const struct btf_enum64 *enums = btf_type_enum64(t);
	u32 i, nr_enums = btf_type_vlen(t);
	void *safe_data;
	s64 v;

	safe_data = btf_show_start_type(show, t, type_id, data);
	if (!safe_data)
		return;

	v = *(u64 *)safe_data;

	for (i = 0; i < nr_enums; i++) {
		if (v != btf_enum64_value(enums + i))
			continue;

		btf_show_type_value(show, "%s",
				    __btf_name_by_offset(btf,
							 enums[i].name_off));

		btf_show_end_type(show);
		return;
	}

	if (btf_type_kflag(t))
		btf_show_type_value(show, "%lld", v);
	else
		btf_show_type_value(show, "%llu", v);
	btf_show_end_type(show);
}

static struct btf_kind_operations enum64_ops = {
	.check_meta = btf_enum64_check_meta,
	.resolve = btf_df_resolve,
	.check_member = btf_enum_check_member,
	.check_kflag_member = btf_enum_check_kflag_member,
	.log_details = btf_enum_log,
	.show = btf_enum64_show,
};

static s32 btf_func_proto_check_meta(struct btf_verifier_env *env,
				     const struct btf_type *t,
				     u32 meta_left)
{
	u32 meta_needed = btf_type_vlen(t) * sizeof(struct btf_param);

	if (meta_left < meta_needed) {
		btf_verifier_log_basic(env, t,
				       "meta_left:%u meta_needed:%u",
				       meta_left, meta_needed);
		return -EINVAL;
	}

	if (t->name_off) {
		btf_verifier_log_type(env, t, "Invalid name");
		return -EINVAL;
	}

	if (btf_type_kflag(t)) {
		btf_verifier_log_type(env, t, "Invalid btf_info kind_flag");
		return -EINVAL;
	}

	btf_verifier_log_type(env, t, NULL);

	return meta_needed;
}

static void btf_func_proto_log(struct btf_verifier_env *env,
			       const struct btf_type *t)
{
	const struct btf_param *args = (const struct btf_param *)(t + 1);
	u16 nr_args = btf_type_vlen(t), i;

	btf_verifier_log(env, "return=%u args=(", t->type);
	if (!nr_args) {
		btf_verifier_log(env, "void");
		goto done;
	}

	if (nr_args == 1 && !args[0].type) {
		/* Only one vararg */
		btf_verifier_log(env, "vararg");
		goto done;
	}

	btf_verifier_log(env, "%u %s", args[0].type,
			 __btf_name_by_offset(env->btf,
					      args[0].name_off));
	for (i = 1; i < nr_args - 1; i++)
		btf_verifier_log(env, ", %u %s", args[i].type,
				 __btf_name_by_offset(env->btf,
						      args[i].name_off));

	if (nr_args > 1) {
		const struct btf_param *last_arg = &args[nr_args - 1];

		if (last_arg->type)
			btf_verifier_log(env, ", %u %s", last_arg->type,
					 __btf_name_by_offset(env->btf,
							      last_arg->name_off));
		else
			btf_verifier_log(env, ", vararg");
	}

done:
	btf_verifier_log(env, ")");
}

static struct btf_kind_operations func_proto_ops = {
	.check_meta = btf_func_proto_check_meta,
	.resolve = btf_df_resolve,
	/*
	 * BTF_KIND_FUNC_PROTO cannot be directly referred by
	 * a struct's member.
	 *
	 * It should be a function pointer instead.
	 * (i.e. struct's member -> BTF_KIND_PTR -> BTF_KIND_FUNC_PROTO)
	 *
	 * Hence, there is no btf_func_check_member().
	 */
	.check_member = btf_df_check_member,
	.check_kflag_member = btf_df_check_kflag_member,
	.log_details = btf_func_proto_log,
	.show = btf_df_show,
};

static s32 btf_func_check_meta(struct btf_verifier_env *env,
			       const struct btf_type *t,
			       u32 meta_left)
{
	if (!t->name_off ||
	    !btf_name_valid_identifier(env->btf, t->name_off)) {
		btf_verifier_log_type(env, t, "Invalid name");
		return -EINVAL;
	}

	if (btf_type_vlen(t) > BTF_FUNC_GLOBAL) {
		btf_verifier_log_type(env, t, "Invalid func linkage");
		return -EINVAL;
	}

	if (btf_type_kflag(t)) {
		btf_verifier_log_type(env, t, "Invalid btf_info kind_flag");
		return -EINVAL;
	}

	btf_verifier_log_type(env, t, NULL);

	return 0;
}

static int btf_func_resolve(struct btf_verifier_env *env,
			    const struct resolve_vertex *v)
{
	const struct btf_type *t = v->t;
	u32 next_type_id = t->type;
	int err;

	err = btf_func_check(env, t);
	if (err)
		return err;

	env_stack_pop_resolved(env, next_type_id, 0);
	return 0;
}

static struct btf_kind_operations func_ops = {
	.check_meta = btf_func_check_meta,
	.resolve = btf_func_resolve,
	.check_member = btf_df_check_member,
	.check_kflag_member = btf_df_check_kflag_member,
	.log_details = btf_ref_type_log,
	.show = btf_df_show,
};

static s32 btf_var_check_meta(struct btf_verifier_env *env,
			      const struct btf_type *t,
			      u32 meta_left)
{
	const struct btf_var *var;
	u32 meta_needed = sizeof(*var);

	if (meta_left < meta_needed) {
		btf_verifier_log_basic(env, t,
				       "meta_left:%u meta_needed:%u",
				       meta_left, meta_needed);
		return -EINVAL;
	}

	if (btf_type_vlen(t)) {
		btf_verifier_log_type(env, t, "vlen != 0");
		return -EINVAL;
	}

	if (btf_type_kflag(t)) {
		btf_verifier_log_type(env, t, "Invalid btf_info kind_flag");
		return -EINVAL;
	}

	if (!t->name_off ||
	    !__btf_name_valid(env->btf, t->name_off)) {
		btf_verifier_log_type(env, t, "Invalid name");
		return -EINVAL;
	}

	/* A var cannot be in type void */
	if (!t->type || !BTF_TYPE_ID_VALID(t->type)) {
		btf_verifier_log_type(env, t, "Invalid type_id");
		return -EINVAL;
	}

	var = btf_type_var(t);
	if (var->linkage != BTF_VAR_STATIC &&
	    var->linkage != BTF_VAR_GLOBAL_ALLOCATED) {
		btf_verifier_log_type(env, t, "Linkage not supported");
		return -EINVAL;
	}

	btf_verifier_log_type(env, t, NULL);

	return meta_needed;
}

static void btf_var_log(struct btf_verifier_env *env, const struct btf_type *t)
{
	const struct btf_var *var = btf_type_var(t);

	btf_verifier_log(env, "type_id=%u linkage=%u", t->type, var->linkage);
}

static const struct btf_kind_operations var_ops = {
	.check_meta		= btf_var_check_meta,
	.resolve		= btf_var_resolve,
	.check_member		= btf_df_check_member,
	.check_kflag_member	= btf_df_check_kflag_member,
	.log_details		= btf_var_log,
	.show			= btf_var_show,
};

static s32 btf_datasec_check_meta(struct btf_verifier_env *env,
				  const struct btf_type *t,
				  u32 meta_left)
{
	const struct btf_var_secinfo *vsi;
	u64 last_vsi_end_off = 0, sum = 0;
	u32 i, meta_needed;

	meta_needed = btf_type_vlen(t) * sizeof(*vsi);
	if (meta_left < meta_needed) {
		btf_verifier_log_basic(env, t,
				       "meta_left:%u meta_needed:%u",
				       meta_left, meta_needed);
		return -EINVAL;
	}

	if (!t->size) {
		btf_verifier_log_type(env, t, "size == 0");
		return -EINVAL;
	}

	if (btf_type_kflag(t)) {
		btf_verifier_log_type(env, t, "Invalid btf_info kind_flag");
		return -EINVAL;
	}

	if (!t->name_off ||
	    !btf_name_valid_section(env->btf, t->name_off)) {
		btf_verifier_log_type(env, t, "Invalid name");
		return -EINVAL;
	}

	btf_verifier_log_type(env, t, NULL);

	for_each_vsi(i, t, vsi) {
		/* A var cannot be in type void */
		if (!vsi->type || !BTF_TYPE_ID_VALID(vsi->type)) {
			btf_verifier_log_vsi(env, t, vsi,
					     "Invalid type_id");
			return -EINVAL;
		}

		if (vsi->offset < last_vsi_end_off || vsi->offset >= t->size) {
			btf_verifier_log_vsi(env, t, vsi,
					     "Invalid offset");
			return -EINVAL;
		}

		if (!vsi->size || vsi->size > t->size) {
			btf_verifier_log_vsi(env, t, vsi,
					     "Invalid size");
			return -EINVAL;
		}

		last_vsi_end_off = vsi->offset + vsi->size;
		if (last_vsi_end_off > t->size) {
			btf_verifier_log_vsi(env, t, vsi,
					     "Invalid offset+size");
			return -EINVAL;
		}

		btf_verifier_log_vsi(env, t, vsi, NULL);
		sum += vsi->size;
	}

	if (t->size < sum) {
		btf_verifier_log_type(env, t, "Invalid btf_info size");
		return -EINVAL;
	}

	return meta_needed;
}

static int btf_datasec_resolve(struct btf_verifier_env *env,
			       const struct resolve_vertex *v)
{
	const struct btf_var_secinfo *vsi;
	struct btf *btf = env->btf;
	u16 i;

	env->resolve_mode = RESOLVE_TBD;
	for_each_vsi_from(i, v->next_member, v->t, vsi) {
		u32 var_type_id = vsi->type, type_id, type_size = 0;
		const struct btf_type *var_type = btf_type_by_id(env->btf,
								 var_type_id);
		if (!var_type || !btf_type_is_var(var_type)) {
			btf_verifier_log_vsi(env, v->t, vsi,
					     "Not a VAR kind member");
			return -EINVAL;
		}

		if (!env_type_is_resolve_sink(env, var_type) &&
		    !env_type_is_resolved(env, var_type_id)) {
			env_stack_set_next_member(env, i + 1);
			return env_stack_push(env, var_type, var_type_id);
		}

		type_id = var_type->type;
		if (!btf_type_id_size(btf, &type_id, &type_size)) {
			btf_verifier_log_vsi(env, v->t, vsi, "Invalid type");
			return -EINVAL;
		}

		if (vsi->size < type_size) {
			btf_verifier_log_vsi(env, v->t, vsi, "Invalid size");
			return -EINVAL;
		}
	}

	env_stack_pop_resolved(env, 0, 0);
	return 0;
}

static void btf_datasec_log(struct btf_verifier_env *env,
			    const struct btf_type *t)
{
	btf_verifier_log(env, "size=%u vlen=%u", t->size, btf_type_vlen(t));
}

static void btf_datasec_show(const struct btf *btf,
			     const struct btf_type *t, u32 type_id,
			     void *data, u8 bits_offset,
			     struct btf_show *show)
{
	const struct btf_var_secinfo *vsi;
	const struct btf_type *var;
	u32 i;

	if (!btf_show_start_type(show, t, type_id, data))
		return;

	btf_show_type_value(show, "section (\"%s\") = {",
			    __btf_name_by_offset(btf, t->name_off));
	for_each_vsi(i, t, vsi) {
		var = btf_type_by_id(btf, vsi->type);
		if (i)
			btf_show(show, ",");
		btf_type_ops(var)->show(btf, var, vsi->type,
					data + vsi->offset, bits_offset, show);
	}
	btf_show_end_type(show);
}

static const struct btf_kind_operations datasec_ops = {
	.check_meta		= btf_datasec_check_meta,
	.resolve		= btf_datasec_resolve,
	.check_member		= btf_df_check_member,
	.check_kflag_member	= btf_df_check_kflag_member,
	.log_details		= btf_datasec_log,
	.show			= btf_datasec_show,
};

static s32 btf_float_check_meta(struct btf_verifier_env *env,
				const struct btf_type *t,
				u32 meta_left)
{
	if (btf_type_vlen(t)) {
		btf_verifier_log_type(env, t, "vlen != 0");
		return -EINVAL;
	}

	if (btf_type_kflag(t)) {
		btf_verifier_log_type(env, t, "Invalid btf_info kind_flag");
		return -EINVAL;
	}

	if (t->size != 2 && t->size != 4 && t->size != 8 && t->size != 12 &&
	    t->size != 16) {
		btf_verifier_log_type(env, t, "Invalid type_size");
		return -EINVAL;
	}

	btf_verifier_log_type(env, t, NULL);

	return 0;
}

static int btf_float_check_member(struct btf_verifier_env *env,
				  const struct btf_type *struct_type,
				  const struct btf_member *member,
				  const struct btf_type *member_type)
{
	u64 start_offset_bytes;
	u64 end_offset_bytes;
	u64 misalign_bits;
	u64 align_bytes;
	u64 align_bits;

	/* Different architectures have different alignment requirements, so
	 * here we check only for the reasonable minimum. This way we ensure
	 * that types after CO-RE can pass the kernel BTF verifier.
	 */
	align_bytes = min_t(u64, sizeof(void *), member_type->size);
	align_bits = align_bytes * BITS_PER_BYTE;
	div64_u64_rem(member->offset, align_bits, &misalign_bits);
	if (misalign_bits) {
		btf_verifier_log_member(env, struct_type, member,
					"Member is not properly aligned");
		return -EINVAL;
	}

	start_offset_bytes = member->offset / BITS_PER_BYTE;
	end_offset_bytes = start_offset_bytes + member_type->size;
	if (end_offset_bytes > struct_type->size) {
		btf_verifier_log_member(env, struct_type, member,
					"Member exceeds struct_size");
		return -EINVAL;
	}

	return 0;
}

static void btf_float_log(struct btf_verifier_env *env,
			  const struct btf_type *t)
{
	btf_verifier_log(env, "size=%u", t->size);
}

static const struct btf_kind_operations float_ops = {
	.check_meta = btf_float_check_meta,
	.resolve = btf_df_resolve,
	.check_member = btf_float_check_member,
	.check_kflag_member = btf_generic_check_kflag_member,
	.log_details = btf_float_log,
	.show = btf_df_show,
};

static s32 btf_decl_tag_check_meta(struct btf_verifier_env *env,
			      const struct btf_type *t,
			      u32 meta_left)
{
	const struct btf_decl_tag *tag;
	u32 meta_needed = sizeof(*tag);
	s32 component_idx;
	const char *value;

	if (meta_left < meta_needed) {
		btf_verifier_log_basic(env, t,
				       "meta_left:%u meta_needed:%u",
				       meta_left, meta_needed);
		return -EINVAL;
	}

	value = btf_name_by_offset(env->btf, t->name_off);
	if (!value || !value[0]) {
		btf_verifier_log_type(env, t, "Invalid value");
		return -EINVAL;
	}

	if (btf_type_vlen(t)) {
		btf_verifier_log_type(env, t, "vlen != 0");
		return -EINVAL;
	}

	if (btf_type_kflag(t)) {
		btf_verifier_log_type(env, t, "Invalid btf_info kind_flag");
		return -EINVAL;
	}

	component_idx = btf_type_decl_tag(t)->component_idx;
	if (component_idx < -1) {
		btf_verifier_log_type(env, t, "Invalid component_idx");
		return -EINVAL;
	}

	btf_verifier_log_type(env, t, NULL);

	return meta_needed;
}

static int btf_decl_tag_resolve(struct btf_verifier_env *env,
			   const struct resolve_vertex *v)
{
	const struct btf_type *next_type;
	const struct btf_type *t = v->t;
	u32 next_type_id = t->type;
	struct btf *btf = env->btf;
	s32 component_idx;
	u32 vlen;

	next_type = btf_type_by_id(btf, next_type_id);
	if (!next_type || !btf_type_is_decl_tag_target(next_type)) {
		btf_verifier_log_type(env, v->t, "Invalid type_id");
		return -EINVAL;
	}

	if (!env_type_is_resolve_sink(env, next_type) &&
	    !env_type_is_resolved(env, next_type_id))
		return env_stack_push(env, next_type, next_type_id);

	component_idx = btf_type_decl_tag(t)->component_idx;
	if (component_idx != -1) {
		if (btf_type_is_var(next_type) || btf_type_is_typedef(next_type)) {
			btf_verifier_log_type(env, v->t, "Invalid component_idx");
			return -EINVAL;
		}

		if (btf_type_is_struct(next_type)) {
			vlen = btf_type_vlen(next_type);
		} else {
			/* next_type should be a function */
			next_type = btf_type_by_id(btf, next_type->type);
			vlen = btf_type_vlen(next_type);
		}

		if ((u32)component_idx >= vlen) {
			btf_verifier_log_type(env, v->t, "Invalid component_idx");
			return -EINVAL;
		}
	}

	env_stack_pop_resolved(env, next_type_id, 0);

	return 0;
}

static void btf_decl_tag_log(struct btf_verifier_env *env, const struct btf_type *t)
{
	btf_verifier_log(env, "type=%u component_idx=%d", t->type,
			 btf_type_decl_tag(t)->component_idx);
}

static const struct btf_kind_operations decl_tag_ops = {
	.check_meta = btf_decl_tag_check_meta,
	.resolve = btf_decl_tag_resolve,
	.check_member = btf_df_check_member,
	.check_kflag_member = btf_df_check_kflag_member,
	.log_details = btf_decl_tag_log,
	.show = btf_df_show,
};

static int btf_func_proto_check(struct btf_verifier_env *env,
				const struct btf_type *t)
{
	const struct btf_type *ret_type;
	const struct btf_param *args;
	const struct btf *btf;
	u16 nr_args, i;
	int err;

	btf = env->btf;
	args = (const struct btf_param *)(t + 1);
	nr_args = btf_type_vlen(t);

	/* Check func return type which could be "void" (t->type == 0) */
	if (t->type) {
		u32 ret_type_id = t->type;

		ret_type = btf_type_by_id(btf, ret_type_id);
		if (!ret_type) {
			btf_verifier_log_type(env, t, "Invalid return type");
			return -EINVAL;
		}

		if (btf_type_is_resolve_source_only(ret_type)) {
			btf_verifier_log_type(env, t, "Invalid return type");
			return -EINVAL;
		}

		if (btf_type_needs_resolve(ret_type) &&
		    !env_type_is_resolved(env, ret_type_id)) {
			err = btf_resolve(env, ret_type, ret_type_id);
			if (err)
				return err;
		}

		/* Ensure the return type is a type that has a size */
		if (!btf_type_id_size(btf, &ret_type_id, NULL)) {
			btf_verifier_log_type(env, t, "Invalid return type");
			return -EINVAL;
		}
	}

	if (!nr_args)
		return 0;

	/* Last func arg type_id could be 0 if it is a vararg */
	if (!args[nr_args - 1].type) {
		if (args[nr_args - 1].name_off) {
			btf_verifier_log_type(env, t, "Invalid arg#%u",
					      nr_args);
			return -EINVAL;
		}
		nr_args--;
	}

	for (i = 0; i < nr_args; i++) {
		const struct btf_type *arg_type;
		u32 arg_type_id;

		arg_type_id = args[i].type;
		arg_type = btf_type_by_id(btf, arg_type_id);
		if (!arg_type) {
			btf_verifier_log_type(env, t, "Invalid arg#%u", i + 1);
			return -EINVAL;
		}

		if (btf_type_is_resolve_source_only(arg_type)) {
			btf_verifier_log_type(env, t, "Invalid arg#%u", i + 1);
			return -EINVAL;
		}

		if (args[i].name_off &&
		    (!btf_name_offset_valid(btf, args[i].name_off) ||
		     !btf_name_valid_identifier(btf, args[i].name_off))) {
			btf_verifier_log_type(env, t,
					      "Invalid arg#%u", i + 1);
			return -EINVAL;
		}

		if (btf_type_needs_resolve(arg_type) &&
		    !env_type_is_resolved(env, arg_type_id)) {
			err = btf_resolve(env, arg_type, arg_type_id);
			if (err)
				return err;
		}

		if (!btf_type_id_size(btf, &arg_type_id, NULL)) {
			btf_verifier_log_type(env, t, "Invalid arg#%u", i + 1);
			return -EINVAL;
		}
	}

	return 0;
}

static int btf_func_check(struct btf_verifier_env *env,
			  const struct btf_type *t)
{
	const struct btf_type *proto_type;
	const struct btf_param *args;
	const struct btf *btf;
	u16 nr_args, i;

	btf = env->btf;
	proto_type = btf_type_by_id(btf, t->type);

	if (!proto_type || !btf_type_is_func_proto(proto_type)) {
		btf_verifier_log_type(env, t, "Invalid type_id");
		return -EINVAL;
	}

	args = (const struct btf_param *)(proto_type + 1);
	nr_args = btf_type_vlen(proto_type);
	for (i = 0; i < nr_args; i++) {
		if (!args[i].name_off && args[i].type) {
			btf_verifier_log_type(env, t, "Invalid arg#%u", i + 1);
			return -EINVAL;
		}
	}

	return 0;
}

static const struct btf_kind_operations * const kind_ops[NR_BTF_KINDS] = {
	[BTF_KIND_INT] = &int_ops,
	[BTF_KIND_PTR] = &ptr_ops,
	[BTF_KIND_ARRAY] = &array_ops,
	[BTF_KIND_STRUCT] = &struct_ops,
	[BTF_KIND_UNION] = &struct_ops,
	[BTF_KIND_ENUM] = &enum_ops,
	[BTF_KIND_FWD] = &fwd_ops,
	[BTF_KIND_TYPEDEF] = &modifier_ops,
	[BTF_KIND_VOLATILE] = &modifier_ops,
	[BTF_KIND_CONST] = &modifier_ops,
	[BTF_KIND_RESTRICT] = &modifier_ops,
	[BTF_KIND_FUNC] = &func_ops,
	[BTF_KIND_FUNC_PROTO] = &func_proto_ops,
	[BTF_KIND_VAR] = &var_ops,
	[BTF_KIND_DATASEC] = &datasec_ops,
	[BTF_KIND_FLOAT] = &float_ops,
	[BTF_KIND_DECL_TAG] = &decl_tag_ops,
	[BTF_KIND_TYPE_TAG] = &modifier_ops,
	[BTF_KIND_ENUM64] = &enum64_ops,
};

static s32 btf_check_meta(struct btf_verifier_env *env,
			  const struct btf_type *t,
			  u32 meta_left)
{
	u32 saved_meta_left = meta_left;
	s32 var_meta_size;

	if (meta_left < sizeof(*t)) {
		btf_verifier_log(env, "[%u] meta_left:%u meta_needed:%zu",
				 env->log_type_id, meta_left, sizeof(*t));
		return -EINVAL;
	}
	meta_left -= sizeof(*t);

	if (t->info & ~BTF_INFO_MASK) {
		btf_verifier_log(env, "[%u] Invalid btf_info:%x",
				 env->log_type_id, t->info);
		return -EINVAL;
	}

	if (BTF_INFO_KIND(t->info) > BTF_KIND_MAX ||
	    BTF_INFO_KIND(t->info) == BTF_KIND_UNKN) {
		btf_verifier_log(env, "[%u] Invalid kind:%u",
				 env->log_type_id, BTF_INFO_KIND(t->info));
		return -EINVAL;
	}

	if (!btf_name_offset_valid(env->btf, t->name_off)) {
		btf_verifier_log(env, "[%u] Invalid name_offset:%u",
				 env->log_type_id, t->name_off);
		return -EINVAL;
	}

	var_meta_size = btf_type_ops(t)->check_meta(env, t, meta_left);
	if (var_meta_size < 0)
		return var_meta_size;

	meta_left -= var_meta_size;

	return saved_meta_left - meta_left;
}

static int btf_check_all_metas(struct btf_verifier_env *env)
{
	struct btf *btf = env->btf;
	struct btf_header *hdr;
	void *cur, *end;

	hdr = &btf->hdr;
	cur = btf->nohdr_data + hdr->type_off;
	end = cur + hdr->type_len;

	env->log_type_id = btf->base_btf ? btf->start_id : 1;
	while (cur < end) {
		struct btf_type *t = cur;
		s32 meta_size;

		meta_size = btf_check_meta(env, t, end - cur);
		if (meta_size < 0)
			return meta_size;

		btf_add_type(env, t);
		cur += meta_size;
		env->log_type_id++;
	}

	return 0;
}

static bool btf_resolve_valid(struct btf_verifier_env *env,
			      const struct btf_type *t,
			      u32 type_id)
{
	struct btf *btf = env->btf;

	if (!env_type_is_resolved(env, type_id))
		return false;

	if (btf_type_is_struct(t) || btf_type_is_datasec(t))
		return !btf_resolved_type_id(btf, type_id) &&
		       !btf_resolved_type_size(btf, type_id);

	if (btf_type_is_decl_tag(t) || btf_type_is_func(t))
		return btf_resolved_type_id(btf, type_id) &&
		       !btf_resolved_type_size(btf, type_id);

	if (btf_type_is_modifier(t) || btf_type_is_ptr(t) ||
	    btf_type_is_var(t)) {
		t = btf_type_id_resolve(btf, &type_id);
		return t &&
		       !btf_type_is_modifier(t) &&
		       !btf_type_is_var(t) &&
		       !btf_type_is_datasec(t);
	}

	if (btf_type_is_array(t)) {
		const struct btf_array *array = btf_type_array(t);
		const struct btf_type *elem_type;
		u32 elem_type_id = array->type;
		u32 elem_size;

		elem_type = btf_type_id_size(btf, &elem_type_id, &elem_size);
		return elem_type && !btf_type_is_modifier(elem_type) &&
			(array->nelems * elem_size ==
			 btf_resolved_type_size(btf, type_id));
	}

	return false;
}

static int btf_resolve(struct btf_verifier_env *env,
		       const struct btf_type *t, u32 type_id)
{
	u32 save_log_type_id = env->log_type_id;
	const struct resolve_vertex *v;
	int err = 0;

	env->resolve_mode = RESOLVE_TBD;
	env_stack_push(env, t, type_id);
	while (!err && (v = env_stack_peak(env))) {
		env->log_type_id = v->type_id;
		err = btf_type_ops(v->t)->resolve(env, v);
	}

	env->log_type_id = type_id;
	if (err == -E2BIG) {
		btf_verifier_log_type(env, t,
				      "Exceeded max resolving depth:%u",
				      MAX_RESOLVE_DEPTH);
	} else if (err == -EEXIST) {
		btf_verifier_log_type(env, t, "Loop detected");
	}

	/* Final sanity check */
	if (!err && !btf_resolve_valid(env, t, type_id)) {
		btf_verifier_log_type(env, t, "Invalid resolve state");
		err = -EINVAL;
	}

	env->log_type_id = save_log_type_id;
	return err;
}

static int btf_check_all_types(struct btf_verifier_env *env)
{
	struct btf *btf = env->btf;
	const struct btf_type *t;
	u32 type_id, i;
	int err;

	err = env_resolve_init(env);
	if (err)
		return err;

	env->phase++;
	for (i = btf->base_btf ? 0 : 1; i < btf->nr_types; i++) {
		type_id = btf->start_id + i;
		t = btf_type_by_id(btf, type_id);

		env->log_type_id = type_id;
		if (btf_type_needs_resolve(t) &&
		    !env_type_is_resolved(env, type_id)) {
			err = btf_resolve(env, t, type_id);
			if (err)
				return err;
		}

		if (btf_type_is_func_proto(t)) {
			err = btf_func_proto_check(env, t);
			if (err)
				return err;
		}
	}

	return 0;
}

static int btf_parse_type_sec(struct btf_verifier_env *env)
{
	const struct btf_header *hdr = &env->btf->hdr;
	int err;

	/* Type section must align to 4 bytes */
	if (hdr->type_off & (sizeof(u32) - 1)) {
		btf_verifier_log(env, "Unaligned type_off");
		return -EINVAL;
	}

	if (!env->btf->base_btf && !hdr->type_len) {
		btf_verifier_log(env, "No type found");
		return -EINVAL;
	}

	err = btf_check_all_metas(env);
	if (err)
		return err;

	return btf_check_all_types(env);
}

static int btf_parse_str_sec(struct btf_verifier_env *env)
{
	const struct btf_header *hdr;
	struct btf *btf = env->btf;
	const char *start, *end;

	hdr = &btf->hdr;
	start = btf->nohdr_data + hdr->str_off;
	end = start + hdr->str_len;

	if (end != btf->data + btf->data_size) {
		btf_verifier_log(env, "String section is not at the end");
		return -EINVAL;
	}

	btf->strings = start;

	if (btf->base_btf && !hdr->str_len)
		return 0;
	if (!hdr->str_len || hdr->str_len - 1 > BTF_MAX_NAME_OFFSET || end[-1]) {
		btf_verifier_log(env, "Invalid string section");
		return -EINVAL;
	}
	if (!btf->base_btf && start[0]) {
		btf_verifier_log(env, "Invalid string section");
		return -EINVAL;
	}

	return 0;
}

static const size_t btf_sec_info_offset[] = {
	offsetof(struct btf_header, type_off),
	offsetof(struct btf_header, str_off),
};

static int btf_sec_info_cmp(const void *a, const void *b)
{
	const struct btf_sec_info *x = a;
	const struct btf_sec_info *y = b;

	return (int)(x->off - y->off) ? : (int)(x->len - y->len);
}

static int btf_check_sec_info(struct btf_verifier_env *env,
			      u32 btf_data_size)
{
	struct btf_sec_info secs[ARRAY_SIZE(btf_sec_info_offset)];
	u32 total, expected_total, i;
	const struct btf_header *hdr;
	const struct btf *btf;

	btf = env->btf;
	hdr = &btf->hdr;

	/* Populate the secs from hdr */
	for (i = 0; i < ARRAY_SIZE(btf_sec_info_offset); i++)
		secs[i] = *(struct btf_sec_info *)((void *)hdr +
						   btf_sec_info_offset[i]);

	sort(secs, ARRAY_SIZE(btf_sec_info_offset),
	     sizeof(struct btf_sec_info), btf_sec_info_cmp, NULL);

	/* Check for gaps and overlap among sections */
	total = 0;
	expected_total = btf_data_size - hdr->hdr_len;
	for (i = 0; i < ARRAY_SIZE(btf_sec_info_offset); i++) {
		if (expected_total < secs[i].off) {
			btf_verifier_log(env, "Invalid section offset");
			return -EINVAL;
		}
		if (total < secs[i].off) {
			/* gap */
			btf_verifier_log(env, "Unsupported section found");
			return -EINVAL;
		}
		if (total > secs[i].off) {
			btf_verifier_log(env, "Section overlap found");
			return -EINVAL;
		}
		if (expected_total - total < secs[i].len) {
			btf_verifier_log(env,
					 "Total section length too long");
			return -EINVAL;
		}
		total += secs[i].len;
	}

	/* There is data other than hdr and known sections */
	if (expected_total != total) {
		btf_verifier_log(env, "Unsupported section found");
		return -EINVAL;
	}

	return 0;
}

static int btf_parse_hdr(struct btf_verifier_env *env)
{
	u32 hdr_len, hdr_copy, btf_data_size;
	const struct btf_header *hdr;
	struct btf *btf;

	btf = env->btf;
	btf_data_size = btf->data_size;

	if (btf_data_size < offsetofend(struct btf_header, hdr_len)) {
		btf_verifier_log(env, "hdr_len not found");
		return -EINVAL;
	}

	hdr = btf->data;
	hdr_len = hdr->hdr_len;
	if (btf_data_size < hdr_len) {
		btf_verifier_log(env, "btf_header not found");
		return -EINVAL;
	}

	/* Ensure the unsupported header fields are zero */
	if (hdr_len > sizeof(btf->hdr)) {
		u8 *expected_zero = btf->data + sizeof(btf->hdr);
		u8 *end = btf->data + hdr_len;

		for (; expected_zero < end; expected_zero++) {
			if (*expected_zero) {
				btf_verifier_log(env, "Unsupported btf_header");
				return -E2BIG;
			}
		}
	}

	hdr_copy = min_t(u32, hdr_len, sizeof(btf->hdr));
	memcpy(&btf->hdr, btf->data, hdr_copy);

	hdr = &btf->hdr;

	btf_verifier_log_hdr(env, btf_data_size);

	if (hdr->magic != BTF_MAGIC) {
		btf_verifier_log(env, "Invalid magic");
		return -EINVAL;
	}

	if (hdr->version != BTF_VERSION) {
		btf_verifier_log(env, "Unsupported version");
		return -ENOTSUPP;
	}

	if (hdr->flags) {
		btf_verifier_log(env, "Unsupported flags");
		return -ENOTSUPP;
	}

	if (!btf->base_btf && btf_data_size == hdr->hdr_len) {
		btf_verifier_log(env, "No data");
		return -EINVAL;
	}

	return btf_check_sec_info(env, btf_data_size);
}

static const char *alloc_obj_fields[] = {
	"bpf_spin_lock",
	"bpf_list_head",
	"bpf_list_node",
	"bpf_rb_root",
	"bpf_rb_node",
	"bpf_refcount",
};

static struct btf_struct_metas *
btf_parse_struct_metas(struct bpf_verifier_log *log, struct btf *btf)
{
	union {
		struct btf_id_set set;
		struct {
			u32 _cnt;
			u32 _ids[ARRAY_SIZE(alloc_obj_fields)];
		} _arr;
	} aof;
	struct btf_struct_metas *tab = NULL;
	int i, n, id, ret;

	BUILD_BUG_ON(offsetof(struct btf_id_set, cnt) != 0);
	BUILD_BUG_ON(sizeof(struct btf_id_set) != sizeof(u32));

	memset(&aof, 0, sizeof(aof));
	for (i = 0; i < ARRAY_SIZE(alloc_obj_fields); i++) {
		/* Try to find whether this special type exists in user BTF, and
		 * if so remember its ID so we can easily find it among members
		 * of structs that we iterate in the next loop.
		 */
		id = btf_find_by_name_kind(btf, alloc_obj_fields[i], BTF_KIND_STRUCT);
		if (id < 0)
			continue;
		aof.set.ids[aof.set.cnt++] = id;
	}

	if (!aof.set.cnt)
		return NULL;
	sort(&aof.set.ids, aof.set.cnt, sizeof(aof.set.ids[0]), btf_id_cmp_func, NULL);

	n = btf_nr_types(btf);
	for (i = 1; i < n; i++) {
		struct btf_struct_metas *new_tab;
		const struct btf_member *member;
		struct btf_struct_meta *type;
		struct btf_record *record;
		const struct btf_type *t;
		int j, tab_cnt;

		t = btf_type_by_id(btf, i);
		if (!t) {
			ret = -EINVAL;
			goto free;
		}
		if (!__btf_type_is_struct(t))
			continue;

		cond_resched();

		for_each_member(j, t, member) {
			if (btf_id_set_contains(&aof.set, member->type))
				goto parse;
		}
		continue;
	parse:
		tab_cnt = tab ? tab->cnt : 0;
		new_tab = krealloc(tab, offsetof(struct btf_struct_metas, types[tab_cnt + 1]),
				   GFP_KERNEL | __GFP_NOWARN);
		if (!new_tab) {
			ret = -ENOMEM;
			goto free;
		}
		if (!tab)
			new_tab->cnt = 0;
		tab = new_tab;

		type = &tab->types[tab->cnt];
		type->btf_id = i;
		record = btf_parse_fields(btf, t, BPF_SPIN_LOCK | BPF_LIST_HEAD | BPF_LIST_NODE |
						  BPF_RB_ROOT | BPF_RB_NODE | BPF_REFCOUNT, t->size);
		/* The record cannot be unset, treat it as an error if so */
		if (IS_ERR_OR_NULL(record)) {
			ret = PTR_ERR_OR_ZERO(record) ?: -EFAULT;
			goto free;
		}
		type->record = record;
		tab->cnt++;
	}
	return tab;
free:
	btf_struct_metas_free(tab);
	return ERR_PTR(ret);
}

struct btf_struct_meta *btf_find_struct_meta(const struct btf *btf, u32 btf_id)
{
	struct btf_struct_metas *tab;

	BUILD_BUG_ON(offsetof(struct btf_struct_meta, btf_id) != 0);
	tab = btf->struct_meta_tab;
	if (!tab)
		return NULL;
	return bsearch(&btf_id, tab->types, tab->cnt, sizeof(tab->types[0]), btf_id_cmp_func);
}

static int btf_check_type_tags(struct btf_verifier_env *env,
			       struct btf *btf, int start_id)
{
	int i, n, good_id = start_id - 1;
	bool in_tags;

	n = btf_nr_types(btf);
	for (i = start_id; i < n; i++) {
		const struct btf_type *t;
		int chain_limit = 32;
		u32 cur_id = i;

		t = btf_type_by_id(btf, i);
		if (!t)
			return -EINVAL;
		if (!btf_type_is_modifier(t))
			continue;

		cond_resched();

		in_tags = btf_type_is_type_tag(t);
		while (btf_type_is_modifier(t)) {
			if (!chain_limit--) {
				btf_verifier_log(env, "Max chain length or cycle detected");
				return -ELOOP;
			}
			if (btf_type_is_type_tag(t)) {
				if (!in_tags) {
					btf_verifier_log(env, "Type tags don't precede modifiers");
					return -EINVAL;
				}
			} else if (in_tags) {
				in_tags = false;
			}
			if (cur_id <= good_id)
				break;
			/* Move to next type */
			cur_id = t->type;
			t = btf_type_by_id(btf, cur_id);
			if (!t)
				return -EINVAL;
		}
		good_id = i;
	}
	return 0;
}

static int finalize_log(struct bpf_verifier_log *log, bpfptr_t uattr, u32 uattr_size)
{
	u32 log_true_size;
	int err;

	err = bpf_vlog_finalize(log, &log_true_size);

	if (uattr_size >= offsetofend(union bpf_attr, btf_log_true_size) &&
	    copy_to_bpfptr_offset(uattr, offsetof(union bpf_attr, btf_log_true_size),
				  &log_true_size, sizeof(log_true_size)))
		err = -EFAULT;

	return err;
}

static struct btf *btf_parse(const union bpf_attr *attr, bpfptr_t uattr, u32 uattr_size)
{
	bpfptr_t btf_data = make_bpfptr(attr->btf, uattr.is_kernel);
	char __user *log_ubuf = u64_to_user_ptr(attr->btf_log_buf);
	struct btf_struct_metas *struct_meta_tab;
	struct btf_verifier_env *env = NULL;
	struct btf *btf = NULL;
	u8 *data;
	int err, ret;

	if (attr->btf_size > BTF_MAX_SIZE)
		return ERR_PTR(-E2BIG);

	env = kzalloc(sizeof(*env), GFP_KERNEL | __GFP_NOWARN);
	if (!env)
		return ERR_PTR(-ENOMEM);

	/* user could have requested verbose verifier output
	 * and supplied buffer to store the verification trace
	 */
	err = bpf_vlog_init(&env->log, attr->btf_log_level,
			    log_ubuf, attr->btf_log_size);
	if (err)
		goto errout_free;

	btf = kzalloc(sizeof(*btf), GFP_KERNEL | __GFP_NOWARN);
	if (!btf) {
		err = -ENOMEM;
		goto errout;
	}
	env->btf = btf;

	data = kvmalloc(attr->btf_size, GFP_KERNEL | __GFP_NOWARN);
	if (!data) {
		err = -ENOMEM;
		goto errout;
	}

	btf->data = data;
	btf->data_size = attr->btf_size;

	if (copy_from_bpfptr(data, btf_data, attr->btf_size)) {
		err = -EFAULT;
		goto errout;
	}

	err = btf_parse_hdr(env);
	if (err)
		goto errout;

	btf->nohdr_data = btf->data + btf->hdr.hdr_len;

	err = btf_parse_str_sec(env);
	if (err)
		goto errout;

	err = btf_parse_type_sec(env);
	if (err)
		goto errout;

	err = btf_check_type_tags(env, btf, 1);
	if (err)
		goto errout;

	struct_meta_tab = btf_parse_struct_metas(&env->log, btf);
	if (IS_ERR(struct_meta_tab)) {
		err = PTR_ERR(struct_meta_tab);
		goto errout;
	}
	btf->struct_meta_tab = struct_meta_tab;

	if (struct_meta_tab) {
		int i;

		for (i = 0; i < struct_meta_tab->cnt; i++) {
			err = btf_check_and_fixup_fields(btf, struct_meta_tab->types[i].record);
			if (err < 0)
				goto errout_meta;
		}
	}

	err = finalize_log(&env->log, uattr, uattr_size);
	if (err)
		goto errout_free;

	btf_verifier_env_free(env);
	refcount_set(&btf->refcnt, 1);
	return btf;

errout_meta:
	btf_free_struct_meta_tab(btf);
errout:
	/* overwrite err with -ENOSPC or -EFAULT */
	ret = finalize_log(&env->log, uattr, uattr_size);
	if (ret)
		err = ret;
errout_free:
	btf_verifier_env_free(env);
	if (btf)
		btf_free(btf);
	return ERR_PTR(err);
}

extern char __start_BTF[];
extern char __stop_BTF[];
extern struct btf *btf_vmlinux;

#define BPF_MAP_TYPE(_id, _ops)
#define BPF_LINK_TYPE(_id, _name)
static union {
	struct bpf_ctx_convert {
#define BPF_PROG_TYPE(_id, _name, prog_ctx_type, kern_ctx_type) \
	prog_ctx_type _id##_prog; \
	kern_ctx_type _id##_kern;
#include <linux/bpf_types.h>
#undef BPF_PROG_TYPE
	} *__t;
	/* 't' is written once under lock. Read many times. */
	const struct btf_type *t;
} bpf_ctx_convert;
enum {
#define BPF_PROG_TYPE(_id, _name, prog_ctx_type, kern_ctx_type) \
	__ctx_convert##_id,
#include <linux/bpf_types.h>
#undef BPF_PROG_TYPE
	__ctx_convert_unused, /* to avoid empty enum in extreme .config */
};
static u8 bpf_ctx_convert_map[] = {
#define BPF_PROG_TYPE(_id, _name, prog_ctx_type, kern_ctx_type) \
	[_id] = __ctx_convert##_id,
#include <linux/bpf_types.h>
#undef BPF_PROG_TYPE
	0, /* avoid empty array */
};
#undef BPF_MAP_TYPE
#undef BPF_LINK_TYPE

static const struct btf_type *find_canonical_prog_ctx_type(enum bpf_prog_type prog_type)
{
	const struct btf_type *conv_struct;
	const struct btf_member *ctx_type;

	conv_struct = bpf_ctx_convert.t;
	if (!conv_struct)
		return NULL;
	/* prog_type is valid bpf program type. No need for bounds check. */
	ctx_type = btf_type_member(conv_struct) + bpf_ctx_convert_map[prog_type] * 2;
	/* ctx_type is a pointer to prog_ctx_type in vmlinux.
	 * Like 'struct __sk_buff'
	 */
	return btf_type_by_id(btf_vmlinux, ctx_type->type);
}

static int find_kern_ctx_type_id(enum bpf_prog_type prog_type)
{
	const struct btf_type *conv_struct;
	const struct btf_member *ctx_type;

	conv_struct = bpf_ctx_convert.t;
	if (!conv_struct)
		return -EFAULT;
	/* prog_type is valid bpf program type. No need for bounds check. */
	ctx_type = btf_type_member(conv_struct) + bpf_ctx_convert_map[prog_type] * 2 + 1;
	/* ctx_type is a pointer to prog_ctx_type in vmlinux.
	 * Like 'struct sk_buff'
	 */
	return ctx_type->type;
}

bool btf_is_prog_ctx_type(struct bpf_verifier_log *log, const struct btf *btf,
			  const struct btf_type *t, enum bpf_prog_type prog_type,
			  int arg)
{
	const struct btf_type *ctx_type;
	const char *tname, *ctx_tname;

	t = btf_type_by_id(btf, t->type);

	/* KPROBE programs allow bpf_user_pt_regs_t typedef, which we need to
	 * check before we skip all the typedef below.
	 */
	if (prog_type == BPF_PROG_TYPE_KPROBE) {
		while (btf_type_is_modifier(t) && !btf_type_is_typedef(t))
			t = btf_type_by_id(btf, t->type);

		if (btf_type_is_typedef(t)) {
			tname = btf_name_by_offset(btf, t->name_off);
			if (tname && strcmp(tname, "bpf_user_pt_regs_t") == 0)
				return true;
		}
	}

	while (btf_type_is_modifier(t))
		t = btf_type_by_id(btf, t->type);
	if (!btf_type_is_struct(t)) {
		/* Only pointer to struct is supported for now.
		 * That means that BPF_PROG_TYPE_TRACEPOINT with BTF
		 * is not supported yet.
		 * BPF_PROG_TYPE_RAW_TRACEPOINT is fine.
		 */
		return false;
	}
	tname = btf_name_by_offset(btf, t->name_off);
	if (!tname) {
		bpf_log(log, "arg#%d struct doesn't have a name\n", arg);
		return false;
	}

	ctx_type = find_canonical_prog_ctx_type(prog_type);
	if (!ctx_type) {
		bpf_log(log, "btf_vmlinux is malformed\n");
		/* should not happen */
		return false;
	}
again:
	ctx_tname = btf_name_by_offset(btf_vmlinux, ctx_type->name_off);
	if (!ctx_tname) {
		/* should not happen */
		bpf_log(log, "Please fix kernel include/linux/bpf_types.h\n");
		return false;
	}
	/* program types without named context types work only with arg:ctx tag */
	if (ctx_tname[0] == '\0')
		return false;
	/* only compare that prog's ctx type name is the same as
	 * kernel expects. No need to compare field by field.
	 * It's ok for bpf prog to do:
	 * struct __sk_buff {};
	 * int socket_filter_bpf_prog(struct __sk_buff *skb)
	 * { // no fields of skb are ever used }
	 */
	if (strcmp(ctx_tname, "__sk_buff") == 0 && strcmp(tname, "sk_buff") == 0)
		return true;
	if (strcmp(ctx_tname, "xdp_md") == 0 && strcmp(tname, "xdp_buff") == 0)
		return true;
	if (strcmp(ctx_tname, tname)) {
		/* bpf_user_pt_regs_t is a typedef, so resolve it to
		 * underlying struct and check name again
		 */
		if (!btf_type_is_modifier(ctx_type))
			return false;
		while (btf_type_is_modifier(ctx_type))
			ctx_type = btf_type_by_id(btf_vmlinux, ctx_type->type);
		goto again;
	}
	return true;
}

/* forward declarations for arch-specific underlying types of
 * bpf_user_pt_regs_t; this avoids the need for arch-specific #ifdef
 * compilation guards below for BPF_PROG_TYPE_PERF_EVENT checks, but still
 * works correctly with __builtin_types_compatible_p() on respective
 * architectures
 */
struct user_regs_struct;
struct user_pt_regs;

static int btf_validate_prog_ctx_type(struct bpf_verifier_log *log, const struct btf *btf,
				      const struct btf_type *t, int arg,
				      enum bpf_prog_type prog_type,
				      enum bpf_attach_type attach_type)
{
	const struct btf_type *ctx_type;
	const char *tname, *ctx_tname;

	if (!btf_is_ptr(t)) {
		bpf_log(log, "arg#%d type isn't a pointer\n", arg);
		return -EINVAL;
	}
	t = btf_type_by_id(btf, t->type);

	/* KPROBE and PERF_EVENT programs allow bpf_user_pt_regs_t typedef */
	if (prog_type == BPF_PROG_TYPE_KPROBE || prog_type == BPF_PROG_TYPE_PERF_EVENT) {
		while (btf_type_is_modifier(t) && !btf_type_is_typedef(t))
			t = btf_type_by_id(btf, t->type);

		if (btf_type_is_typedef(t)) {
			tname = btf_name_by_offset(btf, t->name_off);
			if (tname && strcmp(tname, "bpf_user_pt_regs_t") == 0)
				return 0;
		}
	}

	/* all other program types don't use typedefs for context type */
	while (btf_type_is_modifier(t))
		t = btf_type_by_id(btf, t->type);

	/* `void *ctx __arg_ctx` is always valid */
	if (btf_type_is_void(t))
		return 0;

	tname = btf_name_by_offset(btf, t->name_off);
	if (str_is_empty(tname)) {
		bpf_log(log, "arg#%d type doesn't have a name\n", arg);
		return -EINVAL;
	}

	/* special cases */
	switch (prog_type) {
	case BPF_PROG_TYPE_KPROBE:
		if (__btf_type_is_struct(t) && strcmp(tname, "pt_regs") == 0)
			return 0;
		break;
	case BPF_PROG_TYPE_PERF_EVENT:
		if (__builtin_types_compatible_p(bpf_user_pt_regs_t, struct pt_regs) &&
		    __btf_type_is_struct(t) && strcmp(tname, "pt_regs") == 0)
			return 0;
		if (__builtin_types_compatible_p(bpf_user_pt_regs_t, struct user_pt_regs) &&
		    __btf_type_is_struct(t) && strcmp(tname, "user_pt_regs") == 0)
			return 0;
		if (__builtin_types_compatible_p(bpf_user_pt_regs_t, struct user_regs_struct) &&
		    __btf_type_is_struct(t) && strcmp(tname, "user_regs_struct") == 0)
			return 0;
		break;
	case BPF_PROG_TYPE_RAW_TRACEPOINT:
	case BPF_PROG_TYPE_RAW_TRACEPOINT_WRITABLE:
		/* allow u64* as ctx */
		if (btf_is_int(t) && t->size == 8)
			return 0;
		break;
	case BPF_PROG_TYPE_TRACING:
		switch (attach_type) {
		case BPF_TRACE_RAW_TP:
			/* tp_btf program is TRACING, so need special case here */
			if (__btf_type_is_struct(t) &&
			    strcmp(tname, "bpf_raw_tracepoint_args") == 0)
				return 0;
			/* allow u64* as ctx */
			if (btf_is_int(t) && t->size == 8)
				return 0;
			break;
		case BPF_TRACE_ITER:
			/* allow struct bpf_iter__xxx types only */
			if (__btf_type_is_struct(t) &&
			    strncmp(tname, "bpf_iter__", sizeof("bpf_iter__") - 1) == 0)
				return 0;
			break;
		case BPF_TRACE_FENTRY:
		case BPF_TRACE_FEXIT:
		case BPF_MODIFY_RETURN:
			/* allow u64* as ctx */
			if (btf_is_int(t) && t->size == 8)
				return 0;
			break;
		default:
			break;
		}
		break;
	case BPF_PROG_TYPE_LSM:
	case BPF_PROG_TYPE_STRUCT_OPS:
		/* allow u64* as ctx */
		if (btf_is_int(t) && t->size == 8)
			return 0;
		break;
	case BPF_PROG_TYPE_TRACEPOINT:
	case BPF_PROG_TYPE_SYSCALL:
	case BPF_PROG_TYPE_EXT:
		return 0; /* anything goes */
	default:
		break;
	}

	ctx_type = find_canonical_prog_ctx_type(prog_type);
	if (!ctx_type) {
		/* should not happen */
		bpf_log(log, "btf_vmlinux is malformed\n");
		return -EINVAL;
	}

	/* resolve typedefs and check that underlying structs are matching as well */
	while (btf_type_is_modifier(ctx_type))
		ctx_type = btf_type_by_id(btf_vmlinux, ctx_type->type);

	/* if program type doesn't have distinctly named struct type for
	 * context, then __arg_ctx argument can only be `void *`, which we
	 * already checked above
	 */
	if (!__btf_type_is_struct(ctx_type)) {
		bpf_log(log, "arg#%d should be void pointer\n", arg);
		return -EINVAL;
	}

	ctx_tname = btf_name_by_offset(btf_vmlinux, ctx_type->name_off);
	if (!__btf_type_is_struct(t) || strcmp(ctx_tname, tname) != 0) {
		bpf_log(log, "arg#%d should be `struct %s *`\n", arg, ctx_tname);
		return -EINVAL;
	}

	return 0;
}

static int btf_translate_to_vmlinux(struct bpf_verifier_log *log,
				     struct btf *btf,
				     const struct btf_type *t,
				     enum bpf_prog_type prog_type,
				     int arg)
{
	if (!btf_is_prog_ctx_type(log, btf, t, prog_type, arg))
		return -ENOENT;
	return find_kern_ctx_type_id(prog_type);
}

int get_kern_ctx_btf_id(struct bpf_verifier_log *log, enum bpf_prog_type prog_type)
{
	const struct btf_member *kctx_member;
	const struct btf_type *conv_struct;
	const struct btf_type *kctx_type;
	u32 kctx_type_id;

	conv_struct = bpf_ctx_convert.t;
	/* get member for kernel ctx type */
	kctx_member = btf_type_member(conv_struct) + bpf_ctx_convert_map[prog_type] * 2 + 1;
	kctx_type_id = kctx_member->type;
	kctx_type = btf_type_by_id(btf_vmlinux, kctx_type_id);
	if (!btf_type_is_struct(kctx_type)) {
		bpf_log(log, "kern ctx type id %u is not a struct\n", kctx_type_id);
		return -EINVAL;
	}

	return kctx_type_id;
}

BTF_ID_LIST(bpf_ctx_convert_btf_id)
BTF_ID(struct, bpf_ctx_convert)

struct btf *btf_parse_vmlinux(void)
{
	struct btf_verifier_env *env = NULL;
	struct bpf_verifier_log *log;
	struct btf *btf = NULL;
	int err;

	if (!IS_ENABLED(CONFIG_DEBUG_INFO_BTF))
		return ERR_PTR(-ENOENT);

	env = kzalloc(sizeof(*env), GFP_KERNEL | __GFP_NOWARN);
	if (!env)
		return ERR_PTR(-ENOMEM);

	log = &env->log;
	log->level = BPF_LOG_KERNEL;

	btf = kzalloc(sizeof(*btf), GFP_KERNEL | __GFP_NOWARN);
	if (!btf) {
		err = -ENOMEM;
		goto errout;
	}
	env->btf = btf;

	btf->data = __start_BTF;
	btf->data_size = __stop_BTF - __start_BTF;
	btf->kernel_btf = true;
	snprintf(btf->name, sizeof(btf->name), "vmlinux");

	err = btf_parse_hdr(env);
	if (err)
		goto errout;

	btf->nohdr_data = btf->data + btf->hdr.hdr_len;

	err = btf_parse_str_sec(env);
	if (err)
		goto errout;

	err = btf_check_all_metas(env);
	if (err)
		goto errout;

	err = btf_check_type_tags(env, btf, 1);
	if (err)
		goto errout;

	/* btf_parse_vmlinux() runs under bpf_verifier_lock */
	bpf_ctx_convert.t = btf_type_by_id(btf, bpf_ctx_convert_btf_id[0]);

	refcount_set(&btf->refcnt, 1);

	err = btf_alloc_id(btf);
	if (err)
		goto errout;

	btf_verifier_env_free(env);
	return btf;

errout:
	btf_verifier_env_free(env);
	if (btf) {
		kvfree(btf->types);
		kfree(btf);
	}
	return ERR_PTR(err);
}

#ifdef CONFIG_DEBUG_INFO_BTF_MODULES

static struct btf *btf_parse_module(const char *module_name, const void *data, unsigned int data_size)
{
	struct btf_verifier_env *env = NULL;
	struct bpf_verifier_log *log;
	struct btf *btf = NULL, *base_btf;
	int err;

	base_btf = bpf_get_btf_vmlinux();
	if (IS_ERR(base_btf))
		return base_btf;
	if (!base_btf)
		return ERR_PTR(-EINVAL);

	env = kzalloc(sizeof(*env), GFP_KERNEL | __GFP_NOWARN);
	if (!env)
		return ERR_PTR(-ENOMEM);

	log = &env->log;
	log->level = BPF_LOG_KERNEL;

	btf = kzalloc(sizeof(*btf), GFP_KERNEL | __GFP_NOWARN);
	if (!btf) {
		err = -ENOMEM;
		goto errout;
	}
	env->btf = btf;

	btf->base_btf = base_btf;
	btf->start_id = base_btf->nr_types;
	btf->start_str_off = base_btf->hdr.str_len;
	btf->kernel_btf = true;
	snprintf(btf->name, sizeof(btf->name), "%s", module_name);

	btf->data = kvmalloc(data_size, GFP_KERNEL | __GFP_NOWARN);
	if (!btf->data) {
		err = -ENOMEM;
		goto errout;
	}
	memcpy(btf->data, data, data_size);
	btf->data_size = data_size;

	err = btf_parse_hdr(env);
	if (err)
		goto errout;

	btf->nohdr_data = btf->data + btf->hdr.hdr_len;

	err = btf_parse_str_sec(env);
	if (err)
		goto errout;

	err = btf_check_all_metas(env);
	if (err)
		goto errout;

	err = btf_check_type_tags(env, btf, btf_nr_types(base_btf));
	if (err)
		goto errout;

	btf_verifier_env_free(env);
	refcount_set(&btf->refcnt, 1);
	return btf;

errout:
	btf_verifier_env_free(env);
	if (btf) {
		kvfree(btf->data);
		kvfree(btf->types);
		kfree(btf);
	}
	return ERR_PTR(err);
}

#endif /* CONFIG_DEBUG_INFO_BTF_MODULES */

struct btf *bpf_prog_get_target_btf(const struct bpf_prog *prog)
{
	struct bpf_prog *tgt_prog = prog->aux->dst_prog;

	if (tgt_prog)
		return tgt_prog->aux->btf;
	else
		return prog->aux->attach_btf;
}

static bool is_int_ptr(struct btf *btf, const struct btf_type *t)
{
	/* skip modifiers */
	t = btf_type_skip_modifiers(btf, t->type, NULL);

	return btf_type_is_int(t);
}

static u32 get_ctx_arg_idx(struct btf *btf, const struct btf_type *func_proto,
			   int off)
{
	const struct btf_param *args;
	const struct btf_type *t;
	u32 offset = 0, nr_args;
	int i;

	if (!func_proto)
		return off / 8;

	nr_args = btf_type_vlen(func_proto);
	args = (const struct btf_param *)(func_proto + 1);
	for (i = 0; i < nr_args; i++) {
		t = btf_type_skip_modifiers(btf, args[i].type, NULL);
		offset += btf_type_is_ptr(t) ? 8 : roundup(t->size, 8);
		if (off < offset)
			return i;
	}

	t = btf_type_skip_modifiers(btf, func_proto->type, NULL);
	offset += btf_type_is_ptr(t) ? 8 : roundup(t->size, 8);
	if (off < offset)
		return nr_args;

	return nr_args + 1;
}

static bool prog_args_trusted(const struct bpf_prog *prog)
{
	enum bpf_attach_type atype = prog->expected_attach_type;

	switch (prog->type) {
	case BPF_PROG_TYPE_TRACING:
		return atype == BPF_TRACE_RAW_TP || atype == BPF_TRACE_ITER;
	case BPF_PROG_TYPE_LSM:
		return bpf_lsm_is_trusted(prog);
	case BPF_PROG_TYPE_STRUCT_OPS:
		return true;
	default:
		return false;
	}
}

int btf_ctx_arg_offset(const struct btf *btf, const struct btf_type *func_proto,
		       u32 arg_no)
{
	const struct btf_param *args;
	const struct btf_type *t;
	int off = 0, i;
	u32 sz;

	args = btf_params(func_proto);
	for (i = 0; i < arg_no; i++) {
		t = btf_type_by_id(btf, args[i].type);
		t = btf_resolve_size(btf, t, &sz);
		if (IS_ERR(t))
			return PTR_ERR(t);
		off += roundup(sz, 8);
	}

	return off;
}

bool btf_ctx_access(int off, int size, enum bpf_access_type type,
		    const struct bpf_prog *prog,
		    struct bpf_insn_access_aux *info)
{
	const struct btf_type *t = prog->aux->attach_func_proto;
	struct bpf_prog *tgt_prog = prog->aux->dst_prog;
	struct btf *btf = bpf_prog_get_target_btf(prog);
	const char *tname = prog->aux->attach_func_name;
	struct bpf_verifier_log *log = info->log;
	const struct btf_param *args;
	const char *tag_value;
	u32 nr_args, arg;
	int i, ret;

	if (off % 8) {
		bpf_log(log, "func '%s' offset %d is not multiple of 8\n",
			tname, off);
		return false;
	}
	arg = get_ctx_arg_idx(btf, t, off);
	args = (const struct btf_param *)(t + 1);
	/* if (t == NULL) Fall back to default BPF prog with
	 * MAX_BPF_FUNC_REG_ARGS u64 arguments.
	 */
	nr_args = t ? btf_type_vlen(t) : MAX_BPF_FUNC_REG_ARGS;
	if (prog->aux->attach_btf_trace) {
		/* skip first 'void *__data' argument in btf_trace_##name typedef */
		args++;
		nr_args--;
	}

	if (arg > nr_args) {
		bpf_log(log, "func '%s' doesn't have %d-th argument\n",
			tname, arg + 1);
		return false;
	}

	if (arg == nr_args) {
		switch (prog->expected_attach_type) {
		case BPF_LSM_CGROUP:
		case BPF_LSM_MAC:
		case BPF_TRACE_FEXIT:
			/* When LSM programs are attached to void LSM hooks
			 * they use FEXIT trampolines and when attached to
			 * int LSM hooks, they use MODIFY_RETURN trampolines.
			 *
			 * While the LSM programs are BPF_MODIFY_RETURN-like
			 * the check:
			 *
			 *	if (ret_type != 'int')
			 *		return -EINVAL;
			 *
			 * is _not_ done here. This is still safe as LSM hooks
			 * have only void and int return types.
			 */
			if (!t)
				return true;
			t = btf_type_by_id(btf, t->type);
			break;
		case BPF_MODIFY_RETURN:
			/* For now the BPF_MODIFY_RETURN can only be attached to
			 * functions that return an int.
			 */
			if (!t)
				return false;

			t = btf_type_skip_modifiers(btf, t->type, NULL);
			if (!btf_type_is_small_int(t)) {
				bpf_log(log,
					"ret type %s not allowed for fmod_ret\n",
					btf_type_str(t));
				return false;
			}
			break;
		default:
			bpf_log(log, "func '%s' doesn't have %d-th argument\n",
				tname, arg + 1);
			return false;
		}
	} else {
		if (!t)
			/* Default prog with MAX_BPF_FUNC_REG_ARGS args */
			return true;
		t = btf_type_by_id(btf, args[arg].type);
	}

	/* skip modifiers */
	while (btf_type_is_modifier(t))
		t = btf_type_by_id(btf, t->type);
	if (btf_type_is_small_int(t) || btf_is_any_enum(t) || __btf_type_is_struct(t))
		/* accessing a scalar */
		return true;
	if (!btf_type_is_ptr(t)) {
		bpf_log(log,
			"func '%s' arg%d '%s' has type %s. Only pointer access is allowed\n",
			tname, arg,
			__btf_name_by_offset(btf, t->name_off),
			btf_type_str(t));
		return false;
	}

	/* check for PTR_TO_RDONLY_BUF_OR_NULL or PTR_TO_RDWR_BUF_OR_NULL */
	for (i = 0; i < prog->aux->ctx_arg_info_size; i++) {
		const struct bpf_ctx_arg_aux *ctx_arg_info = &prog->aux->ctx_arg_info[i];
		u32 type, flag;

		type = base_type(ctx_arg_info->reg_type);
		flag = type_flag(ctx_arg_info->reg_type);
		if (ctx_arg_info->offset == off && type == PTR_TO_BUF &&
		    (flag & PTR_MAYBE_NULL)) {
			info->reg_type = ctx_arg_info->reg_type;
			return true;
		}
	}

	if (t->type == 0)
		/* This is a pointer to void.
		 * It is the same as scalar from the verifier safety pov.
		 * No further pointer walking is allowed.
		 */
		return true;

	if (is_int_ptr(btf, t))
		return true;

	/* this is a pointer to another type */
	for (i = 0; i < prog->aux->ctx_arg_info_size; i++) {
		const struct bpf_ctx_arg_aux *ctx_arg_info = &prog->aux->ctx_arg_info[i];

		if (ctx_arg_info->offset == off) {
			if (!ctx_arg_info->btf_id) {
				bpf_log(log,"invalid btf_id for context argument offset %u\n", off);
				return false;
			}

			info->reg_type = ctx_arg_info->reg_type;
			info->btf = ctx_arg_info->btf ? : btf_vmlinux;
			info->btf_id = ctx_arg_info->btf_id;
			return true;
		}
	}

	info->reg_type = PTR_TO_BTF_ID;
	if (prog_args_trusted(prog))
		info->reg_type |= PTR_TRUSTED;

	if (tgt_prog) {
		enum bpf_prog_type tgt_type;

		if (tgt_prog->type == BPF_PROG_TYPE_EXT)
			tgt_type = tgt_prog->aux->saved_dst_prog_type;
		else
			tgt_type = tgt_prog->type;

		ret = btf_translate_to_vmlinux(log, btf, t, tgt_type, arg);
		if (ret > 0) {
			info->btf = btf_vmlinux;
			info->btf_id = ret;
			return true;
		} else {
			return false;
		}
	}

	info->btf = btf;
	info->btf_id = t->type;
	t = btf_type_by_id(btf, t->type);

	if (btf_type_is_type_tag(t)) {
		tag_value = __btf_name_by_offset(btf, t->name_off);
		if (strcmp(tag_value, "user") == 0)
			info->reg_type |= MEM_USER;
		if (strcmp(tag_value, "percpu") == 0)
			info->reg_type |= MEM_PERCPU;
	}

	/* skip modifiers */
	while (btf_type_is_modifier(t)) {
		info->btf_id = t->type;
		t = btf_type_by_id(btf, t->type);
	}
	if (!btf_type_is_struct(t)) {
		bpf_log(log,
			"func '%s' arg%d type %s is not a struct\n",
			tname, arg, btf_type_str(t));
		return false;
	}
	bpf_log(log, "func '%s' arg%d has btf_id %d type %s '%s'\n",
		tname, arg, info->btf_id, btf_type_str(t),
		__btf_name_by_offset(btf, t->name_off));
	return true;
}
EXPORT_SYMBOL_GPL(btf_ctx_access);

enum bpf_struct_walk_result {
	/* < 0 error */
	WALK_SCALAR = 0,
	WALK_PTR,
	WALK_STRUCT,
};

static int btf_struct_walk(struct bpf_verifier_log *log, const struct btf *btf,
			   const struct btf_type *t, int off, int size,
			   u32 *next_btf_id, enum bpf_type_flag *flag,
			   const char **field_name)
{
	u32 i, moff, mtrue_end, msize = 0, total_nelems = 0;
	const struct btf_type *mtype, *elem_type = NULL;
	const struct btf_member *member;
	const char *tname, *mname, *tag_value;
	u32 vlen, elem_id, mid;

again:
	if (btf_type_is_modifier(t))
		t = btf_type_skip_modifiers(btf, t->type, NULL);
	tname = __btf_name_by_offset(btf, t->name_off);
	if (!btf_type_is_struct(t)) {
		bpf_log(log, "Type '%s' is not a struct\n", tname);
		return -EINVAL;
	}

	vlen = btf_type_vlen(t);
	if (BTF_INFO_KIND(t->info) == BTF_KIND_UNION && vlen != 1 && !(*flag & PTR_UNTRUSTED))
		/*
		 * walking unions yields untrusted pointers
		 * with exception of __bpf_md_ptr and other
		 * unions with a single member
		 */
		*flag |= PTR_UNTRUSTED;

	if (off + size > t->size) {
		/* If the last element is a variable size array, we may
		 * need to relax the rule.
		 */
		struct btf_array *array_elem;

		if (vlen == 0)
			goto error;

		member = btf_type_member(t) + vlen - 1;
		mtype = btf_type_skip_modifiers(btf, member->type,
						NULL);
		if (!btf_type_is_array(mtype))
			goto error;

		array_elem = (struct btf_array *)(mtype + 1);
		if (array_elem->nelems != 0)
			goto error;

		moff = __btf_member_bit_offset(t, member) / 8;
		if (off < moff)
			goto error;

		/* allow structure and integer */
		t = btf_type_skip_modifiers(btf, array_elem->type,
					    NULL);

		if (btf_type_is_int(t))
			return WALK_SCALAR;

		if (!btf_type_is_struct(t))
			goto error;

		off = (off - moff) % t->size;
		goto again;

error:
		bpf_log(log, "access beyond struct %s at off %u size %u\n",
			tname, off, size);
		return -EACCES;
	}

	for_each_member(i, t, member) {
		/* offset of the field in bytes */
		moff = __btf_member_bit_offset(t, member) / 8;
		if (off + size <= moff)
			/* won't find anything, field is already too far */
			break;

		if (__btf_member_bitfield_size(t, member)) {
			u32 end_bit = __btf_member_bit_offset(t, member) +
				__btf_member_bitfield_size(t, member);

			/* off <= moff instead of off == moff because clang
			 * does not generate a BTF member for anonymous
			 * bitfield like the ":16" here:
			 * struct {
			 *	int :16;
			 *	int x:8;
			 * };
			 */
			if (off <= moff &&
			    BITS_ROUNDUP_BYTES(end_bit) <= off + size)
				return WALK_SCALAR;

			/* off may be accessing a following member
			 *
			 * or
			 *
			 * Doing partial access at either end of this
			 * bitfield.  Continue on this case also to
			 * treat it as not accessing this bitfield
			 * and eventually error out as field not
			 * found to keep it simple.
			 * It could be relaxed if there was a legit
			 * partial access case later.
			 */
			continue;
		}

		/* In case of "off" is pointing to holes of a struct */
		if (off < moff)
			break;

		/* type of the field */
		mid = member->type;
		mtype = btf_type_by_id(btf, member->type);
		mname = __btf_name_by_offset(btf, member->name_off);

		mtype = __btf_resolve_size(btf, mtype, &msize,
					   &elem_type, &elem_id, &total_nelems,
					   &mid);
		if (IS_ERR(mtype)) {
			bpf_log(log, "field %s doesn't have size\n", mname);
			return -EFAULT;
		}

		mtrue_end = moff + msize;
		if (off >= mtrue_end)
			/* no overlap with member, keep iterating */
			continue;

		if (btf_type_is_array(mtype)) {
			u32 elem_idx;

			/* __btf_resolve_size() above helps to
			 * linearize a multi-dimensional array.
			 *
			 * The logic here is treating an array
			 * in a struct as the following way:
			 *
			 * struct outer {
			 *	struct inner array[2][2];
			 * };
			 *
			 * looks like:
			 *
			 * struct outer {
			 *	struct inner array_elem0;
			 *	struct inner array_elem1;
			 *	struct inner array_elem2;
			 *	struct inner array_elem3;
			 * };
			 *
			 * When accessing outer->array[1][0], it moves
			 * moff to "array_elem2", set mtype to
			 * "struct inner", and msize also becomes
			 * sizeof(struct inner).  Then most of the
			 * remaining logic will fall through without
			 * caring the current member is an array or
			 * not.
			 *
			 * Unlike mtype/msize/moff, mtrue_end does not
			 * change.  The naming difference ("_true") tells
			 * that it is not always corresponding to
			 * the current mtype/msize/moff.
			 * It is the true end of the current
			 * member (i.e. array in this case).  That
			 * will allow an int array to be accessed like
			 * a scratch space,
			 * i.e. allow access beyond the size of
			 *      the array's element as long as it is
			 *      within the mtrue_end boundary.
			 */

			/* skip empty array */
			if (moff == mtrue_end)
				continue;

			msize /= total_nelems;
			elem_idx = (off - moff) / msize;
			moff += elem_idx * msize;
			mtype = elem_type;
			mid = elem_id;
		}

		/* the 'off' we're looking for is either equal to start
		 * of this field or inside of this struct
		 */
		if (btf_type_is_struct(mtype)) {
			/* our field must be inside that union or struct */
			t = mtype;

			/* return if the offset matches the member offset */
			if (off == moff) {
				*next_btf_id = mid;
				return WALK_STRUCT;
			}

			/* adjust offset we're looking for */
			off -= moff;
			goto again;
		}

		if (btf_type_is_ptr(mtype)) {
			const struct btf_type *stype, *t;
			enum bpf_type_flag tmp_flag = 0;
			u32 id;

			if (msize != size || off != moff) {
				bpf_log(log,
					"cannot access ptr member %s with moff %u in struct %s with off %u size %u\n",
					mname, moff, tname, off, size);
				return -EACCES;
			}

			/* check type tag */
			t = btf_type_by_id(btf, mtype->type);
			if (btf_type_is_type_tag(t)) {
				tag_value = __btf_name_by_offset(btf, t->name_off);
				/* check __user tag */
				if (strcmp(tag_value, "user") == 0)
					tmp_flag = MEM_USER;
				/* check __percpu tag */
				if (strcmp(tag_value, "percpu") == 0)
					tmp_flag = MEM_PERCPU;
				/* check __rcu tag */
				if (strcmp(tag_value, "rcu") == 0)
					tmp_flag = MEM_RCU;
			}

			stype = btf_type_skip_modifiers(btf, mtype->type, &id);
			if (btf_type_is_struct(stype)) {
				*next_btf_id = id;
				*flag |= tmp_flag;
				if (field_name)
					*field_name = mname;
				return WALK_PTR;
			}
		}

		/* Allow more flexible access within an int as long as
		 * it is within mtrue_end.
		 * Since mtrue_end could be the end of an array,
		 * that also allows using an array of int as a scratch
		 * space. e.g. skb->cb[].
		 */
		if (off + size > mtrue_end && !(*flag & PTR_UNTRUSTED)) {
			bpf_log(log,
				"access beyond the end of member %s (mend:%u) in struct %s with off %u size %u\n",
				mname, mtrue_end, tname, off, size);
			return -EACCES;
		}

		return WALK_SCALAR;
	}
	bpf_log(log, "struct %s doesn't have field at offset %d\n", tname, off);
	return -EINVAL;
}

int btf_struct_access(struct bpf_verifier_log *log,
		      const struct bpf_reg_state *reg,
		      int off, int size, enum bpf_access_type atype __maybe_unused,
		      u32 *next_btf_id, enum bpf_type_flag *flag,
		      const char **field_name)
{
	const struct btf *btf = reg->btf;
	enum bpf_type_flag tmp_flag = 0;
	const struct btf_type *t;
	u32 id = reg->btf_id;
	int err;

	while (type_is_alloc(reg->type)) {
		struct btf_struct_meta *meta;
		struct btf_record *rec;
		int i;

		meta = btf_find_struct_meta(btf, id);
		if (!meta)
			break;
		rec = meta->record;
		for (i = 0; i < rec->cnt; i++) {
			struct btf_field *field = &rec->fields[i];
			u32 offset = field->offset;
			if (off < offset + btf_field_type_size(field->type) && offset < off + size) {
				bpf_log(log,
					"direct access to %s is disallowed\n",
					btf_field_type_name(field->type));
				return -EACCES;
			}
		}
		break;
	}

	t = btf_type_by_id(btf, id);
	do {
		err = btf_struct_walk(log, btf, t, off, size, &id, &tmp_flag, field_name);

		switch (err) {
		case WALK_PTR:
			/* For local types, the destination register cannot
			 * become a pointer again.
			 */
			if (type_is_alloc(reg->type))
				return SCALAR_VALUE;
			/* If we found the pointer or scalar on t+off,
			 * we're done.
			 */
			*next_btf_id = id;
			*flag = tmp_flag;
			return PTR_TO_BTF_ID;
		case WALK_SCALAR:
			return SCALAR_VALUE;
		case WALK_STRUCT:
			/* We found nested struct, so continue the search
			 * by diving in it. At this point the offset is
			 * aligned with the new type, so set it to 0.
			 */
			t = btf_type_by_id(btf, id);
			off = 0;
			break;
		default:
			/* It's either error or unknown return value..
			 * scream and leave.
			 */
			if (WARN_ONCE(err > 0, "unknown btf_struct_walk return value"))
				return -EINVAL;
			return err;
		}
	} while (t);

	return -EINVAL;
}

/* Check that two BTF types, each specified as an BTF object + id, are exactly
 * the same. Trivial ID check is not enough due to module BTFs, because we can
 * end up with two different module BTFs, but IDs point to the common type in
 * vmlinux BTF.
 */
bool btf_types_are_same(const struct btf *btf1, u32 id1,
			const struct btf *btf2, u32 id2)
{
	if (id1 != id2)
		return false;
	if (btf1 == btf2)
		return true;
	return btf_type_by_id(btf1, id1) == btf_type_by_id(btf2, id2);
}

bool btf_struct_ids_match(struct bpf_verifier_log *log,
			  const struct btf *btf, u32 id, int off,
			  const struct btf *need_btf, u32 need_type_id,
			  bool strict)
{
	const struct btf_type *type;
	enum bpf_type_flag flag = 0;
	int err;

	/* Are we already done? */
	if (off == 0 && btf_types_are_same(btf, id, need_btf, need_type_id))
		return true;
	/* In case of strict type match, we do not walk struct, the top level
	 * type match must succeed. When strict is true, off should have already
	 * been 0.
	 */
	if (strict)
		return false;
again:
	type = btf_type_by_id(btf, id);
	if (!type)
		return false;
	err = btf_struct_walk(log, btf, type, off, 1, &id, &flag, NULL);
	if (err != WALK_STRUCT)
		return false;

	/* We found nested struct object. If it matches
	 * the requested ID, we're done. Otherwise let's
	 * continue the search with offset 0 in the new
	 * type.
	 */
	if (!btf_types_are_same(btf, id, need_btf, need_type_id)) {
		off = 0;
		goto again;
	}

	return true;
}

static int __get_type_size(struct btf *btf, u32 btf_id,
			   const struct btf_type **ret_type)
{
	const struct btf_type *t;

	*ret_type = btf_type_by_id(btf, 0);
	if (!btf_id)
		/* void */
		return 0;
	t = btf_type_by_id(btf, btf_id);
	while (t && btf_type_is_modifier(t))
		t = btf_type_by_id(btf, t->type);
	if (!t)
		return -EINVAL;
	*ret_type = t;
	if (btf_type_is_ptr(t))
		/* kernel size of pointer. Not BPF's size of pointer*/
		return sizeof(void *);
	if (btf_type_is_int(t) || btf_is_any_enum(t) || __btf_type_is_struct(t))
		return t->size;
	return -EINVAL;
}

static u8 __get_type_fmodel_flags(const struct btf_type *t)
{
	u8 flags = 0;

	if (__btf_type_is_struct(t))
		flags |= BTF_FMODEL_STRUCT_ARG;
	if (btf_type_is_signed_int(t))
		flags |= BTF_FMODEL_SIGNED_ARG;

	return flags;
}

int btf_distill_func_proto(struct bpf_verifier_log *log,
			   struct btf *btf,
			   const struct btf_type *func,
			   const char *tname,
			   struct btf_func_model *m)
{
	const struct btf_param *args;
	const struct btf_type *t;
	u32 i, nargs;
	int ret;

	if (!func) {
		/* BTF function prototype doesn't match the verifier types.
		 * Fall back to MAX_BPF_FUNC_REG_ARGS u64 args.
		 */
		for (i = 0; i < MAX_BPF_FUNC_REG_ARGS; i++) {
			m->arg_size[i] = 8;
			m->arg_flags[i] = 0;
		}
		m->ret_size = 8;
		m->ret_flags = 0;
		m->nr_args = MAX_BPF_FUNC_REG_ARGS;
		return 0;
	}
	args = (const struct btf_param *)(func + 1);
	nargs = btf_type_vlen(func);
	if (nargs > MAX_BPF_FUNC_ARGS) {
		bpf_log(log,
			"The function %s has %d arguments. Too many.\n",
			tname, nargs);
		return -EINVAL;
	}
	ret = __get_type_size(btf, func->type, &t);
	if (ret < 0 || __btf_type_is_struct(t)) {
		bpf_log(log,
			"The function %s return type %s is unsupported.\n",
			tname, btf_type_str(t));
		return -EINVAL;
	}
	m->ret_size = ret;
	m->ret_flags = __get_type_fmodel_flags(t);

	for (i = 0; i < nargs; i++) {
		if (i == nargs - 1 && args[i].type == 0) {
			bpf_log(log,
				"The function %s with variable args is unsupported.\n",
				tname);
			return -EINVAL;
		}
		ret = __get_type_size(btf, args[i].type, &t);

		/* No support of struct argument size greater than 16 bytes */
		if (ret < 0 || ret > 16) {
			bpf_log(log,
				"The function %s arg%d type %s is unsupported.\n",
				tname, i, btf_type_str(t));
			return -EINVAL;
		}
		if (ret == 0) {
			bpf_log(log,
				"The function %s has malformed void argument.\n",
				tname);
			return -EINVAL;
		}
		m->arg_size[i] = ret;
		m->arg_flags[i] = __get_type_fmodel_flags(t);
	}
	m->nr_args = nargs;
	return 0;
}

/* Compare BTFs of two functions assuming only scalars and pointers to context.
 * t1 points to BTF_KIND_FUNC in btf1
 * t2 points to BTF_KIND_FUNC in btf2
 * Returns:
 * EINVAL - function prototype mismatch
 * EFAULT - verifier bug
 * 0 - 99% match. The last 1% is validated by the verifier.
 */
static int btf_check_func_type_match(struct bpf_verifier_log *log,
				     struct btf *btf1, const struct btf_type *t1,
				     struct btf *btf2, const struct btf_type *t2)
{
	const struct btf_param *args1, *args2;
	const char *fn1, *fn2, *s1, *s2;
	u32 nargs1, nargs2, i;

	fn1 = btf_name_by_offset(btf1, t1->name_off);
	fn2 = btf_name_by_offset(btf2, t2->name_off);

	if (btf_func_linkage(t1) != BTF_FUNC_GLOBAL) {
		bpf_log(log, "%s() is not a global function\n", fn1);
		return -EINVAL;
	}
	if (btf_func_linkage(t2) != BTF_FUNC_GLOBAL) {
		bpf_log(log, "%s() is not a global function\n", fn2);
		return -EINVAL;
	}

	t1 = btf_type_by_id(btf1, t1->type);
	if (!t1 || !btf_type_is_func_proto(t1))
		return -EFAULT;
	t2 = btf_type_by_id(btf2, t2->type);
	if (!t2 || !btf_type_is_func_proto(t2))
		return -EFAULT;

	args1 = (const struct btf_param *)(t1 + 1);
	nargs1 = btf_type_vlen(t1);
	args2 = (const struct btf_param *)(t2 + 1);
	nargs2 = btf_type_vlen(t2);

	if (nargs1 != nargs2) {
		bpf_log(log, "%s() has %d args while %s() has %d args\n",
			fn1, nargs1, fn2, nargs2);
		return -EINVAL;
	}

	t1 = btf_type_skip_modifiers(btf1, t1->type, NULL);
	t2 = btf_type_skip_modifiers(btf2, t2->type, NULL);
	if (t1->info != t2->info) {
		bpf_log(log,
			"Return type %s of %s() doesn't match type %s of %s()\n",
			btf_type_str(t1), fn1,
			btf_type_str(t2), fn2);
		return -EINVAL;
	}

	for (i = 0; i < nargs1; i++) {
		t1 = btf_type_skip_modifiers(btf1, args1[i].type, NULL);
		t2 = btf_type_skip_modifiers(btf2, args2[i].type, NULL);

		if (t1->info != t2->info) {
			bpf_log(log, "arg%d in %s() is %s while %s() has %s\n",
				i, fn1, btf_type_str(t1),
				fn2, btf_type_str(t2));
			return -EINVAL;
		}
		if (btf_type_has_size(t1) && t1->size != t2->size) {
			bpf_log(log,
				"arg%d in %s() has size %d while %s() has %d\n",
				i, fn1, t1->size,
				fn2, t2->size);
			return -EINVAL;
		}

		/* global functions are validated with scalars and pointers
		 * to context only. And only global functions can be replaced.
		 * Hence type check only those types.
		 */
		if (btf_type_is_int(t1) || btf_is_any_enum(t1))
			continue;
		if (!btf_type_is_ptr(t1)) {
			bpf_log(log,
				"arg%d in %s() has unrecognized type\n",
				i, fn1);
			return -EINVAL;
		}
		t1 = btf_type_skip_modifiers(btf1, t1->type, NULL);
		t2 = btf_type_skip_modifiers(btf2, t2->type, NULL);
		if (!btf_type_is_struct(t1)) {
			bpf_log(log,
				"arg%d in %s() is not a pointer to context\n",
				i, fn1);
			return -EINVAL;
		}
		if (!btf_type_is_struct(t2)) {
			bpf_log(log,
				"arg%d in %s() is not a pointer to context\n",
				i, fn2);
			return -EINVAL;
		}
		/* This is an optional check to make program writing easier.
		 * Compare names of structs and report an error to the user.
		 * btf_prepare_func_args() already checked that t2 struct
		 * is a context type. btf_prepare_func_args() will check
		 * later that t1 struct is a context type as well.
		 */
		s1 = btf_name_by_offset(btf1, t1->name_off);
		s2 = btf_name_by_offset(btf2, t2->name_off);
		if (strcmp(s1, s2)) {
			bpf_log(log,
				"arg%d %s(struct %s *) doesn't match %s(struct %s *)\n",
				i, fn1, s1, fn2, s2);
			return -EINVAL;
		}
	}
	return 0;
}

/* Compare BTFs of given program with BTF of target program */
int btf_check_type_match(struct bpf_verifier_log *log, const struct bpf_prog *prog,
			 struct btf *btf2, const struct btf_type *t2)
{
	struct btf *btf1 = prog->aux->btf;
	const struct btf_type *t1;
	u32 btf_id = 0;

	if (!prog->aux->func_info) {
		bpf_log(log, "Program extension requires BTF\n");
		return -EINVAL;
	}

	btf_id = prog->aux->func_info[0].type_id;
	if (!btf_id)
		return -EFAULT;

	t1 = btf_type_by_id(btf1, btf_id);
	if (!t1 || !btf_type_is_func(t1))
		return -EFAULT;

	return btf_check_func_type_match(log, btf1, t1, btf2, t2);
}

static bool btf_is_dynptr_ptr(const struct btf *btf, const struct btf_type *t)
{
	const char *name;

	t = btf_type_by_id(btf, t->type); /* skip PTR */

	while (btf_type_is_modifier(t))
		t = btf_type_by_id(btf, t->type);

	/* allow either struct or struct forward declaration */
	if (btf_type_is_struct(t) ||
	    (btf_type_is_fwd(t) && btf_type_kflag(t) == 0)) {
		name = btf_str_by_offset(btf, t->name_off);
		return name && strcmp(name, "bpf_dynptr") == 0;
	}

	return false;
}

struct bpf_cand_cache {
	const char *name;
	u32 name_len;
	u16 kind;
	u16 cnt;
	struct {
		const struct btf *btf;
		u32 id;
	} cands[];
};

static DEFINE_MUTEX(cand_cache_mutex);

static struct bpf_cand_cache *
bpf_core_find_cands(struct bpf_core_ctx *ctx, u32 local_type_id);

static int btf_get_ptr_to_btf_id(struct bpf_verifier_log *log, int arg_idx,
				 const struct btf *btf, const struct btf_type *t)
{
	struct bpf_cand_cache *cc;
	struct bpf_core_ctx ctx = {
		.btf = btf,
		.log = log,
	};
	u32 kern_type_id, type_id;
	int err = 0;

	/* skip PTR and modifiers */
	type_id = t->type;
	t = btf_type_by_id(btf, t->type);
	while (btf_type_is_modifier(t)) {
		type_id = t->type;
		t = btf_type_by_id(btf, t->type);
	}

	mutex_lock(&cand_cache_mutex);
	cc = bpf_core_find_cands(&ctx, type_id);
	if (IS_ERR(cc)) {
		err = PTR_ERR(cc);
		bpf_log(log, "arg#%d reference type('%s %s') candidate matching error: %d\n",
			arg_idx, btf_type_str(t), __btf_name_by_offset(btf, t->name_off),
			err);
		goto cand_cache_unlock;
	}
	if (cc->cnt != 1) {
		bpf_log(log, "arg#%d reference type('%s %s') %s\n",
			arg_idx, btf_type_str(t), __btf_name_by_offset(btf, t->name_off),
			cc->cnt == 0 ? "has no matches" : "is ambiguous");
		err = cc->cnt == 0 ? -ENOENT : -ESRCH;
		goto cand_cache_unlock;
	}
	if (btf_is_module(cc->cands[0].btf)) {
		bpf_log(log, "arg#%d reference type('%s %s') points to kernel module type (unsupported)\n",
			arg_idx, btf_type_str(t), __btf_name_by_offset(btf, t->name_off));
		err = -EOPNOTSUPP;
		goto cand_cache_unlock;
	}
	kern_type_id = cc->cands[0].id;

cand_cache_unlock:
	mutex_unlock(&cand_cache_mutex);
	if (err)
		return err;

	return kern_type_id;
}

enum btf_arg_tag {
	ARG_TAG_CTX	 = BIT_ULL(0),
	ARG_TAG_NONNULL  = BIT_ULL(1),
	ARG_TAG_TRUSTED  = BIT_ULL(2),
	ARG_TAG_NULLABLE = BIT_ULL(3),
	ARG_TAG_ARENA	 = BIT_ULL(4),
};

/* Process BTF of a function to produce high-level expectation of function
 * arguments (like ARG_PTR_TO_CTX, or ARG_PTR_TO_MEM, etc). This information
 * is cached in subprog info for reuse.
 * Returns:
 * EFAULT - there is a verifier bug. Abort verification.
 * EINVAL - cannot convert BTF.
 * 0 - Successfully processed BTF and constructed argument expectations.
 */
int btf_prepare_func_args(struct bpf_verifier_env *env, int subprog)
{
	bool is_global = subprog_aux(env, subprog)->linkage == BTF_FUNC_GLOBAL;
	struct bpf_subprog_info *sub = subprog_info(env, subprog);
	struct bpf_verifier_log *log = &env->log;
	struct bpf_prog *prog = env->prog;
	enum bpf_prog_type prog_type = prog->type;
	struct btf *btf = prog->aux->btf;
	const struct btf_param *args;
	const struct btf_type *t, *ref_t, *fn_t;
	u32 i, nargs, btf_id;
	const char *tname;

	if (sub->args_cached)
		return 0;

	if (!prog->aux->func_info) {
		bpf_log(log, "Verifier bug\n");
		return -EFAULT;
	}

	btf_id = prog->aux->func_info[subprog].type_id;
	if (!btf_id) {
		if (!is_global) /* not fatal for static funcs */
			return -EINVAL;
		bpf_log(log, "Global functions need valid BTF\n");
		return -EFAULT;
	}

	fn_t = btf_type_by_id(btf, btf_id);
	if (!fn_t || !btf_type_is_func(fn_t)) {
		/* These checks were already done by the verifier while loading
		 * struct bpf_func_info
		 */
		bpf_log(log, "BTF of func#%d doesn't point to KIND_FUNC\n",
			subprog);
		return -EFAULT;
	}
	tname = btf_name_by_offset(btf, fn_t->name_off);

	if (prog->aux->func_info_aux[subprog].unreliable) {
		bpf_log(log, "Verifier bug in function %s()\n", tname);
		return -EFAULT;
	}
	if (prog_type == BPF_PROG_TYPE_EXT)
		prog_type = prog->aux->dst_prog->type;

	t = btf_type_by_id(btf, fn_t->type);
	if (!t || !btf_type_is_func_proto(t)) {
		bpf_log(log, "Invalid type of function %s()\n", tname);
		return -EFAULT;
	}
	args = (const struct btf_param *)(t + 1);
	nargs = btf_type_vlen(t);
	if (nargs > MAX_BPF_FUNC_REG_ARGS) {
		if (!is_global)
			return -EINVAL;
		bpf_log(log, "Global function %s() with %d > %d args. Buggy compiler.\n",
			tname, nargs, MAX_BPF_FUNC_REG_ARGS);
		return -EINVAL;
	}
	/* check that function returns int, exception cb also requires this */
	t = btf_type_by_id(btf, t->type);
	while (btf_type_is_modifier(t))
		t = btf_type_by_id(btf, t->type);
	if (!btf_type_is_int(t) && !btf_is_any_enum(t)) {
		if (!is_global)
			return -EINVAL;
		bpf_log(log,
			"Global function %s() doesn't return scalar. Only those are supported.\n",
			tname);
		return -EINVAL;
	}
	/* Convert BTF function arguments into verifier types.
	 * Only PTR_TO_CTX and SCALAR are supported atm.
	 */
	for (i = 0; i < nargs; i++) {
		u32 tags = 0;
		int id = 0;

		/* 'arg:<tag>' decl_tag takes precedence over derivation of
		 * register type from BTF type itself
		 */
		while ((id = btf_find_next_decl_tag(btf, fn_t, i, "arg:", id)) > 0) {
			const struct btf_type *tag_t = btf_type_by_id(btf, id);
			const char *tag = __btf_name_by_offset(btf, tag_t->name_off) + 4;

			/* disallow arg tags in static subprogs */
			if (!is_global) {
				bpf_log(log, "arg#%d type tag is not supported in static functions\n", i);
				return -EOPNOTSUPP;
			}

			if (strcmp(tag, "ctx") == 0) {
				tags |= ARG_TAG_CTX;
			} else if (strcmp(tag, "trusted") == 0) {
				tags |= ARG_TAG_TRUSTED;
			} else if (strcmp(tag, "nonnull") == 0) {
				tags |= ARG_TAG_NONNULL;
			} else if (strcmp(tag, "nullable") == 0) {
				tags |= ARG_TAG_NULLABLE;
			} else if (strcmp(tag, "arena") == 0) {
				tags |= ARG_TAG_ARENA;
			} else {
				bpf_log(log, "arg#%d has unsupported set of tags\n", i);
				return -EOPNOTSUPP;
			}
		}
		if (id != -ENOENT) {
			bpf_log(log, "arg#%d type tag fetching failure: %d\n", i, id);
			return id;
		}

		t = btf_type_by_id(btf, args[i].type);
		while (btf_type_is_modifier(t))
			t = btf_type_by_id(btf, t->type);
		if (!btf_type_is_ptr(t))
			goto skip_pointer;

		if ((tags & ARG_TAG_CTX) || btf_is_prog_ctx_type(log, btf, t, prog_type, i)) {
			if (tags & ~ARG_TAG_CTX) {
				bpf_log(log, "arg#%d has invalid combination of tags\n", i);
				return -EINVAL;
			}
			if ((tags & ARG_TAG_CTX) &&
			    btf_validate_prog_ctx_type(log, btf, t, i, prog_type,
						       prog->expected_attach_type))
				return -EINVAL;
			sub->args[i].arg_type = ARG_PTR_TO_CTX;
			continue;
		}
		if (btf_is_dynptr_ptr(btf, t)) {
			if (tags) {
				bpf_log(log, "arg#%d has invalid combination of tags\n", i);
				return -EINVAL;
<<<<<<< HEAD
=======
			}
			sub->args[i].arg_type = ARG_PTR_TO_DYNPTR | MEM_RDONLY;
			continue;
		}
		if (tags & ARG_TAG_TRUSTED) {
			int kern_type_id;

			if (tags & ARG_TAG_NONNULL) {
				bpf_log(log, "arg#%d has invalid combination of tags\n", i);
				return -EINVAL;
>>>>>>> 0c383648
			}
			sub->args[i].arg_type = ARG_PTR_TO_DYNPTR | MEM_RDONLY;
			continue;
		}
		if (tags & ARG_TAG_TRUSTED) {
			int kern_type_id;

<<<<<<< HEAD
			if (tags & ARG_TAG_NONNULL) {
				bpf_log(log, "arg#%d has invalid combination of tags\n", i);
				return -EINVAL;
			}

			kern_type_id = btf_get_ptr_to_btf_id(log, i, btf, t);
			if (kern_type_id < 0)
				return kern_type_id;

			sub->args[i].arg_type = ARG_PTR_TO_BTF_ID | PTR_TRUSTED;
			if (tags & ARG_TAG_NULLABLE)
				sub->args[i].arg_type |= PTR_MAYBE_NULL;
			sub->args[i].btf_id = kern_type_id;
			continue;
		}
		if (tags & ARG_TAG_ARENA) {
			if (tags & ~ARG_TAG_ARENA) {
				bpf_log(log, "arg#%d arena cannot be combined with any other tags\n", i);
				return -EINVAL;
			}
			sub->args[i].arg_type = ARG_PTR_TO_ARENA;
			continue;
		}
		if (is_global) { /* generic user data pointer */
			u32 mem_size;

			if (tags & ARG_TAG_NULLABLE) {
				bpf_log(log, "arg#%d has invalid combination of tags\n", i);
				return -EINVAL;
			}

=======
			kern_type_id = btf_get_ptr_to_btf_id(log, i, btf, t);
			if (kern_type_id < 0)
				return kern_type_id;

			sub->args[i].arg_type = ARG_PTR_TO_BTF_ID | PTR_TRUSTED;
			if (tags & ARG_TAG_NULLABLE)
				sub->args[i].arg_type |= PTR_MAYBE_NULL;
			sub->args[i].btf_id = kern_type_id;
			continue;
		}
		if (tags & ARG_TAG_ARENA) {
			if (tags & ~ARG_TAG_ARENA) {
				bpf_log(log, "arg#%d arena cannot be combined with any other tags\n", i);
				return -EINVAL;
			}
			sub->args[i].arg_type = ARG_PTR_TO_ARENA;
			continue;
		}
		if (is_global) { /* generic user data pointer */
			u32 mem_size;

			if (tags & ARG_TAG_NULLABLE) {
				bpf_log(log, "arg#%d has invalid combination of tags\n", i);
				return -EINVAL;
			}

>>>>>>> 0c383648
			t = btf_type_skip_modifiers(btf, t->type, NULL);
			ref_t = btf_resolve_size(btf, t, &mem_size);
			if (IS_ERR(ref_t)) {
				bpf_log(log, "arg#%d reference type('%s %s') size cannot be determined: %ld\n",
					i, btf_type_str(t), btf_name_by_offset(btf, t->name_off),
					PTR_ERR(ref_t));
				return -EINVAL;
			}

			sub->args[i].arg_type = ARG_PTR_TO_MEM | PTR_MAYBE_NULL;
			if (tags & ARG_TAG_NONNULL)
				sub->args[i].arg_type &= ~PTR_MAYBE_NULL;
			sub->args[i].mem_size = mem_size;
			continue;
		}

skip_pointer:
		if (tags) {
			bpf_log(log, "arg#%d has pointer tag, but is not a pointer type\n", i);
			return -EINVAL;
		}
		if (btf_type_is_int(t) || btf_is_any_enum(t)) {
			sub->args[i].arg_type = ARG_ANYTHING;
			continue;
		}
		if (!is_global)
			return -EINVAL;
		bpf_log(log, "Arg#%d type %s in %s() is not supported yet.\n",
			i, btf_type_str(t), tname);
		return -EINVAL;
	}

	sub->arg_cnt = nargs;
	sub->args_cached = true;

	return 0;
}

static void btf_type_show(const struct btf *btf, u32 type_id, void *obj,
			  struct btf_show *show)
{
	const struct btf_type *t = btf_type_by_id(btf, type_id);

	show->btf = btf;
	memset(&show->state, 0, sizeof(show->state));
	memset(&show->obj, 0, sizeof(show->obj));

	btf_type_ops(t)->show(btf, t, type_id, obj, 0, show);
}

static void btf_seq_show(struct btf_show *show, const char *fmt,
			 va_list args)
{
	seq_vprintf((struct seq_file *)show->target, fmt, args);
}

int btf_type_seq_show_flags(const struct btf *btf, u32 type_id,
			    void *obj, struct seq_file *m, u64 flags)
{
	struct btf_show sseq;

	sseq.target = m;
	sseq.showfn = btf_seq_show;
	sseq.flags = flags;

	btf_type_show(btf, type_id, obj, &sseq);

	return sseq.state.status;
}

void btf_type_seq_show(const struct btf *btf, u32 type_id, void *obj,
		       struct seq_file *m)
{
	(void) btf_type_seq_show_flags(btf, type_id, obj, m,
				       BTF_SHOW_NONAME | BTF_SHOW_COMPACT |
				       BTF_SHOW_ZERO | BTF_SHOW_UNSAFE);
}

struct btf_show_snprintf {
	struct btf_show show;
	int len_left;		/* space left in string */
	int len;		/* length we would have written */
};

static void btf_snprintf_show(struct btf_show *show, const char *fmt,
			      va_list args)
{
	struct btf_show_snprintf *ssnprintf = (struct btf_show_snprintf *)show;
	int len;

	len = vsnprintf(show->target, ssnprintf->len_left, fmt, args);

	if (len < 0) {
		ssnprintf->len_left = 0;
		ssnprintf->len = len;
	} else if (len >= ssnprintf->len_left) {
		/* no space, drive on to get length we would have written */
		ssnprintf->len_left = 0;
		ssnprintf->len += len;
	} else {
		ssnprintf->len_left -= len;
		ssnprintf->len += len;
		show->target += len;
	}
}

int btf_type_snprintf_show(const struct btf *btf, u32 type_id, void *obj,
			   char *buf, int len, u64 flags)
{
	struct btf_show_snprintf ssnprintf;

	ssnprintf.show.target = buf;
	ssnprintf.show.flags = flags;
	ssnprintf.show.showfn = btf_snprintf_show;
	ssnprintf.len_left = len;
	ssnprintf.len = 0;

	btf_type_show(btf, type_id, obj, (struct btf_show *)&ssnprintf);

	/* If we encountered an error, return it. */
	if (ssnprintf.show.state.status)
		return ssnprintf.show.state.status;

	/* Otherwise return length we would have written */
	return ssnprintf.len;
}

#ifdef CONFIG_PROC_FS
static void bpf_btf_show_fdinfo(struct seq_file *m, struct file *filp)
{
	const struct btf *btf = filp->private_data;

	seq_printf(m, "btf_id:\t%u\n", btf->id);
}
#endif

static int btf_release(struct inode *inode, struct file *filp)
{
	btf_put(filp->private_data);
	return 0;
}

const struct file_operations btf_fops = {
#ifdef CONFIG_PROC_FS
	.show_fdinfo	= bpf_btf_show_fdinfo,
#endif
	.release	= btf_release,
};

static int __btf_new_fd(struct btf *btf)
{
	return anon_inode_getfd("btf", &btf_fops, btf, O_RDONLY | O_CLOEXEC);
}

int btf_new_fd(const union bpf_attr *attr, bpfptr_t uattr, u32 uattr_size)
{
	struct btf *btf;
	int ret;

	btf = btf_parse(attr, uattr, uattr_size);
	if (IS_ERR(btf))
		return PTR_ERR(btf);

	ret = btf_alloc_id(btf);
	if (ret) {
		btf_free(btf);
		return ret;
	}

	/*
	 * The BTF ID is published to the userspace.
	 * All BTF free must go through call_rcu() from
	 * now on (i.e. free by calling btf_put()).
	 */

	ret = __btf_new_fd(btf);
	if (ret < 0)
		btf_put(btf);

	return ret;
}

struct btf *btf_get_by_fd(int fd)
{
	struct btf *btf;
	struct fd f;

	f = fdget(fd);

	if (!f.file)
		return ERR_PTR(-EBADF);

	if (f.file->f_op != &btf_fops) {
		fdput(f);
		return ERR_PTR(-EINVAL);
	}

	btf = f.file->private_data;
	refcount_inc(&btf->refcnt);
	fdput(f);

	return btf;
}

int btf_get_info_by_fd(const struct btf *btf,
		       const union bpf_attr *attr,
		       union bpf_attr __user *uattr)
{
	struct bpf_btf_info __user *uinfo;
	struct bpf_btf_info info;
	u32 info_copy, btf_copy;
	void __user *ubtf;
	char __user *uname;
	u32 uinfo_len, uname_len, name_len;
	int ret = 0;

	uinfo = u64_to_user_ptr(attr->info.info);
	uinfo_len = attr->info.info_len;

	info_copy = min_t(u32, uinfo_len, sizeof(info));
	memset(&info, 0, sizeof(info));
	if (copy_from_user(&info, uinfo, info_copy))
		return -EFAULT;

	info.id = btf->id;
	ubtf = u64_to_user_ptr(info.btf);
	btf_copy = min_t(u32, btf->data_size, info.btf_size);
	if (copy_to_user(ubtf, btf->data, btf_copy))
		return -EFAULT;
	info.btf_size = btf->data_size;

	info.kernel_btf = btf->kernel_btf;

	uname = u64_to_user_ptr(info.name);
	uname_len = info.name_len;
	if (!uname ^ !uname_len)
		return -EINVAL;

	name_len = strlen(btf->name);
	info.name_len = name_len;

	if (uname) {
		if (uname_len >= name_len + 1) {
			if (copy_to_user(uname, btf->name, name_len + 1))
				return -EFAULT;
		} else {
			char zero = '\0';

			if (copy_to_user(uname, btf->name, uname_len - 1))
				return -EFAULT;
			if (put_user(zero, uname + uname_len - 1))
				return -EFAULT;
			/* let user-space know about too short buffer */
			ret = -ENOSPC;
		}
	}

	if (copy_to_user(uinfo, &info, info_copy) ||
	    put_user(info_copy, &uattr->info.info_len))
		return -EFAULT;

	return ret;
}

int btf_get_fd_by_id(u32 id)
{
	struct btf *btf;
	int fd;

	rcu_read_lock();
	btf = idr_find(&btf_idr, id);
	if (!btf || !refcount_inc_not_zero(&btf->refcnt))
		btf = ERR_PTR(-ENOENT);
	rcu_read_unlock();

	if (IS_ERR(btf))
		return PTR_ERR(btf);

	fd = __btf_new_fd(btf);
	if (fd < 0)
		btf_put(btf);

	return fd;
}

u32 btf_obj_id(const struct btf *btf)
{
	return btf->id;
}

bool btf_is_kernel(const struct btf *btf)
{
	return btf->kernel_btf;
}

bool btf_is_module(const struct btf *btf)
{
	return btf->kernel_btf && strcmp(btf->name, "vmlinux") != 0;
}

enum {
	BTF_MODULE_F_LIVE = (1 << 0),
};

#ifdef CONFIG_DEBUG_INFO_BTF_MODULES
struct btf_module {
	struct list_head list;
	struct module *module;
	struct btf *btf;
	struct bin_attribute *sysfs_attr;
	int flags;
};

static LIST_HEAD(btf_modules);
static DEFINE_MUTEX(btf_module_mutex);

static ssize_t
btf_module_read(struct file *file, struct kobject *kobj,
		struct bin_attribute *bin_attr,
		char *buf, loff_t off, size_t len)
{
	const struct btf *btf = bin_attr->private;

	memcpy(buf, btf->data + off, len);
	return len;
}

static void purge_cand_cache(struct btf *btf);

static int btf_module_notify(struct notifier_block *nb, unsigned long op,
			     void *module)
{
	struct btf_module *btf_mod, *tmp;
	struct module *mod = module;
	struct btf *btf;
	int err = 0;

	if (mod->btf_data_size == 0 ||
	    (op != MODULE_STATE_COMING && op != MODULE_STATE_LIVE &&
	     op != MODULE_STATE_GOING))
		goto out;

	switch (op) {
	case MODULE_STATE_COMING:
		btf_mod = kzalloc(sizeof(*btf_mod), GFP_KERNEL);
		if (!btf_mod) {
			err = -ENOMEM;
			goto out;
		}
		btf = btf_parse_module(mod->name, mod->btf_data, mod->btf_data_size);
		if (IS_ERR(btf)) {
			kfree(btf_mod);
			if (!IS_ENABLED(CONFIG_MODULE_ALLOW_BTF_MISMATCH)) {
				pr_warn("failed to validate module [%s] BTF: %ld\n",
					mod->name, PTR_ERR(btf));
				err = PTR_ERR(btf);
			} else {
				pr_warn_once("Kernel module BTF mismatch detected, BTF debug info may be unavailable for some modules\n");
			}
			goto out;
		}
		err = btf_alloc_id(btf);
		if (err) {
			btf_free(btf);
			kfree(btf_mod);
			goto out;
		}

		purge_cand_cache(NULL);
		mutex_lock(&btf_module_mutex);
		btf_mod->module = module;
		btf_mod->btf = btf;
		list_add(&btf_mod->list, &btf_modules);
		mutex_unlock(&btf_module_mutex);

		if (IS_ENABLED(CONFIG_SYSFS)) {
			struct bin_attribute *attr;

			attr = kzalloc(sizeof(*attr), GFP_KERNEL);
			if (!attr)
				goto out;

			sysfs_bin_attr_init(attr);
			attr->attr.name = btf->name;
			attr->attr.mode = 0444;
			attr->size = btf->data_size;
			attr->private = btf;
			attr->read = btf_module_read;

			err = sysfs_create_bin_file(btf_kobj, attr);
			if (err) {
				pr_warn("failed to register module [%s] BTF in sysfs: %d\n",
					mod->name, err);
				kfree(attr);
				err = 0;
				goto out;
			}

			btf_mod->sysfs_attr = attr;
		}

		break;
	case MODULE_STATE_LIVE:
		mutex_lock(&btf_module_mutex);
		list_for_each_entry_safe(btf_mod, tmp, &btf_modules, list) {
			if (btf_mod->module != module)
				continue;

			btf_mod->flags |= BTF_MODULE_F_LIVE;
			break;
		}
		mutex_unlock(&btf_module_mutex);
		break;
	case MODULE_STATE_GOING:
		mutex_lock(&btf_module_mutex);
		list_for_each_entry_safe(btf_mod, tmp, &btf_modules, list) {
			if (btf_mod->module != module)
				continue;

			list_del(&btf_mod->list);
			if (btf_mod->sysfs_attr)
				sysfs_remove_bin_file(btf_kobj, btf_mod->sysfs_attr);
			purge_cand_cache(btf_mod->btf);
			btf_put(btf_mod->btf);
			kfree(btf_mod->sysfs_attr);
			kfree(btf_mod);
			break;
		}
		mutex_unlock(&btf_module_mutex);
		break;
	}
out:
	return notifier_from_errno(err);
}

static struct notifier_block btf_module_nb = {
	.notifier_call = btf_module_notify,
};

static int __init btf_module_init(void)
{
	register_module_notifier(&btf_module_nb);
	return 0;
}

fs_initcall(btf_module_init);
#endif /* CONFIG_DEBUG_INFO_BTF_MODULES */

struct module *btf_try_get_module(const struct btf *btf)
{
	struct module *res = NULL;
#ifdef CONFIG_DEBUG_INFO_BTF_MODULES
	struct btf_module *btf_mod, *tmp;

	mutex_lock(&btf_module_mutex);
	list_for_each_entry_safe(btf_mod, tmp, &btf_modules, list) {
		if (btf_mod->btf != btf)
			continue;

		/* We must only consider module whose __init routine has
		 * finished, hence we must check for BTF_MODULE_F_LIVE flag,
		 * which is set from the notifier callback for
		 * MODULE_STATE_LIVE.
		 */
		if ((btf_mod->flags & BTF_MODULE_F_LIVE) && try_module_get(btf_mod->module))
			res = btf_mod->module;

		break;
	}
	mutex_unlock(&btf_module_mutex);
#endif

	return res;
}

/* Returns struct btf corresponding to the struct module.
 * This function can return NULL or ERR_PTR.
 */
static struct btf *btf_get_module_btf(const struct module *module)
{
#ifdef CONFIG_DEBUG_INFO_BTF_MODULES
	struct btf_module *btf_mod, *tmp;
#endif
	struct btf *btf = NULL;

	if (!module) {
		btf = bpf_get_btf_vmlinux();
		if (!IS_ERR_OR_NULL(btf))
			btf_get(btf);
		return btf;
	}

#ifdef CONFIG_DEBUG_INFO_BTF_MODULES
	mutex_lock(&btf_module_mutex);
	list_for_each_entry_safe(btf_mod, tmp, &btf_modules, list) {
		if (btf_mod->module != module)
			continue;

		btf_get(btf_mod->btf);
		btf = btf_mod->btf;
		break;
	}
	mutex_unlock(&btf_module_mutex);
#endif

	return btf;
}

static int check_btf_kconfigs(const struct module *module, const char *feature)
{
	if (!module && IS_ENABLED(CONFIG_DEBUG_INFO_BTF)) {
		pr_err("missing vmlinux BTF, cannot register %s\n", feature);
		return -ENOENT;
	}
	if (module && IS_ENABLED(CONFIG_DEBUG_INFO_BTF_MODULES))
		pr_warn("missing module BTF, cannot register %s\n", feature);
	return 0;
}

BPF_CALL_4(bpf_btf_find_by_name_kind, char *, name, int, name_sz, u32, kind, int, flags)
{
	struct btf *btf = NULL;
	int btf_obj_fd = 0;
	long ret;

	if (flags)
		return -EINVAL;

	if (name_sz <= 1 || name[name_sz - 1])
		return -EINVAL;

	ret = bpf_find_btf_id(name, kind, &btf);
	if (ret > 0 && btf_is_module(btf)) {
		btf_obj_fd = __btf_new_fd(btf);
		if (btf_obj_fd < 0) {
			btf_put(btf);
			return btf_obj_fd;
		}
		return ret | (((u64)btf_obj_fd) << 32);
	}
	if (ret > 0)
		btf_put(btf);
	return ret;
}

const struct bpf_func_proto bpf_btf_find_by_name_kind_proto = {
	.func		= bpf_btf_find_by_name_kind,
	.gpl_only	= false,
	.ret_type	= RET_INTEGER,
	.arg1_type	= ARG_PTR_TO_MEM | MEM_RDONLY,
	.arg2_type	= ARG_CONST_SIZE,
	.arg3_type	= ARG_ANYTHING,
	.arg4_type	= ARG_ANYTHING,
};

BTF_ID_LIST_GLOBAL(btf_tracing_ids, MAX_BTF_TRACING_TYPE)
#define BTF_TRACING_TYPE(name, type) BTF_ID(struct, type)
BTF_TRACING_TYPE_xxx
#undef BTF_TRACING_TYPE

static int btf_check_iter_kfuncs(struct btf *btf, const char *func_name,
				 const struct btf_type *func, u32 func_flags)
{
	u32 flags = func_flags & (KF_ITER_NEW | KF_ITER_NEXT | KF_ITER_DESTROY);
	const char *name, *sfx, *iter_name;
	const struct btf_param *arg;
	const struct btf_type *t;
	char exp_name[128];
	u32 nr_args;

	/* exactly one of KF_ITER_{NEW,NEXT,DESTROY} can be set */
	if (!flags || (flags & (flags - 1)))
		return -EINVAL;

	/* any BPF iter kfunc should have `struct bpf_iter_<type> *` first arg */
	nr_args = btf_type_vlen(func);
	if (nr_args < 1)
		return -EINVAL;

	arg = &btf_params(func)[0];
	t = btf_type_skip_modifiers(btf, arg->type, NULL);
	if (!t || !btf_type_is_ptr(t))
		return -EINVAL;
	t = btf_type_skip_modifiers(btf, t->type, NULL);
	if (!t || !__btf_type_is_struct(t))
		return -EINVAL;

	name = btf_name_by_offset(btf, t->name_off);
	if (!name || strncmp(name, ITER_PREFIX, sizeof(ITER_PREFIX) - 1))
		return -EINVAL;

	/* sizeof(struct bpf_iter_<type>) should be a multiple of 8 to
	 * fit nicely in stack slots
	 */
	if (t->size == 0 || (t->size % 8))
		return -EINVAL;

	/* validate bpf_iter_<type>_{new,next,destroy}(struct bpf_iter_<type> *)
	 * naming pattern
	 */
	iter_name = name + sizeof(ITER_PREFIX) - 1;
	if (flags & KF_ITER_NEW)
		sfx = "new";
	else if (flags & KF_ITER_NEXT)
		sfx = "next";
	else /* (flags & KF_ITER_DESTROY) */
		sfx = "destroy";

	snprintf(exp_name, sizeof(exp_name), "bpf_iter_%s_%s", iter_name, sfx);
	if (strcmp(func_name, exp_name))
		return -EINVAL;

	/* only iter constructor should have extra arguments */
	if (!(flags & KF_ITER_NEW) && nr_args != 1)
		return -EINVAL;

	if (flags & KF_ITER_NEXT) {
		/* bpf_iter_<type>_next() should return pointer */
		t = btf_type_skip_modifiers(btf, func->type, NULL);
		if (!t || !btf_type_is_ptr(t))
			return -EINVAL;
	}

	if (flags & KF_ITER_DESTROY) {
		/* bpf_iter_<type>_destroy() should return void */
		t = btf_type_by_id(btf, func->type);
		if (!t || !btf_type_is_void(t))
			return -EINVAL;
	}

	return 0;
}

static int btf_check_kfunc_protos(struct btf *btf, u32 func_id, u32 func_flags)
{
	const struct btf_type *func;
	const char *func_name;
	int err;

	/* any kfunc should be FUNC -> FUNC_PROTO */
	func = btf_type_by_id(btf, func_id);
	if (!func || !btf_type_is_func(func))
		return -EINVAL;

	/* sanity check kfunc name */
	func_name = btf_name_by_offset(btf, func->name_off);
	if (!func_name || !func_name[0])
		return -EINVAL;

	func = btf_type_by_id(btf, func->type);
	if (!func || !btf_type_is_func_proto(func))
		return -EINVAL;

	if (func_flags & (KF_ITER_NEW | KF_ITER_NEXT | KF_ITER_DESTROY)) {
		err = btf_check_iter_kfuncs(btf, func_name, func, func_flags);
		if (err)
			return err;
	}

	return 0;
}

/* Kernel Function (kfunc) BTF ID set registration API */

static int btf_populate_kfunc_set(struct btf *btf, enum btf_kfunc_hook hook,
				  const struct btf_kfunc_id_set *kset)
{
	struct btf_kfunc_hook_filter *hook_filter;
	struct btf_id_set8 *add_set = kset->set;
	bool vmlinux_set = !btf_is_module(btf);
	bool add_filter = !!kset->filter;
	struct btf_kfunc_set_tab *tab;
	struct btf_id_set8 *set;
	u32 set_cnt;
	int ret;

	if (hook >= BTF_KFUNC_HOOK_MAX) {
		ret = -EINVAL;
		goto end;
	}

	if (!add_set->cnt)
		return 0;

	tab = btf->kfunc_set_tab;

	if (tab && add_filter) {
		u32 i;

		hook_filter = &tab->hook_filters[hook];
		for (i = 0; i < hook_filter->nr_filters; i++) {
			if (hook_filter->filters[i] == kset->filter) {
				add_filter = false;
				break;
			}
		}

		if (add_filter && hook_filter->nr_filters == BTF_KFUNC_FILTER_MAX_CNT) {
			ret = -E2BIG;
			goto end;
		}
	}

	if (!tab) {
		tab = kzalloc(sizeof(*tab), GFP_KERNEL | __GFP_NOWARN);
		if (!tab)
			return -ENOMEM;
		btf->kfunc_set_tab = tab;
	}

	set = tab->sets[hook];
	/* Warn when register_btf_kfunc_id_set is called twice for the same hook
	 * for module sets.
	 */
	if (WARN_ON_ONCE(set && !vmlinux_set)) {
		ret = -EINVAL;
		goto end;
	}

	/* We don't need to allocate, concatenate, and sort module sets, because
	 * only one is allowed per hook. Hence, we can directly assign the
	 * pointer and return.
	 */
	if (!vmlinux_set) {
		tab->sets[hook] = add_set;
		goto do_add_filter;
	}

	/* In case of vmlinux sets, there may be more than one set being
	 * registered per hook. To create a unified set, we allocate a new set
	 * and concatenate all individual sets being registered. While each set
	 * is individually sorted, they may become unsorted when concatenated,
	 * hence re-sorting the final set again is required to make binary
	 * searching the set using btf_id_set8_contains function work.
	 */
	set_cnt = set ? set->cnt : 0;

	if (set_cnt > U32_MAX - add_set->cnt) {
		ret = -EOVERFLOW;
		goto end;
	}

	if (set_cnt + add_set->cnt > BTF_KFUNC_SET_MAX_CNT) {
		ret = -E2BIG;
		goto end;
	}

	/* Grow set */
	set = krealloc(tab->sets[hook],
		       offsetof(struct btf_id_set8, pairs[set_cnt + add_set->cnt]),
		       GFP_KERNEL | __GFP_NOWARN);
	if (!set) {
		ret = -ENOMEM;
		goto end;
	}

	/* For newly allocated set, initialize set->cnt to 0 */
	if (!tab->sets[hook])
		set->cnt = 0;
	tab->sets[hook] = set;

	/* Concatenate the two sets */
	memcpy(set->pairs + set->cnt, add_set->pairs, add_set->cnt * sizeof(set->pairs[0]));
	set->cnt += add_set->cnt;

	sort(set->pairs, set->cnt, sizeof(set->pairs[0]), btf_id_cmp_func, NULL);

do_add_filter:
	if (add_filter) {
		hook_filter = &tab->hook_filters[hook];
		hook_filter->filters[hook_filter->nr_filters++] = kset->filter;
	}
	return 0;
end:
	btf_free_kfunc_set_tab(btf);
	return ret;
}

static u32 *__btf_kfunc_id_set_contains(const struct btf *btf,
					enum btf_kfunc_hook hook,
					u32 kfunc_btf_id,
					const struct bpf_prog *prog)
{
	struct btf_kfunc_hook_filter *hook_filter;
	struct btf_id_set8 *set;
	u32 *id, i;

	if (hook >= BTF_KFUNC_HOOK_MAX)
		return NULL;
	if (!btf->kfunc_set_tab)
		return NULL;
	hook_filter = &btf->kfunc_set_tab->hook_filters[hook];
	for (i = 0; i < hook_filter->nr_filters; i++) {
		if (hook_filter->filters[i](prog, kfunc_btf_id))
			return NULL;
	}
	set = btf->kfunc_set_tab->sets[hook];
	if (!set)
		return NULL;
	id = btf_id_set8_contains(set, kfunc_btf_id);
	if (!id)
		return NULL;
	/* The flags for BTF ID are located next to it */
	return id + 1;
}

static int bpf_prog_type_to_kfunc_hook(enum bpf_prog_type prog_type)
{
	switch (prog_type) {
	case BPF_PROG_TYPE_UNSPEC:
		return BTF_KFUNC_HOOK_COMMON;
	case BPF_PROG_TYPE_XDP:
		return BTF_KFUNC_HOOK_XDP;
	case BPF_PROG_TYPE_SCHED_CLS:
		return BTF_KFUNC_HOOK_TC;
	case BPF_PROG_TYPE_STRUCT_OPS:
		return BTF_KFUNC_HOOK_STRUCT_OPS;
	case BPF_PROG_TYPE_TRACING:
	case BPF_PROG_TYPE_LSM:
		return BTF_KFUNC_HOOK_TRACING;
	case BPF_PROG_TYPE_SYSCALL:
		return BTF_KFUNC_HOOK_SYSCALL;
	case BPF_PROG_TYPE_CGROUP_SKB:
	case BPF_PROG_TYPE_CGROUP_SOCK_ADDR:
		return BTF_KFUNC_HOOK_CGROUP_SKB;
	case BPF_PROG_TYPE_SCHED_ACT:
		return BTF_KFUNC_HOOK_SCHED_ACT;
	case BPF_PROG_TYPE_SK_SKB:
		return BTF_KFUNC_HOOK_SK_SKB;
	case BPF_PROG_TYPE_SOCKET_FILTER:
		return BTF_KFUNC_HOOK_SOCKET_FILTER;
	case BPF_PROG_TYPE_LWT_OUT:
	case BPF_PROG_TYPE_LWT_IN:
	case BPF_PROG_TYPE_LWT_XMIT:
	case BPF_PROG_TYPE_LWT_SEG6LOCAL:
		return BTF_KFUNC_HOOK_LWT;
	case BPF_PROG_TYPE_NETFILTER:
		return BTF_KFUNC_HOOK_NETFILTER;
	case BPF_PROG_TYPE_KPROBE:
		return BTF_KFUNC_HOOK_KPROBE;
	default:
		return BTF_KFUNC_HOOK_MAX;
	}
}

/* Caution:
 * Reference to the module (obtained using btf_try_get_module) corresponding to
 * the struct btf *MUST* be held when calling this function from verifier
 * context. This is usually true as we stash references in prog's kfunc_btf_tab;
 * keeping the reference for the duration of the call provides the necessary
 * protection for looking up a well-formed btf->kfunc_set_tab.
 */
u32 *btf_kfunc_id_set_contains(const struct btf *btf,
			       u32 kfunc_btf_id,
			       const struct bpf_prog *prog)
{
	enum bpf_prog_type prog_type = resolve_prog_type(prog);
	enum btf_kfunc_hook hook;
	u32 *kfunc_flags;

	kfunc_flags = __btf_kfunc_id_set_contains(btf, BTF_KFUNC_HOOK_COMMON, kfunc_btf_id, prog);
	if (kfunc_flags)
		return kfunc_flags;

	hook = bpf_prog_type_to_kfunc_hook(prog_type);
	return __btf_kfunc_id_set_contains(btf, hook, kfunc_btf_id, prog);
}

u32 *btf_kfunc_is_modify_return(const struct btf *btf, u32 kfunc_btf_id,
				const struct bpf_prog *prog)
{
	return __btf_kfunc_id_set_contains(btf, BTF_KFUNC_HOOK_FMODRET, kfunc_btf_id, prog);
}

static int __register_btf_kfunc_id_set(enum btf_kfunc_hook hook,
				       const struct btf_kfunc_id_set *kset)
{
	struct btf *btf;
	int ret, i;

	btf = btf_get_module_btf(kset->owner);
	if (!btf)
		return check_btf_kconfigs(kset->owner, "kfunc");
	if (IS_ERR(btf))
		return PTR_ERR(btf);

	for (i = 0; i < kset->set->cnt; i++) {
		ret = btf_check_kfunc_protos(btf, kset->set->pairs[i].id,
					     kset->set->pairs[i].flags);
		if (ret)
			goto err_out;
	}

	ret = btf_populate_kfunc_set(btf, hook, kset);

err_out:
	btf_put(btf);
	return ret;
}

/* This function must be invoked only from initcalls/module init functions */
int register_btf_kfunc_id_set(enum bpf_prog_type prog_type,
			      const struct btf_kfunc_id_set *kset)
{
	enum btf_kfunc_hook hook;

	/* All kfuncs need to be tagged as such in BTF.
	 * WARN() for initcall registrations that do not check errors.
	 */
	if (!(kset->set->flags & BTF_SET8_KFUNCS)) {
		WARN_ON(!kset->owner);
		return -EINVAL;
	}

	hook = bpf_prog_type_to_kfunc_hook(prog_type);
	return __register_btf_kfunc_id_set(hook, kset);
}
EXPORT_SYMBOL_GPL(register_btf_kfunc_id_set);

/* This function must be invoked only from initcalls/module init functions */
int register_btf_fmodret_id_set(const struct btf_kfunc_id_set *kset)
{
	return __register_btf_kfunc_id_set(BTF_KFUNC_HOOK_FMODRET, kset);
}
EXPORT_SYMBOL_GPL(register_btf_fmodret_id_set);

s32 btf_find_dtor_kfunc(struct btf *btf, u32 btf_id)
{
	struct btf_id_dtor_kfunc_tab *tab = btf->dtor_kfunc_tab;
	struct btf_id_dtor_kfunc *dtor;

	if (!tab)
		return -ENOENT;
	/* Even though the size of tab->dtors[0] is > sizeof(u32), we only need
	 * to compare the first u32 with btf_id, so we can reuse btf_id_cmp_func.
	 */
	BUILD_BUG_ON(offsetof(struct btf_id_dtor_kfunc, btf_id) != 0);
	dtor = bsearch(&btf_id, tab->dtors, tab->cnt, sizeof(tab->dtors[0]), btf_id_cmp_func);
	if (!dtor)
		return -ENOENT;
	return dtor->kfunc_btf_id;
}

static int btf_check_dtor_kfuncs(struct btf *btf, const struct btf_id_dtor_kfunc *dtors, u32 cnt)
{
	const struct btf_type *dtor_func, *dtor_func_proto, *t;
	const struct btf_param *args;
	s32 dtor_btf_id;
	u32 nr_args, i;

	for (i = 0; i < cnt; i++) {
		dtor_btf_id = dtors[i].kfunc_btf_id;

		dtor_func = btf_type_by_id(btf, dtor_btf_id);
		if (!dtor_func || !btf_type_is_func(dtor_func))
			return -EINVAL;

		dtor_func_proto = btf_type_by_id(btf, dtor_func->type);
		if (!dtor_func_proto || !btf_type_is_func_proto(dtor_func_proto))
			return -EINVAL;

		/* Make sure the prototype of the destructor kfunc is 'void func(type *)' */
		t = btf_type_by_id(btf, dtor_func_proto->type);
		if (!t || !btf_type_is_void(t))
			return -EINVAL;

		nr_args = btf_type_vlen(dtor_func_proto);
		if (nr_args != 1)
			return -EINVAL;
		args = btf_params(dtor_func_proto);
		t = btf_type_by_id(btf, args[0].type);
		/* Allow any pointer type, as width on targets Linux supports
		 * will be same for all pointer types (i.e. sizeof(void *))
		 */
		if (!t || !btf_type_is_ptr(t))
			return -EINVAL;
	}
	return 0;
}

/* This function must be invoked only from initcalls/module init functions */
int register_btf_id_dtor_kfuncs(const struct btf_id_dtor_kfunc *dtors, u32 add_cnt,
				struct module *owner)
{
	struct btf_id_dtor_kfunc_tab *tab;
	struct btf *btf;
	u32 tab_cnt;
	int ret;

	btf = btf_get_module_btf(owner);
	if (!btf)
		return check_btf_kconfigs(owner, "dtor kfuncs");
	if (IS_ERR(btf))
		return PTR_ERR(btf);

	if (add_cnt >= BTF_DTOR_KFUNC_MAX_CNT) {
		pr_err("cannot register more than %d kfunc destructors\n", BTF_DTOR_KFUNC_MAX_CNT);
		ret = -E2BIG;
		goto end;
	}

	/* Ensure that the prototype of dtor kfuncs being registered is sane */
	ret = btf_check_dtor_kfuncs(btf, dtors, add_cnt);
	if (ret < 0)
		goto end;

	tab = btf->dtor_kfunc_tab;
	/* Only one call allowed for modules */
	if (WARN_ON_ONCE(tab && btf_is_module(btf))) {
		ret = -EINVAL;
		goto end;
	}

	tab_cnt = tab ? tab->cnt : 0;
	if (tab_cnt > U32_MAX - add_cnt) {
		ret = -EOVERFLOW;
		goto end;
	}
	if (tab_cnt + add_cnt >= BTF_DTOR_KFUNC_MAX_CNT) {
		pr_err("cannot register more than %d kfunc destructors\n", BTF_DTOR_KFUNC_MAX_CNT);
		ret = -E2BIG;
		goto end;
	}

	tab = krealloc(btf->dtor_kfunc_tab,
		       offsetof(struct btf_id_dtor_kfunc_tab, dtors[tab_cnt + add_cnt]),
		       GFP_KERNEL | __GFP_NOWARN);
	if (!tab) {
		ret = -ENOMEM;
		goto end;
	}

	if (!btf->dtor_kfunc_tab)
		tab->cnt = 0;
	btf->dtor_kfunc_tab = tab;

	memcpy(tab->dtors + tab->cnt, dtors, add_cnt * sizeof(tab->dtors[0]));
	tab->cnt += add_cnt;

	sort(tab->dtors, tab->cnt, sizeof(tab->dtors[0]), btf_id_cmp_func, NULL);

end:
	if (ret)
		btf_free_dtor_kfunc_tab(btf);
	btf_put(btf);
	return ret;
}
EXPORT_SYMBOL_GPL(register_btf_id_dtor_kfuncs);

#define MAX_TYPES_ARE_COMPAT_DEPTH 2

/* Check local and target types for compatibility. This check is used for
 * type-based CO-RE relocations and follow slightly different rules than
 * field-based relocations. This function assumes that root types were already
 * checked for name match. Beyond that initial root-level name check, names
 * are completely ignored. Compatibility rules are as follows:
 *   - any two STRUCTs/UNIONs/FWDs/ENUMs/INTs/ENUM64s are considered compatible, but
 *     kind should match for local and target types (i.e., STRUCT is not
 *     compatible with UNION);
 *   - for ENUMs/ENUM64s, the size is ignored;
 *   - for INT, size and signedness are ignored;
 *   - for ARRAY, dimensionality is ignored, element types are checked for
 *     compatibility recursively;
 *   - CONST/VOLATILE/RESTRICT modifiers are ignored;
 *   - TYPEDEFs/PTRs are compatible if types they pointing to are compatible;
 *   - FUNC_PROTOs are compatible if they have compatible signature: same
 *     number of input args and compatible return and argument types.
 * These rules are not set in stone and probably will be adjusted as we get
 * more experience with using BPF CO-RE relocations.
 */
int bpf_core_types_are_compat(const struct btf *local_btf, __u32 local_id,
			      const struct btf *targ_btf, __u32 targ_id)
{
	return __bpf_core_types_are_compat(local_btf, local_id, targ_btf, targ_id,
					   MAX_TYPES_ARE_COMPAT_DEPTH);
}

#define MAX_TYPES_MATCH_DEPTH 2

int bpf_core_types_match(const struct btf *local_btf, u32 local_id,
			 const struct btf *targ_btf, u32 targ_id)
{
	return __bpf_core_types_match(local_btf, local_id, targ_btf, targ_id, false,
				      MAX_TYPES_MATCH_DEPTH);
}

static bool bpf_core_is_flavor_sep(const char *s)
{
	/* check X___Y name pattern, where X and Y are not underscores */
	return s[0] != '_' &&				      /* X */
	       s[1] == '_' && s[2] == '_' && s[3] == '_' &&   /* ___ */
	       s[4] != '_';				      /* Y */
}

size_t bpf_core_essential_name_len(const char *name)
{
	size_t n = strlen(name);
	int i;

	for (i = n - 5; i >= 0; i--) {
		if (bpf_core_is_flavor_sep(name + i))
			return i + 1;
	}
	return n;
}

static void bpf_free_cands(struct bpf_cand_cache *cands)
{
	if (!cands->cnt)
		/* empty candidate array was allocated on stack */
		return;
	kfree(cands);
}

static void bpf_free_cands_from_cache(struct bpf_cand_cache *cands)
{
	kfree(cands->name);
	kfree(cands);
}

#define VMLINUX_CAND_CACHE_SIZE 31
static struct bpf_cand_cache *vmlinux_cand_cache[VMLINUX_CAND_CACHE_SIZE];

#define MODULE_CAND_CACHE_SIZE 31
static struct bpf_cand_cache *module_cand_cache[MODULE_CAND_CACHE_SIZE];

static void __print_cand_cache(struct bpf_verifier_log *log,
			       struct bpf_cand_cache **cache,
			       int cache_size)
{
	struct bpf_cand_cache *cc;
	int i, j;

	for (i = 0; i < cache_size; i++) {
		cc = cache[i];
		if (!cc)
			continue;
		bpf_log(log, "[%d]%s(", i, cc->name);
		for (j = 0; j < cc->cnt; j++) {
			bpf_log(log, "%d", cc->cands[j].id);
			if (j < cc->cnt - 1)
				bpf_log(log, " ");
		}
		bpf_log(log, "), ");
	}
}

static void print_cand_cache(struct bpf_verifier_log *log)
{
	mutex_lock(&cand_cache_mutex);
	bpf_log(log, "vmlinux_cand_cache:");
	__print_cand_cache(log, vmlinux_cand_cache, VMLINUX_CAND_CACHE_SIZE);
	bpf_log(log, "\nmodule_cand_cache:");
	__print_cand_cache(log, module_cand_cache, MODULE_CAND_CACHE_SIZE);
	bpf_log(log, "\n");
	mutex_unlock(&cand_cache_mutex);
}

static u32 hash_cands(struct bpf_cand_cache *cands)
{
	return jhash(cands->name, cands->name_len, 0);
}

static struct bpf_cand_cache *check_cand_cache(struct bpf_cand_cache *cands,
					       struct bpf_cand_cache **cache,
					       int cache_size)
{
	struct bpf_cand_cache *cc = cache[hash_cands(cands) % cache_size];

	if (cc && cc->name_len == cands->name_len &&
	    !strncmp(cc->name, cands->name, cands->name_len))
		return cc;
	return NULL;
}

static size_t sizeof_cands(int cnt)
{
	return offsetof(struct bpf_cand_cache, cands[cnt]);
}

static struct bpf_cand_cache *populate_cand_cache(struct bpf_cand_cache *cands,
						  struct bpf_cand_cache **cache,
						  int cache_size)
{
	struct bpf_cand_cache **cc = &cache[hash_cands(cands) % cache_size], *new_cands;

	if (*cc) {
		bpf_free_cands_from_cache(*cc);
		*cc = NULL;
	}
	new_cands = kmemdup(cands, sizeof_cands(cands->cnt), GFP_KERNEL);
	if (!new_cands) {
		bpf_free_cands(cands);
		return ERR_PTR(-ENOMEM);
	}
	/* strdup the name, since it will stay in cache.
	 * the cands->name points to strings in prog's BTF and the prog can be unloaded.
	 */
	new_cands->name = kmemdup_nul(cands->name, cands->name_len, GFP_KERNEL);
	bpf_free_cands(cands);
	if (!new_cands->name) {
		kfree(new_cands);
		return ERR_PTR(-ENOMEM);
	}
	*cc = new_cands;
	return new_cands;
}

#ifdef CONFIG_DEBUG_INFO_BTF_MODULES
static void __purge_cand_cache(struct btf *btf, struct bpf_cand_cache **cache,
			       int cache_size)
{
	struct bpf_cand_cache *cc;
	int i, j;

	for (i = 0; i < cache_size; i++) {
		cc = cache[i];
		if (!cc)
			continue;
		if (!btf) {
			/* when new module is loaded purge all of module_cand_cache,
			 * since new module might have candidates with the name
			 * that matches cached cands.
			 */
			bpf_free_cands_from_cache(cc);
			cache[i] = NULL;
			continue;
		}
		/* when module is unloaded purge cache entries
		 * that match module's btf
		 */
		for (j = 0; j < cc->cnt; j++)
			if (cc->cands[j].btf == btf) {
				bpf_free_cands_from_cache(cc);
				cache[i] = NULL;
				break;
			}
	}

}

static void purge_cand_cache(struct btf *btf)
{
	mutex_lock(&cand_cache_mutex);
	__purge_cand_cache(btf, module_cand_cache, MODULE_CAND_CACHE_SIZE);
	mutex_unlock(&cand_cache_mutex);
}
#endif

static struct bpf_cand_cache *
bpf_core_add_cands(struct bpf_cand_cache *cands, const struct btf *targ_btf,
		   int targ_start_id)
{
	struct bpf_cand_cache *new_cands;
	const struct btf_type *t;
	const char *targ_name;
	size_t targ_essent_len;
	int n, i;

	n = btf_nr_types(targ_btf);
	for (i = targ_start_id; i < n; i++) {
		t = btf_type_by_id(targ_btf, i);
		if (btf_kind(t) != cands->kind)
			continue;

		targ_name = btf_name_by_offset(targ_btf, t->name_off);
		if (!targ_name)
			continue;

		/* the resched point is before strncmp to make sure that search
		 * for non-existing name will have a chance to schedule().
		 */
		cond_resched();

		if (strncmp(cands->name, targ_name, cands->name_len) != 0)
			continue;

		targ_essent_len = bpf_core_essential_name_len(targ_name);
		if (targ_essent_len != cands->name_len)
			continue;

		/* most of the time there is only one candidate for a given kind+name pair */
		new_cands = kmalloc(sizeof_cands(cands->cnt + 1), GFP_KERNEL);
		if (!new_cands) {
			bpf_free_cands(cands);
			return ERR_PTR(-ENOMEM);
		}

		memcpy(new_cands, cands, sizeof_cands(cands->cnt));
		bpf_free_cands(cands);
		cands = new_cands;
		cands->cands[cands->cnt].btf = targ_btf;
		cands->cands[cands->cnt].id = i;
		cands->cnt++;
	}
	return cands;
}

static struct bpf_cand_cache *
bpf_core_find_cands(struct bpf_core_ctx *ctx, u32 local_type_id)
{
	struct bpf_cand_cache *cands, *cc, local_cand = {};
	const struct btf *local_btf = ctx->btf;
	const struct btf_type *local_type;
	const struct btf *main_btf;
	size_t local_essent_len;
	struct btf *mod_btf;
	const char *name;
	int id;

	main_btf = bpf_get_btf_vmlinux();
	if (IS_ERR(main_btf))
		return ERR_CAST(main_btf);
	if (!main_btf)
		return ERR_PTR(-EINVAL);

	local_type = btf_type_by_id(local_btf, local_type_id);
	if (!local_type)
		return ERR_PTR(-EINVAL);

	name = btf_name_by_offset(local_btf, local_type->name_off);
	if (str_is_empty(name))
		return ERR_PTR(-EINVAL);
	local_essent_len = bpf_core_essential_name_len(name);

	cands = &local_cand;
	cands->name = name;
	cands->kind = btf_kind(local_type);
	cands->name_len = local_essent_len;

	cc = check_cand_cache(cands, vmlinux_cand_cache, VMLINUX_CAND_CACHE_SIZE);
	/* cands is a pointer to stack here */
	if (cc) {
		if (cc->cnt)
			return cc;
		goto check_modules;
	}

	/* Attempt to find target candidates in vmlinux BTF first */
	cands = bpf_core_add_cands(cands, main_btf, 1);
	if (IS_ERR(cands))
		return ERR_CAST(cands);

	/* cands is a pointer to kmalloced memory here if cands->cnt > 0 */

	/* populate cache even when cands->cnt == 0 */
	cc = populate_cand_cache(cands, vmlinux_cand_cache, VMLINUX_CAND_CACHE_SIZE);
	if (IS_ERR(cc))
		return ERR_CAST(cc);

	/* if vmlinux BTF has any candidate, don't go for module BTFs */
	if (cc->cnt)
		return cc;

check_modules:
	/* cands is a pointer to stack here and cands->cnt == 0 */
	cc = check_cand_cache(cands, module_cand_cache, MODULE_CAND_CACHE_SIZE);
	if (cc)
		/* if cache has it return it even if cc->cnt == 0 */
		return cc;

	/* If candidate is not found in vmlinux's BTF then search in module's BTFs */
	spin_lock_bh(&btf_idr_lock);
	idr_for_each_entry(&btf_idr, mod_btf, id) {
		if (!btf_is_module(mod_btf))
			continue;
		/* linear search could be slow hence unlock/lock
		 * the IDR to avoiding holding it for too long
		 */
		btf_get(mod_btf);
		spin_unlock_bh(&btf_idr_lock);
		cands = bpf_core_add_cands(cands, mod_btf, btf_nr_types(main_btf));
		btf_put(mod_btf);
		if (IS_ERR(cands))
			return ERR_CAST(cands);
		spin_lock_bh(&btf_idr_lock);
	}
	spin_unlock_bh(&btf_idr_lock);
	/* cands is a pointer to kmalloced memory here if cands->cnt > 0
	 * or pointer to stack if cands->cnd == 0.
	 * Copy it into the cache even when cands->cnt == 0 and
	 * return the result.
	 */
	return populate_cand_cache(cands, module_cand_cache, MODULE_CAND_CACHE_SIZE);
}

int bpf_core_apply(struct bpf_core_ctx *ctx, const struct bpf_core_relo *relo,
		   int relo_idx, void *insn)
{
	bool need_cands = relo->kind != BPF_CORE_TYPE_ID_LOCAL;
	struct bpf_core_cand_list cands = {};
	struct bpf_core_relo_res targ_res;
	struct bpf_core_spec *specs;
	int err;

	/* ~4k of temp memory necessary to convert LLVM spec like "0:1:0:5"
	 * into arrays of btf_ids of struct fields and array indices.
	 */
	specs = kcalloc(3, sizeof(*specs), GFP_KERNEL);
	if (!specs)
		return -ENOMEM;

	if (need_cands) {
		struct bpf_cand_cache *cc;
		int i;

		mutex_lock(&cand_cache_mutex);
		cc = bpf_core_find_cands(ctx, relo->type_id);
		if (IS_ERR(cc)) {
			bpf_log(ctx->log, "target candidate search failed for %d\n",
				relo->type_id);
			err = PTR_ERR(cc);
			goto out;
		}
		if (cc->cnt) {
			cands.cands = kcalloc(cc->cnt, sizeof(*cands.cands), GFP_KERNEL);
			if (!cands.cands) {
				err = -ENOMEM;
				goto out;
			}
		}
		for (i = 0; i < cc->cnt; i++) {
			bpf_log(ctx->log,
				"CO-RE relocating %s %s: found target candidate [%d]\n",
				btf_kind_str[cc->kind], cc->name, cc->cands[i].id);
			cands.cands[i].btf = cc->cands[i].btf;
			cands.cands[i].id = cc->cands[i].id;
		}
		cands.len = cc->cnt;
		/* cand_cache_mutex needs to span the cache lookup and
		 * copy of btf pointer into bpf_core_cand_list,
		 * since module can be unloaded while bpf_core_calc_relo_insn
		 * is working with module's btf.
		 */
	}

	err = bpf_core_calc_relo_insn((void *)ctx->log, relo, relo_idx, ctx->btf, &cands, specs,
				      &targ_res);
	if (err)
		goto out;

	err = bpf_core_patch_insn((void *)ctx->log, insn, relo->insn_off / 8, relo, relo_idx,
				  &targ_res);

out:
	kfree(specs);
	if (need_cands) {
		kfree(cands.cands);
		mutex_unlock(&cand_cache_mutex);
		if (ctx->log->level & BPF_LOG_LEVEL2)
			print_cand_cache(ctx->log);
	}
	return err;
}

bool btf_nested_type_is_trusted(struct bpf_verifier_log *log,
				const struct bpf_reg_state *reg,
				const char *field_name, u32 btf_id, const char *suffix)
{
	struct btf *btf = reg->btf;
	const struct btf_type *walk_type, *safe_type;
	const char *tname;
	char safe_tname[64];
	long ret, safe_id;
	const struct btf_member *member;
	u32 i;

	walk_type = btf_type_by_id(btf, reg->btf_id);
	if (!walk_type)
		return false;

	tname = btf_name_by_offset(btf, walk_type->name_off);

	ret = snprintf(safe_tname, sizeof(safe_tname), "%s%s", tname, suffix);
	if (ret >= sizeof(safe_tname))
		return false;

	safe_id = btf_find_by_name_kind(btf, safe_tname, BTF_INFO_KIND(walk_type->info));
	if (safe_id < 0)
		return false;

	safe_type = btf_type_by_id(btf, safe_id);
	if (!safe_type)
		return false;

	for_each_member(i, safe_type, member) {
		const char *m_name = __btf_name_by_offset(btf, member->name_off);
		const struct btf_type *mtype = btf_type_by_id(btf, member->type);
		u32 id;

		if (!btf_type_is_ptr(mtype))
			continue;

		btf_type_skip_modifiers(btf, mtype->type, &id);
		/* If we match on both type and name, the field is considered trusted. */
		if (btf_id == id && !strcmp(field_name, m_name))
			return true;
	}

	return false;
}

bool btf_type_ids_nocast_alias(struct bpf_verifier_log *log,
			       const struct btf *reg_btf, u32 reg_id,
			       const struct btf *arg_btf, u32 arg_id)
{
	const char *reg_name, *arg_name, *search_needle;
	const struct btf_type *reg_type, *arg_type;
	int reg_len, arg_len, cmp_len;
	size_t pattern_len = sizeof(NOCAST_ALIAS_SUFFIX) - sizeof(char);

	reg_type = btf_type_by_id(reg_btf, reg_id);
	if (!reg_type)
		return false;

	arg_type = btf_type_by_id(arg_btf, arg_id);
	if (!arg_type)
		return false;

	reg_name = btf_name_by_offset(reg_btf, reg_type->name_off);
	arg_name = btf_name_by_offset(arg_btf, arg_type->name_off);

	reg_len = strlen(reg_name);
	arg_len = strlen(arg_name);

	/* Exactly one of the two type names may be suffixed with ___init, so
	 * if the strings are the same size, they can't possibly be no-cast
	 * aliases of one another. If you have two of the same type names, e.g.
	 * they're both nf_conn___init, it would be improper to return true
	 * because they are _not_ no-cast aliases, they are the same type.
	 */
	if (reg_len == arg_len)
		return false;

	/* Either of the two names must be the other name, suffixed with ___init. */
	if ((reg_len != arg_len + pattern_len) &&
	    (arg_len != reg_len + pattern_len))
		return false;

	if (reg_len < arg_len) {
		search_needle = strstr(arg_name, NOCAST_ALIAS_SUFFIX);
		cmp_len = reg_len;
	} else {
		search_needle = strstr(reg_name, NOCAST_ALIAS_SUFFIX);
		cmp_len = arg_len;
	}

	if (!search_needle)
		return false;

	/* ___init suffix must come at the end of the name */
	if (*(search_needle + pattern_len) != '\0')
		return false;

	return !strncmp(reg_name, arg_name, cmp_len);
}

#ifdef CONFIG_BPF_JIT
static int
btf_add_struct_ops(struct btf *btf, struct bpf_struct_ops *st_ops,
		   struct bpf_verifier_log *log)
{
	struct btf_struct_ops_tab *tab, *new_tab;
	int i, err;

	tab = btf->struct_ops_tab;
	if (!tab) {
		tab = kzalloc(offsetof(struct btf_struct_ops_tab, ops[4]),
			      GFP_KERNEL);
		if (!tab)
			return -ENOMEM;
		tab->capacity = 4;
		btf->struct_ops_tab = tab;
	}

	for (i = 0; i < tab->cnt; i++)
		if (tab->ops[i].st_ops == st_ops)
			return -EEXIST;

	if (tab->cnt == tab->capacity) {
		new_tab = krealloc(tab,
				   offsetof(struct btf_struct_ops_tab,
					    ops[tab->capacity * 2]),
				   GFP_KERNEL);
		if (!new_tab)
			return -ENOMEM;
		tab = new_tab;
		tab->capacity *= 2;
		btf->struct_ops_tab = tab;
	}

	tab->ops[btf->struct_ops_tab->cnt].st_ops = st_ops;

	err = bpf_struct_ops_desc_init(&tab->ops[btf->struct_ops_tab->cnt], btf, log);
	if (err)
		return err;

	btf->struct_ops_tab->cnt++;

	return 0;
}

const struct bpf_struct_ops_desc *
bpf_struct_ops_find_value(struct btf *btf, u32 value_id)
{
	const struct bpf_struct_ops_desc *st_ops_list;
	unsigned int i;
	u32 cnt;

	if (!value_id)
		return NULL;
	if (!btf->struct_ops_tab)
		return NULL;

	cnt = btf->struct_ops_tab->cnt;
	st_ops_list = btf->struct_ops_tab->ops;
	for (i = 0; i < cnt; i++) {
		if (st_ops_list[i].value_id == value_id)
			return &st_ops_list[i];
	}

	return NULL;
}

const struct bpf_struct_ops_desc *
bpf_struct_ops_find(struct btf *btf, u32 type_id)
{
	const struct bpf_struct_ops_desc *st_ops_list;
	unsigned int i;
	u32 cnt;

	if (!type_id)
		return NULL;
	if (!btf->struct_ops_tab)
		return NULL;

	cnt = btf->struct_ops_tab->cnt;
	st_ops_list = btf->struct_ops_tab->ops;
	for (i = 0; i < cnt; i++) {
		if (st_ops_list[i].type_id == type_id)
			return &st_ops_list[i];
	}

	return NULL;
}

int __register_bpf_struct_ops(struct bpf_struct_ops *st_ops)
{
	struct bpf_verifier_log *log;
	struct btf *btf;
	int err = 0;

	btf = btf_get_module_btf(st_ops->owner);
	if (!btf)
		return check_btf_kconfigs(st_ops->owner, "struct_ops");
	if (IS_ERR(btf))
		return PTR_ERR(btf);

	log = kzalloc(sizeof(*log), GFP_KERNEL | __GFP_NOWARN);
	if (!log) {
		err = -ENOMEM;
		goto errout;
	}

	log->level = BPF_LOG_KERNEL;

	err = btf_add_struct_ops(btf, st_ops, log);

errout:
	kfree(log);
	btf_put(btf);

	return err;
}
EXPORT_SYMBOL_GPL(__register_bpf_struct_ops);
#endif

bool btf_param_match_suffix(const struct btf *btf,
			    const struct btf_param *arg,
			    const char *suffix)
{
	int suffix_len = strlen(suffix), len;
	const char *param_name;

	/* In the future, this can be ported to use BTF tagging */
	param_name = btf_name_by_offset(btf, arg->name_off);
	if (str_is_empty(param_name))
		return false;
	len = strlen(param_name);
	if (len <= suffix_len)
		return false;
	param_name += len - suffix_len;
	return !strncmp(param_name, suffix, suffix_len);
}<|MERGE_RESOLUTION|>--- conflicted
+++ resolved
@@ -7282,8 +7282,6 @@
 			if (tags) {
 				bpf_log(log, "arg#%d has invalid combination of tags\n", i);
 				return -EINVAL;
-<<<<<<< HEAD
-=======
 			}
 			sub->args[i].arg_type = ARG_PTR_TO_DYNPTR | MEM_RDONLY;
 			continue;
@@ -7291,18 +7289,6 @@
 		if (tags & ARG_TAG_TRUSTED) {
 			int kern_type_id;
 
-			if (tags & ARG_TAG_NONNULL) {
-				bpf_log(log, "arg#%d has invalid combination of tags\n", i);
-				return -EINVAL;
->>>>>>> 0c383648
-			}
-			sub->args[i].arg_type = ARG_PTR_TO_DYNPTR | MEM_RDONLY;
-			continue;
-		}
-		if (tags & ARG_TAG_TRUSTED) {
-			int kern_type_id;
-
-<<<<<<< HEAD
 			if (tags & ARG_TAG_NONNULL) {
 				bpf_log(log, "arg#%d has invalid combination of tags\n", i);
 				return -EINVAL;
@@ -7334,34 +7320,6 @@
 				return -EINVAL;
 			}
 
-=======
-			kern_type_id = btf_get_ptr_to_btf_id(log, i, btf, t);
-			if (kern_type_id < 0)
-				return kern_type_id;
-
-			sub->args[i].arg_type = ARG_PTR_TO_BTF_ID | PTR_TRUSTED;
-			if (tags & ARG_TAG_NULLABLE)
-				sub->args[i].arg_type |= PTR_MAYBE_NULL;
-			sub->args[i].btf_id = kern_type_id;
-			continue;
-		}
-		if (tags & ARG_TAG_ARENA) {
-			if (tags & ~ARG_TAG_ARENA) {
-				bpf_log(log, "arg#%d arena cannot be combined with any other tags\n", i);
-				return -EINVAL;
-			}
-			sub->args[i].arg_type = ARG_PTR_TO_ARENA;
-			continue;
-		}
-		if (is_global) { /* generic user data pointer */
-			u32 mem_size;
-
-			if (tags & ARG_TAG_NULLABLE) {
-				bpf_log(log, "arg#%d has invalid combination of tags\n", i);
-				return -EINVAL;
-			}
-
->>>>>>> 0c383648
 			t = btf_type_skip_modifiers(btf, t->type, NULL);
 			ref_t = btf_resolve_size(btf, t, &mem_size);
 			if (IS_ERR(ref_t)) {
