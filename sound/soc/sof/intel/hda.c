// SPDX-License-Identifier: (GPL-2.0-only OR BSD-3-Clause)
//
// This file is provided under a dual BSD/GPLv2 license.  When using or
// redistributing this file, you may do so under either license.
//
// Copyright(c) 2018 Intel Corporation
//
// Authors: Liam Girdwood <liam.r.girdwood@linux.intel.com>
//	    Ranjani Sridharan <ranjani.sridharan@linux.intel.com>
//	    Rander Wang <rander.wang@intel.com>
//          Keyon Jie <yang.jie@linux.intel.com>
//

/*
 * Hardware interface for generic Intel audio DSP HDA IP
 */

#include <sound/hdaudio_ext.h>
#include <sound/hda_register.h>

#include <linux/acpi.h>
#include <linux/debugfs.h>
#include <linux/module.h>
#include <linux/soundwire/sdw.h>
#include <linux/soundwire/sdw_intel.h>
#include <sound/intel-dsp-config.h>
#include <sound/intel-nhlt.h>
#include <sound/soc-acpi-intel-ssp-common.h>
#include <sound/sof.h>
#include <sound/sof/xtensa.h>
#include <sound/hda-mlink.h>
#include "../sof-audio.h"
#include "../sof-pci-dev.h"
#include "../ops.h"
#include "../ipc4-topology.h"
#include "hda.h"
#include "telemetry.h"

#include <trace/events/sof_intel.h>

#if IS_ENABLED(CONFIG_SND_SOC_SOF_HDA)
#include <sound/soc-acpi-intel-match.h>
#endif

/* platform specific devices */
#include "shim.h"

<<<<<<< HEAD
#define EXCEPT_MAX_HDR_SIZE	0x400
#define HDA_EXT_ROM_STATUS_SIZE 8

static void hda_get_interfaces(struct snd_sof_dev *sdev, u32 *interface_mask)
{
	const struct sof_intel_dsp_desc *chip;

	chip = get_chip_info(sdev->pdata);
	switch (chip->hw_ip_version) {
	case SOF_INTEL_TANGIER:
	case SOF_INTEL_BAYTRAIL:
	case SOF_INTEL_BROADWELL:
		interface_mask[SOF_DAI_DSP_ACCESS] =  BIT(SOF_DAI_INTEL_SSP);
		break;
	case SOF_INTEL_CAVS_1_5:
	case SOF_INTEL_CAVS_1_5_PLUS:
		interface_mask[SOF_DAI_DSP_ACCESS] =
			BIT(SOF_DAI_INTEL_SSP) | BIT(SOF_DAI_INTEL_DMIC) | BIT(SOF_DAI_INTEL_HDA);
		interface_mask[SOF_DAI_HOST_ACCESS] = BIT(SOF_DAI_INTEL_HDA);
		break;
	case SOF_INTEL_CAVS_1_8:
	case SOF_INTEL_CAVS_2_0:
	case SOF_INTEL_CAVS_2_5:
	case SOF_INTEL_ACE_1_0:
		interface_mask[SOF_DAI_DSP_ACCESS] =
			BIT(SOF_DAI_INTEL_SSP) | BIT(SOF_DAI_INTEL_DMIC) |
			BIT(SOF_DAI_INTEL_HDA) | BIT(SOF_DAI_INTEL_ALH);
		interface_mask[SOF_DAI_HOST_ACCESS] = BIT(SOF_DAI_INTEL_HDA);
		break;
	case SOF_INTEL_ACE_2_0:
		interface_mask[SOF_DAI_DSP_ACCESS] =
			BIT(SOF_DAI_INTEL_SSP) | BIT(SOF_DAI_INTEL_DMIC) |
			BIT(SOF_DAI_INTEL_HDA) | BIT(SOF_DAI_INTEL_ALH);
		 /* all interfaces accessible without DSP */
		interface_mask[SOF_DAI_HOST_ACCESS] =
			interface_mask[SOF_DAI_DSP_ACCESS];
		break;
	default:
		break;
	}
}

static u32 hda_get_interface_mask(struct snd_sof_dev *sdev)
{
	u32 interface_mask[SOF_DAI_ACCESS_NUM] = { 0 };

	hda_get_interfaces(sdev, interface_mask);

	return interface_mask[sdev->dspless_mode_selected];
}

bool hda_is_chain_dma_supported(struct snd_sof_dev *sdev, u32 dai_type)
{
	u32 interface_mask[SOF_DAI_ACCESS_NUM] = { 0 };
	const struct sof_intel_dsp_desc *chip;

	if (sdev->dspless_mode_selected)
		return false;

	hda_get_interfaces(sdev, interface_mask);

	if (!(interface_mask[SOF_DAI_DSP_ACCESS] & BIT(dai_type)))
		return false;

	if (dai_type == SOF_DAI_INTEL_HDA)
		return true;

	switch (dai_type) {
	case SOF_DAI_INTEL_SSP:
	case SOF_DAI_INTEL_DMIC:
	case SOF_DAI_INTEL_ALH:
		chip = get_chip_info(sdev->pdata);
		if (chip->hw_ip_version < SOF_INTEL_ACE_2_0)
			return false;
		return true;
	default:
		return false;
	}
}

=======
>>>>>>> 0c383648
#if IS_ENABLED(CONFIG_SND_SOC_SOF_INTEL_SOUNDWIRE)

/*
 * The default for SoundWire clock stop quirks is to power gate the IP
 * and do a Bus Reset, this will need to be modified when the DSP
 * needs to remain in D0i3 so that the Master does not lose context
 * and enumeration is not required on clock restart
 */
static int sdw_clock_stop_quirks = SDW_INTEL_CLK_STOP_BUS_RESET;
module_param(sdw_clock_stop_quirks, int, 0444);
MODULE_PARM_DESC(sdw_clock_stop_quirks, "SOF SoundWire clock stop quirks");

static int sdw_params_stream(struct device *dev,
			     struct sdw_intel_stream_params_data *params_data)
{
	struct snd_soc_dai *d = params_data->dai;
	struct snd_soc_dapm_widget *w = snd_soc_dai_get_widget(d, params_data->substream->stream);
	struct snd_sof_dai_config_data data = { 0 };

	data.dai_index = (params_data->link_id << 8) | d->id;
	data.dai_data = params_data->alh_stream_id;
	data.dai_node_id = data.dai_data;

	return hda_dai_config(w, SOF_DAI_CONFIG_FLAGS_HW_PARAMS, &data);
}

static int sdw_params_free(struct device *dev, struct sdw_intel_stream_free_data *free_data)
{
	struct snd_soc_dai *d = free_data->dai;
	struct snd_soc_dapm_widget *w = snd_soc_dai_get_widget(d, free_data->substream->stream);
	struct snd_sof_dev *sdev = widget_to_sdev(w);

	if (sdev->pdata->ipc_type == SOF_IPC_TYPE_4) {
		struct snd_sof_widget *swidget = w->dobj.private;
		struct snd_sof_dai *dai = swidget->private;
		struct sof_ipc4_copier_data *copier_data;
		struct sof_ipc4_copier *ipc4_copier;

		ipc4_copier = dai->private;
		ipc4_copier->dai_index = 0;
		copier_data = &ipc4_copier->data;

		/* clear the node ID */
		copier_data->gtw_cfg.node_id &= ~SOF_IPC4_NODE_INDEX_MASK;
	}

	return 0;
}

struct sdw_intel_ops sdw_callback = {
	.params_stream = sdw_params_stream,
	.free_stream = sdw_params_free,
};

static int sdw_ace2x_params_stream(struct device *dev,
				   struct sdw_intel_stream_params_data *params_data)
<<<<<<< HEAD
{
	return sdw_hda_dai_hw_params(params_data->substream,
				     params_data->hw_params,
				     params_data->dai,
				     params_data->link_id);
}

static int sdw_ace2x_free_stream(struct device *dev,
				 struct sdw_intel_stream_free_data *free_data)
{
	return sdw_hda_dai_hw_free(free_data->substream,
				   free_data->dai,
				   free_data->link_id);
}

static int sdw_ace2x_trigger(struct snd_pcm_substream *substream, int cmd, struct snd_soc_dai *dai)
{
	return sdw_hda_dai_trigger(substream, cmd, dai);
}

static struct sdw_intel_ops sdw_ace2x_callback = {
	.params_stream = sdw_ace2x_params_stream,
	.free_stream = sdw_ace2x_free_stream,
	.trigger = sdw_ace2x_trigger,
};

void hda_common_enable_sdw_irq(struct snd_sof_dev *sdev, bool enable)
=======
>>>>>>> 0c383648
{
	return sdw_hda_dai_hw_params(params_data->substream,
				     params_data->hw_params,
				     params_data->dai,
				     params_data->link_id,
				     params_data->alh_stream_id);
}

static int sdw_ace2x_free_stream(struct device *dev,
				 struct sdw_intel_stream_free_data *free_data)
{
	return sdw_hda_dai_hw_free(free_data->substream,
				   free_data->dai,
				   free_data->link_id);
}

static int sdw_ace2x_trigger(struct snd_pcm_substream *substream, int cmd, struct snd_soc_dai *dai)
{
	return sdw_hda_dai_trigger(substream, cmd, dai);
}

static struct sdw_intel_ops sdw_ace2x_callback = {
	.params_stream = sdw_ace2x_params_stream,
	.free_stream = sdw_ace2x_free_stream,
	.trigger = sdw_ace2x_trigger,
};

static int hda_sdw_acpi_scan(struct snd_sof_dev *sdev)
{
	u32 interface_mask = hda_get_interface_mask(sdev);
	struct sof_intel_hda_dev *hdev;
	acpi_handle handle;
	int ret;

	if (!(interface_mask & BIT(SOF_DAI_INTEL_ALH)))
		return -EINVAL;

	handle = ACPI_HANDLE(sdev->dev);

	/* save ACPI info for the probe step */
	hdev = sdev->pdata->hw_pdata;

	ret = sdw_intel_acpi_scan(handle, &hdev->info);
	if (ret < 0)
		return -EINVAL;

	return 0;
}

static int hda_sdw_probe(struct snd_sof_dev *sdev)
{
	const struct sof_intel_dsp_desc *chip;
	struct sof_intel_hda_dev *hdev;
	struct sdw_intel_res res;
	void *sdw;

	hdev = sdev->pdata->hw_pdata;

	memset(&res, 0, sizeof(res));

	chip = get_chip_info(sdev->pdata);
	if (chip->hw_ip_version < SOF_INTEL_ACE_2_0) {
		res.mmio_base = sdev->bar[HDA_DSP_BAR];
		res.hw_ops = &sdw_intel_cnl_hw_ops;
		res.shim_base = hdev->desc->sdw_shim_base;
		res.alh_base = hdev->desc->sdw_alh_base;
		res.ext = false;
		res.ops = &sdw_callback;
	} else {
		/*
		 * retrieve eml_lock needed to protect shared registers
		 * in the HDaudio multi-link areas
		 */
		res.eml_lock = hdac_bus_eml_get_mutex(sof_to_bus(sdev), true,
						      AZX_REG_ML_LEPTR_ID_SDW);
		if (!res.eml_lock)
			return -ENODEV;

		res.mmio_base = sdev->bar[HDA_DSP_HDA_BAR];
		/*
		 * the SHIM and SoundWire register offsets are link-specific
		 * and will be determined when adding auxiliary devices
		 */
		res.hw_ops = &sdw_intel_lnl_hw_ops;
		res.ext = true;
		res.ops = &sdw_ace2x_callback;

	}
	res.irq = sdev->ipc_irq;
	res.handle = hdev->info.handle;
	res.parent = sdev->dev;

	res.dev = sdev->dev;
	res.clock_stop_quirks = sdw_clock_stop_quirks;
	res.hbus = sof_to_bus(sdev);

	/*
	 * ops and arg fields are not populated for now,
	 * they will be needed when the DAI callbacks are
	 * provided
	 */

	/* we could filter links here if needed, e.g for quirks */
	res.count = hdev->info.count;
	res.link_mask = hdev->info.link_mask;

	sdw = sdw_intel_probe(&res);
	if (!sdw) {
		dev_err(sdev->dev, "error: SoundWire probe failed\n");
		return -EINVAL;
	}

	/* save context */
	hdev->sdw = sdw;

	return 0;
}

int hda_sdw_startup(struct snd_sof_dev *sdev)
{
	struct sof_intel_hda_dev *hdev;
	struct snd_sof_pdata *pdata = sdev->pdata;
	int ret;

	hdev = sdev->pdata->hw_pdata;

	if (!hdev->sdw)
		return 0;

	if (pdata->machine && !pdata->machine->mach_params.link_mask)
		return 0;

	ret = hda_sdw_check_lcount(sdev);
	if (ret < 0)
		return ret;

	return sdw_intel_startup(hdev->sdw);
}
EXPORT_SYMBOL_NS(hda_sdw_startup, SND_SOC_SOF_INTEL_HDA_GENERIC);

static int hda_sdw_exit(struct snd_sof_dev *sdev)
{
	struct sof_intel_hda_dev *hdev;

	hdev = sdev->pdata->hw_pdata;

	if (hdev->sdw)
		sdw_intel_exit(hdev->sdw);
	hdev->sdw = NULL;

	hda_sdw_int_enable(sdev, false);

	return 0;
}

bool hda_common_check_sdw_irq(struct snd_sof_dev *sdev)
{
	struct sof_intel_hda_dev *hdev;
	bool ret = false;
	u32 irq_status;

	hdev = sdev->pdata->hw_pdata;

	if (!hdev->sdw)
		return ret;

	/* store status */
	irq_status = snd_sof_dsp_read(sdev, HDA_DSP_BAR, HDA_DSP_REG_ADSPIS2);

	/* invalid message ? */
	if (irq_status == 0xffffffff)
		goto out;

	/* SDW message ? */
	if (irq_status & HDA_DSP_REG_ADSPIS2_SNDW)
		ret = true;

out:
	return ret;
}
EXPORT_SYMBOL_NS(hda_common_check_sdw_irq, SND_SOC_SOF_INTEL_HDA_GENERIC);

static bool hda_dsp_check_sdw_irq(struct snd_sof_dev *sdev)
{
	u32 interface_mask = hda_get_interface_mask(sdev);
	const struct sof_intel_dsp_desc *chip;

	if (!(interface_mask & BIT(SOF_DAI_INTEL_ALH)))
		return false;

	chip = get_chip_info(sdev->pdata);
	if (chip && chip->check_sdw_irq)
		return chip->check_sdw_irq(sdev);

	return false;
}

static irqreturn_t hda_dsp_sdw_thread(int irq, void *context)
{
	return sdw_intel_thread(irq, context);
}

bool hda_sdw_check_wakeen_irq_common(struct snd_sof_dev *sdev)
{
	struct sof_intel_hda_dev *hdev;

	hdev = sdev->pdata->hw_pdata;
	if (hdev->sdw &&
	    snd_sof_dsp_read(sdev, HDA_DSP_BAR,
			     hdev->desc->sdw_shim_base + SDW_SHIM_WAKESTS))
		return true;

	return false;
}
EXPORT_SYMBOL_NS(hda_sdw_check_wakeen_irq_common, SND_SOC_SOF_INTEL_HDA_GENERIC);

static bool hda_sdw_check_wakeen_irq(struct snd_sof_dev *sdev)
{
	u32 interface_mask = hda_get_interface_mask(sdev);
	const struct sof_intel_dsp_desc *chip;

	if (!(interface_mask & BIT(SOF_DAI_INTEL_ALH)))
		return false;

	chip = get_chip_info(sdev->pdata);
	if (chip && chip->check_sdw_wakeen_irq)
		return chip->check_sdw_wakeen_irq(sdev);

	return false;
}

<<<<<<< HEAD
void hda_sdw_process_wakeen(struct snd_sof_dev *sdev)
=======
void hda_sdw_process_wakeen_common(struct snd_sof_dev *sdev)
>>>>>>> 0c383648
{
	u32 interface_mask = hda_get_interface_mask(sdev);
	struct sof_intel_hda_dev *hdev;

	if (!(interface_mask & BIT(SOF_DAI_INTEL_ALH)))
		return;

	hdev = sdev->pdata->hw_pdata;
	if (!hdev->sdw)
		return;

	sdw_intel_process_wakeen_event(hdev->sdw);
}
EXPORT_SYMBOL_NS(hda_sdw_process_wakeen_common, SND_SOC_SOF_INTEL_HDA_GENERIC);

#else /* IS_ENABLED(CONFIG_SND_SOC_SOF_INTEL_SOUNDWIRE) */
static inline int hda_sdw_acpi_scan(struct snd_sof_dev *sdev)
{
	return 0;
}

static inline int hda_sdw_probe(struct snd_sof_dev *sdev)
{
	return 0;
}

static inline int hda_sdw_exit(struct snd_sof_dev *sdev)
{
	return 0;
}

static inline bool hda_dsp_check_sdw_irq(struct snd_sof_dev *sdev)
{
	return false;
}

static inline irqreturn_t hda_dsp_sdw_thread(int irq, void *context)
{
	return IRQ_HANDLED;
}

static inline bool hda_sdw_check_wakeen_irq(struct snd_sof_dev *sdev)
{
	return false;
}

#endif /* IS_ENABLED(CONFIG_SND_SOC_SOF_INTEL_SOUNDWIRE) */

/* pre fw run operations */
int hda_dsp_pre_fw_run(struct snd_sof_dev *sdev)
{
	/* disable clock gating and power gating */
	return hda_dsp_ctrl_clock_power_gating(sdev, false);
}

/* post fw run operations */
int hda_dsp_post_fw_run(struct snd_sof_dev *sdev)
{
	int ret;

	if (sdev->first_boot) {
		struct sof_intel_hda_dev *hdev = sdev->pdata->hw_pdata;

		ret = hda_sdw_startup(sdev);
		if (ret < 0) {
			dev_err(sdev->dev,
				"error: could not startup SoundWire links\n");
			return ret;
		}

		/* Check if IMR boot is usable */
		if (!sof_debug_check_flag(SOF_DBG_IGNORE_D3_PERSISTENT) &&
		    (sdev->fw_ready.flags & SOF_IPC_INFO_D3_PERSISTENT ||
		     sdev->pdata->ipc_type == SOF_IPC_TYPE_4)) {
			hdev->imrboot_supported = true;
			debugfs_create_bool("skip_imr_boot",
					    0644, sdev->debugfs_root,
					    &hdev->skip_imr_boot);
		}
	}

	hda_sdw_int_enable(sdev, true);

	/* re-enable clock gating and power gating */
	return hda_dsp_ctrl_clock_power_gating(sdev, true);
}
EXPORT_SYMBOL_NS(hda_dsp_post_fw_run, SND_SOC_SOF_INTEL_HDA_GENERIC);

/*
 * Debug
 */

#if IS_ENABLED(CONFIG_SND_SOC_SOF_DEBUG)
static bool hda_use_msi = true;
module_param_named(use_msi, hda_use_msi, bool, 0444);
MODULE_PARM_DESC(use_msi, "SOF HDA use PCI MSI mode");
#else
#define hda_use_msi	(1)
#endif

static char *hda_model;
module_param(hda_model, charp, 0444);
MODULE_PARM_DESC(hda_model, "Use the given HDA board model.");

static int dmic_num_override = -1;
module_param_named(dmic_num, dmic_num_override, int, 0444);
MODULE_PARM_DESC(dmic_num, "SOF HDA DMIC number");

static int mclk_id_override = -1;
module_param_named(mclk_id, mclk_id_override, int, 0444);
MODULE_PARM_DESC(mclk_id, "SOF SSP mclk_id");

<<<<<<< HEAD
static const struct hda_dsp_msg_code hda_dsp_rom_fw_error_texts[] = {
	{HDA_DSP_ROM_CSE_ERROR, "error: cse error"},
	{HDA_DSP_ROM_CSE_WRONG_RESPONSE, "error: cse wrong response"},
	{HDA_DSP_ROM_IMR_TO_SMALL, "error: IMR too small"},
	{HDA_DSP_ROM_BASE_FW_NOT_FOUND, "error: base fw not found"},
	{HDA_DSP_ROM_CSE_VALIDATION_FAILED, "error: signature verification failed"},
	{HDA_DSP_ROM_IPC_FATAL_ERROR, "error: ipc fatal error"},
	{HDA_DSP_ROM_L2_CACHE_ERROR, "error: L2 cache error"},
	{HDA_DSP_ROM_LOAD_OFFSET_TO_SMALL, "error: load offset too small"},
	{HDA_DSP_ROM_API_PTR_INVALID, "error: API ptr invalid"},
	{HDA_DSP_ROM_BASEFW_INCOMPAT, "error: base fw incompatible"},
	{HDA_DSP_ROM_UNHANDLED_INTERRUPT, "error: unhandled interrupt"},
	{HDA_DSP_ROM_MEMORY_HOLE_ECC, "error: ECC memory hole"},
	{HDA_DSP_ROM_KERNEL_EXCEPTION, "error: kernel exception"},
	{HDA_DSP_ROM_USER_EXCEPTION, "error: user exception"},
	{HDA_DSP_ROM_UNEXPECTED_RESET, "error: unexpected reset"},
	{HDA_DSP_ROM_NULL_FW_ENTRY,	"error: null FW entry point"},
};

#define FSR_ROM_STATE_ENTRY(state)	{FSR_STATE_ROM_##state, #state}
static const struct hda_dsp_msg_code fsr_rom_state_names[] = {
	FSR_ROM_STATE_ENTRY(INIT),
	FSR_ROM_STATE_ENTRY(INIT_DONE),
	FSR_ROM_STATE_ENTRY(CSE_MANIFEST_LOADED),
	FSR_ROM_STATE_ENTRY(FW_MANIFEST_LOADED),
	FSR_ROM_STATE_ENTRY(FW_FW_LOADED),
	FSR_ROM_STATE_ENTRY(FW_ENTERED),
	FSR_ROM_STATE_ENTRY(VERIFY_FEATURE_MASK),
	FSR_ROM_STATE_ENTRY(GET_LOAD_OFFSET),
	FSR_ROM_STATE_ENTRY(FETCH_ROM_EXT),
	FSR_ROM_STATE_ENTRY(FETCH_ROM_EXT_DONE),
	/* CSE states */
	FSR_ROM_STATE_ENTRY(CSE_IMR_REQUEST),
	FSR_ROM_STATE_ENTRY(CSE_IMR_GRANTED),
	FSR_ROM_STATE_ENTRY(CSE_VALIDATE_IMAGE_REQUEST),
	FSR_ROM_STATE_ENTRY(CSE_IMAGE_VALIDATED),
	FSR_ROM_STATE_ENTRY(CSE_IPC_IFACE_INIT),
	FSR_ROM_STATE_ENTRY(CSE_IPC_RESET_PHASE_1),
	FSR_ROM_STATE_ENTRY(CSE_IPC_OPERATIONAL_ENTRY),
	FSR_ROM_STATE_ENTRY(CSE_IPC_OPERATIONAL),
	FSR_ROM_STATE_ENTRY(CSE_IPC_DOWN),
};

#define FSR_BRINGUP_STATE_ENTRY(state)	{FSR_STATE_BRINGUP_##state, #state}
static const struct hda_dsp_msg_code fsr_bringup_state_names[] = {
	FSR_BRINGUP_STATE_ENTRY(INIT),
	FSR_BRINGUP_STATE_ENTRY(INIT_DONE),
	FSR_BRINGUP_STATE_ENTRY(HPSRAM_LOAD),
	FSR_BRINGUP_STATE_ENTRY(UNPACK_START),
	FSR_BRINGUP_STATE_ENTRY(IMR_RESTORE),
	FSR_BRINGUP_STATE_ENTRY(FW_ENTERED),
};

#define FSR_WAIT_STATE_ENTRY(state)	{FSR_WAIT_FOR_##state, #state}
static const struct hda_dsp_msg_code fsr_wait_state_names[] = {
	FSR_WAIT_STATE_ENTRY(IPC_BUSY),
	FSR_WAIT_STATE_ENTRY(IPC_DONE),
	FSR_WAIT_STATE_ENTRY(CACHE_INVALIDATION),
	FSR_WAIT_STATE_ENTRY(LP_SRAM_OFF),
	FSR_WAIT_STATE_ENTRY(DMA_BUFFER_FULL),
	FSR_WAIT_STATE_ENTRY(CSE_CSR),
};

#define FSR_MODULE_NAME_ENTRY(mod)	[FSR_MOD_##mod] = #mod
static const char * const fsr_module_names[] = {
	FSR_MODULE_NAME_ENTRY(ROM),
	FSR_MODULE_NAME_ENTRY(ROM_BYP),
	FSR_MODULE_NAME_ENTRY(BASE_FW),
	FSR_MODULE_NAME_ENTRY(LP_BOOT),
	FSR_MODULE_NAME_ENTRY(BRNGUP),
	FSR_MODULE_NAME_ENTRY(ROM_EXT),
};

static const char *
hda_dsp_get_state_text(u32 code, const struct hda_dsp_msg_code *msg_code,
		       size_t array_size)
{
	int i;

	for (i = 0; i < array_size; i++) {
		if (code == msg_code[i].code)
			return msg_code[i].text;
	}

	return NULL;
}

static void hda_dsp_get_state(struct snd_sof_dev *sdev, const char *level)
{
	const struct sof_intel_dsp_desc *chip = get_chip_info(sdev->pdata);
	const char *state_text, *error_text, *module_text;
	u32 fsr, state, wait_state, module, error_code;

	fsr = snd_sof_dsp_read(sdev, HDA_DSP_BAR, chip->rom_status_reg);
	state = FSR_TO_STATE_CODE(fsr);
	wait_state = FSR_TO_WAIT_STATE_CODE(fsr);
	module = FSR_TO_MODULE_CODE(fsr);

	if (module > FSR_MOD_ROM_EXT)
		module_text = "unknown";
	else
		module_text = fsr_module_names[module];

	if (module == FSR_MOD_BRNGUP)
		state_text = hda_dsp_get_state_text(state, fsr_bringup_state_names,
						    ARRAY_SIZE(fsr_bringup_state_names));
	else
		state_text = hda_dsp_get_state_text(state, fsr_rom_state_names,
						    ARRAY_SIZE(fsr_rom_state_names));

	/* not for us, must be generic sof message */
	if (!state_text) {
		dev_printk(level, sdev->dev, "%#010x: unknown ROM status value\n", fsr);
		return;
	}

	if (wait_state) {
		const char *wait_state_text;

		wait_state_text = hda_dsp_get_state_text(wait_state, fsr_wait_state_names,
							 ARRAY_SIZE(fsr_wait_state_names));
		if (!wait_state_text)
			wait_state_text = "unknown";

		dev_printk(level, sdev->dev,
			   "%#010x: module: %s, state: %s, waiting for: %s, %s\n",
			   fsr, module_text, state_text, wait_state_text,
			   fsr & FSR_HALTED ? "not running" : "running");
	} else {
		dev_printk(level, sdev->dev, "%#010x: module: %s, state: %s, %s\n",
			   fsr, module_text, state_text,
			   fsr & FSR_HALTED ? "not running" : "running");
	}

	error_code = snd_sof_dsp_read(sdev, HDA_DSP_BAR, chip->rom_status_reg + 4);
	if (!error_code)
		return;

	error_text = hda_dsp_get_state_text(error_code, hda_dsp_rom_fw_error_texts,
					    ARRAY_SIZE(hda_dsp_rom_fw_error_texts));
	if (!error_text)
		error_text = "unknown";

	if (state == FSR_STATE_FW_ENTERED)
		dev_printk(level, sdev->dev, "status code: %#x (%s)\n", error_code,
			   error_text);
	else
		dev_printk(level, sdev->dev, "error code: %#x (%s)\n", error_code,
			   error_text);
}

static void hda_dsp_get_registers(struct snd_sof_dev *sdev,
				  struct sof_ipc_dsp_oops_xtensa *xoops,
				  struct sof_ipc_panic_info *panic_info,
				  u32 *stack, size_t stack_words)
{
	u32 offset = sdev->dsp_oops_offset;

	/* first read registers */
	sof_mailbox_read(sdev, offset, xoops, sizeof(*xoops));

	/* note: variable AR register array is not read */

	/* then get panic info */
	if (xoops->arch_hdr.totalsize > EXCEPT_MAX_HDR_SIZE) {
		dev_err(sdev->dev, "invalid header size 0x%x. FW oops is bogus\n",
			xoops->arch_hdr.totalsize);
		return;
	}
	offset += xoops->arch_hdr.totalsize;
	sof_block_read(sdev, sdev->mmio_bar, offset,
		       panic_info, sizeof(*panic_info));

	/* then get the stack */
	offset += sizeof(*panic_info);
	sof_block_read(sdev, sdev->mmio_bar, offset, stack,
		       stack_words * sizeof(u32));
}

/* dump the first 8 dwords representing the extended ROM status */
static void hda_dsp_dump_ext_rom_status(struct snd_sof_dev *sdev, const char *level,
					u32 flags)
{
	const struct sof_intel_dsp_desc *chip;
	char msg[128];
	int len = 0;
	u32 value;
	int i;

	chip = get_chip_info(sdev->pdata);
	for (i = 0; i < HDA_EXT_ROM_STATUS_SIZE; i++) {
		value = snd_sof_dsp_read(sdev, HDA_DSP_BAR, chip->rom_status_reg + i * 0x4);
		len += scnprintf(msg + len, sizeof(msg) - len, " 0x%x", value);
	}

	dev_printk(level, sdev->dev, "extended rom status: %s", msg);

}

void hda_dsp_dump(struct snd_sof_dev *sdev, u32 flags)
{
	char *level = (flags & SOF_DBG_DUMP_OPTIONAL) ? KERN_DEBUG : KERN_ERR;
	struct sof_ipc_dsp_oops_xtensa xoops;
	struct sof_ipc_panic_info panic_info;
	u32 stack[HDA_DSP_STACK_DUMP_SIZE];

	/* print ROM/FW status */
	hda_dsp_get_state(sdev, level);

	/* The firmware register dump only available with IPC3 */
	if (flags & SOF_DBG_DUMP_REGS && sdev->pdata->ipc_type == SOF_IPC_TYPE_3) {
		u32 status = snd_sof_dsp_read(sdev, HDA_DSP_BAR, HDA_DSP_SRAM_REG_FW_STATUS);
		u32 panic = snd_sof_dsp_read(sdev, HDA_DSP_BAR, HDA_DSP_SRAM_REG_FW_TRACEP);

		hda_dsp_get_registers(sdev, &xoops, &panic_info, stack,
				      HDA_DSP_STACK_DUMP_SIZE);
		sof_print_oops_and_stack(sdev, level, status, panic, &xoops,
					 &panic_info, stack, HDA_DSP_STACK_DUMP_SIZE);
	} else {
		hda_dsp_dump_ext_rom_status(sdev, level, flags);
	}
}

void hda_ipc4_dsp_dump(struct snd_sof_dev *sdev, u32 flags)
{
	char *level = (flags & SOF_DBG_DUMP_OPTIONAL) ? KERN_DEBUG : KERN_ERR;

	/* print ROM/FW status */
	hda_dsp_get_state(sdev, level);

	if (flags & SOF_DBG_DUMP_REGS)
		sof_ipc4_intel_dump_telemetry_state(sdev, flags);
	else
		hda_dsp_dump_ext_rom_status(sdev, level, flags);
}

static bool hda_check_ipc_irq(struct snd_sof_dev *sdev)
{
	const struct sof_intel_dsp_desc *chip;

	chip = get_chip_info(sdev->pdata);
	if (chip && chip->check_ipc_irq)
		return chip->check_ipc_irq(sdev);

	return false;
}

void hda_ipc_irq_dump(struct snd_sof_dev *sdev)
{
	u32 adspis;
	u32 intsts;
	u32 intctl;
	u32 ppsts;
	u8 rirbsts;

	/* read key IRQ stats and config registers */
	adspis = snd_sof_dsp_read(sdev, HDA_DSP_BAR, HDA_DSP_REG_ADSPIS);
	intsts = snd_sof_dsp_read(sdev, HDA_DSP_HDA_BAR, SOF_HDA_INTSTS);
	intctl = snd_sof_dsp_read(sdev, HDA_DSP_HDA_BAR, SOF_HDA_INTCTL);
	ppsts = snd_sof_dsp_read(sdev, HDA_DSP_PP_BAR, SOF_HDA_REG_PP_PPSTS);
	rirbsts = snd_sof_dsp_read8(sdev, HDA_DSP_HDA_BAR, AZX_REG_RIRBSTS);

	dev_err(sdev->dev, "hda irq intsts 0x%8.8x intlctl 0x%8.8x rirb %2.2x\n",
		intsts, intctl, rirbsts);
	dev_err(sdev->dev, "dsp irq ppsts 0x%8.8x adspis 0x%8.8x\n", ppsts, adspis);
}

void hda_ipc_dump(struct snd_sof_dev *sdev)
{
	u32 hipcie;
	u32 hipct;
	u32 hipcctl;

	hda_ipc_irq_dump(sdev);

	/* read IPC status */
	hipcie = snd_sof_dsp_read(sdev, HDA_DSP_BAR, HDA_DSP_REG_HIPCIE);
	hipct = snd_sof_dsp_read(sdev, HDA_DSP_BAR, HDA_DSP_REG_HIPCT);
	hipcctl = snd_sof_dsp_read(sdev, HDA_DSP_BAR, HDA_DSP_REG_HIPCCTL);

	/* dump the IPC regs */
	/* TODO: parse the raw msg */
	dev_err(sdev->dev, "host status 0x%8.8x dsp status 0x%8.8x mask 0x%8.8x\n",
		hipcie, hipct, hipcctl);
}

void hda_ipc4_dump(struct snd_sof_dev *sdev)
{
	u32 hipci, hipcie, hipct, hipcte, hipcctl;

	hda_ipc_irq_dump(sdev);

	hipci = snd_sof_dsp_read(sdev, HDA_DSP_BAR, HDA_DSP_REG_HIPCI);
	hipcie = snd_sof_dsp_read(sdev, HDA_DSP_BAR, HDA_DSP_REG_HIPCIE);
	hipct = snd_sof_dsp_read(sdev, HDA_DSP_BAR, HDA_DSP_REG_HIPCT);
	hipcte = snd_sof_dsp_read(sdev, HDA_DSP_BAR, HDA_DSP_REG_HIPCTE);
	hipcctl = snd_sof_dsp_read(sdev, HDA_DSP_BAR, HDA_DSP_REG_HIPCCTL);

	/* dump the IPC regs */
	/* TODO: parse the raw msg */
	dev_err(sdev->dev, "Host IPC initiator: %#x|%#x, target: %#x|%#x, ctl: %#x\n",
		hipci, hipcie, hipct, hipcte, hipcctl);
}

bool hda_ipc4_tx_is_busy(struct snd_sof_dev *sdev)
{
	struct sof_intel_hda_dev *hda = sdev->pdata->hw_pdata;
	const struct sof_intel_dsp_desc *chip = hda->desc;
	u32 val;

	val = snd_sof_dsp_read(sdev, HDA_DSP_BAR, chip->ipc_req);

	return !!(val & chip->ipc_req_mask);
}

=======
>>>>>>> 0c383648
static int hda_init(struct snd_sof_dev *sdev)
{
	struct hda_bus *hbus;
	struct hdac_bus *bus;
	struct pci_dev *pci = to_pci_dev(sdev->dev);
	int ret;

	hbus = sof_to_hbus(sdev);
	bus = sof_to_bus(sdev);

	/* HDA bus init */
	sof_hda_bus_init(sdev, &pci->dev);

	if (sof_hda_position_quirk == SOF_HDA_POSITION_QUIRK_USE_DPIB_REGISTERS)
		bus->use_posbuf = 0;
	else
		bus->use_posbuf = 1;
	bus->bdl_pos_adj = 0;
	bus->sync_write = 1;

	mutex_init(&hbus->prepare_mutex);
	hbus->pci = pci;
	hbus->mixer_assigned = -1;
	hbus->modelname = hda_model;

	/* initialise hdac bus */
	bus->addr = pci_resource_start(pci, 0);
	bus->remap_addr = pci_ioremap_bar(pci, 0);
	if (!bus->remap_addr) {
		dev_err(bus->dev, "error: ioremap error\n");
		return -ENXIO;
	}

	/* HDA base */
	sdev->bar[HDA_DSP_HDA_BAR] = bus->remap_addr;

	/* init i915 and HDMI codecs */
	ret = hda_codec_i915_init(sdev);
	if (ret < 0 && ret != -ENODEV) {
		dev_err_probe(sdev->dev, ret, "init of i915 and HDMI codec failed\n");
		goto out;
	}

	/* get controller capabilities */
	ret = hda_dsp_ctrl_get_caps(sdev);
	if (ret < 0) {
		dev_err(sdev->dev, "error: get caps error\n");
		hda_codec_i915_exit(sdev);
	}

out:
	if (ret < 0)
		iounmap(sof_to_bus(sdev)->remap_addr);

	return ret;
}

static int check_dmic_num(struct snd_sof_dev *sdev)
{
	struct sof_intel_hda_dev *hdev = sdev->pdata->hw_pdata;
	struct nhlt_acpi_table *nhlt;
	int dmic_num = 0;

	nhlt = hdev->nhlt;
	if (nhlt)
		dmic_num = intel_nhlt_get_dmic_geo(sdev->dev, nhlt);

	/* allow for module parameter override */
	if (dmic_num_override != -1) {
		dev_dbg(sdev->dev,
			"overriding DMICs detected in NHLT tables %d by kernel param %d\n",
			dmic_num, dmic_num_override);
		dmic_num = dmic_num_override;
	}

	if (dmic_num < 0 || dmic_num > 4) {
		dev_dbg(sdev->dev, "invalid dmic_number %d\n", dmic_num);
		dmic_num = 0;
	}

	return dmic_num;
}

static int check_nhlt_ssp_mask(struct snd_sof_dev *sdev)
{
	struct sof_intel_hda_dev *hdev = sdev->pdata->hw_pdata;
	struct nhlt_acpi_table *nhlt;
	int ssp_mask = 0;

	nhlt = hdev->nhlt;
	if (!nhlt)
		return ssp_mask;

	if (intel_nhlt_has_endpoint_type(nhlt, NHLT_LINK_SSP)) {
		ssp_mask = intel_nhlt_ssp_endpoint_mask(nhlt, NHLT_DEVICE_I2S);
		if (ssp_mask)
			dev_info(sdev->dev, "NHLT_DEVICE_I2S detected, ssp_mask %#x\n", ssp_mask);
	}

	return ssp_mask;
}

static int check_nhlt_ssp_mclk_mask(struct snd_sof_dev *sdev, int ssp_num)
{
	struct sof_intel_hda_dev *hdev = sdev->pdata->hw_pdata;
	struct nhlt_acpi_table *nhlt;

	nhlt = hdev->nhlt;
	if (!nhlt)
		return 0;

	return intel_nhlt_ssp_mclk_mask(nhlt, ssp_num);
}

#if IS_ENABLED(CONFIG_SND_SOC_SOF_HDA_AUDIO_CODEC) || IS_ENABLED(CONFIG_SND_SOC_SOF_INTEL_SOUNDWIRE)

static const char *fixup_tplg_name(struct snd_sof_dev *sdev,
				   const char *sof_tplg_filename,
				   const char *idisp_str,
				   const char *dmic_str)
{
	const char *tplg_filename = NULL;
	char *filename, *tmp;
	const char *split_ext;

	filename = kstrdup(sof_tplg_filename, GFP_KERNEL);
	if (!filename)
		return NULL;

	/* this assumes a .tplg extension */
	tmp = filename;
	split_ext = strsep(&tmp, ".");
	if (split_ext)
		tplg_filename = devm_kasprintf(sdev->dev, GFP_KERNEL,
					       "%s%s%s.tplg",
					       split_ext, idisp_str, dmic_str);
	kfree(filename);

	return tplg_filename;
}

static int dmic_detect_topology_fixup(struct snd_sof_dev *sdev,
				      const char **tplg_filename,
				      const char *idisp_str,
				      int *dmic_found,
				      bool tplg_fixup)
{
	const char *dmic_str;
	int dmic_num;

	/* first check for DMICs (using NHLT or module parameter) */
	dmic_num = check_dmic_num(sdev);

	switch (dmic_num) {
	case 1:
		dmic_str = "-1ch";
		break;
	case 2:
		dmic_str = "-2ch";
		break;
	case 3:
		dmic_str = "-3ch";
		break;
	case 4:
		dmic_str = "-4ch";
		break;
	default:
		dmic_num = 0;
		dmic_str = "";
		break;
	}

	if (tplg_fixup) {
		const char *default_tplg_filename = *tplg_filename;
		const char *fixed_tplg_filename;

		fixed_tplg_filename = fixup_tplg_name(sdev, default_tplg_filename,
						      idisp_str, dmic_str);
		if (!fixed_tplg_filename)
			return -ENOMEM;
		*tplg_filename = fixed_tplg_filename;
	}

	dev_info(sdev->dev, "DMICs detected in NHLT tables: %d\n", dmic_num);
	*dmic_found = dmic_num;

	return 0;
}
#endif

static int hda_init_caps(struct snd_sof_dev *sdev)
{
	u32 interface_mask = hda_get_interface_mask(sdev);
	struct hdac_bus *bus = sof_to_bus(sdev);
	struct snd_sof_pdata *pdata = sdev->pdata;
	struct sof_intel_hda_dev *hdev = pdata->hw_pdata;
	u32 link_mask;
	int ret = 0;

	/* check if dsp is there */
	if (bus->ppcap)
		dev_dbg(sdev->dev, "PP capability, will probe DSP later.\n");

	/* Init HDA controller after i915 init */
	ret = hda_dsp_ctrl_init_chip(sdev);
	if (ret < 0) {
		dev_err(bus->dev, "error: init chip failed with ret: %d\n",
			ret);
		return ret;
	}

	hda_bus_ml_init(bus);

	/* Skip SoundWire if it is not supported */
	if (!(interface_mask & BIT(SOF_DAI_INTEL_ALH)))
		goto skip_soundwire;

	/* scan SoundWire capabilities exposed by DSDT */
	ret = hda_sdw_acpi_scan(sdev);
	if (ret < 0) {
		dev_dbg(sdev->dev, "skipping SoundWire, not detected with ACPI scan\n");
		goto skip_soundwire;
	}

	link_mask = hdev->info.link_mask;
	if (!link_mask) {
		dev_dbg(sdev->dev, "skipping SoundWire, no links enabled\n");
		goto skip_soundwire;
	}

	/*
	 * probe/allocate SoundWire resources.
	 * The hardware configuration takes place in hda_sdw_startup
	 * after power rails are enabled.
	 * It's entirely possible to have a mix of I2S/DMIC/SoundWire
	 * devices, so we allocate the resources in all cases.
	 */
	ret = hda_sdw_probe(sdev);
	if (ret < 0) {
		dev_err(sdev->dev, "error: SoundWire probe error\n");
		return ret;
	}

skip_soundwire:

	/* create codec instances */
	hda_codec_probe_bus(sdev);

	if (!HDA_IDISP_CODEC(bus->codec_mask))
		hda_codec_i915_display_power(sdev, false);

	hda_bus_ml_put_all(bus);

	return 0;
}

static irqreturn_t hda_dsp_interrupt_handler(int irq, void *context)
{
	struct snd_sof_dev *sdev = context;

	/*
	 * Get global interrupt status. It includes all hardware interrupt
	 * sources in the Intel HD Audio controller.
	 */
	if (snd_sof_dsp_read(sdev, HDA_DSP_HDA_BAR, SOF_HDA_INTSTS) &
	    SOF_HDA_INTSTS_GIS) {

		/* disable GIE interrupt */
		snd_sof_dsp_update_bits(sdev, HDA_DSP_HDA_BAR,
					SOF_HDA_INTCTL,
					SOF_HDA_INT_GLOBAL_EN,
					0);

		return IRQ_WAKE_THREAD;
	}

	return IRQ_NONE;
}

static irqreturn_t hda_dsp_interrupt_thread(int irq, void *context)
{
	struct snd_sof_dev *sdev = context;
	struct sof_intel_hda_dev *hdev = sdev->pdata->hw_pdata;

	/* deal with streams and controller first */
	if (hda_dsp_check_stream_irq(sdev)) {
		trace_sof_intel_hda_irq(sdev, "stream");
		hda_dsp_stream_threaded_handler(irq, sdev);
	}

	if (hda_check_ipc_irq(sdev)) {
		trace_sof_intel_hda_irq(sdev, "ipc");
		sof_ops(sdev)->irq_thread(irq, sdev);
	}

	if (hda_dsp_check_sdw_irq(sdev)) {
		trace_sof_intel_hda_irq(sdev, "sdw");
		hda_dsp_sdw_thread(irq, hdev->sdw);
	}

	if (hda_sdw_check_wakeen_irq(sdev)) {
		trace_sof_intel_hda_irq(sdev, "wakeen");
		hda_sdw_process_wakeen(sdev);
	}

	hda_codec_check_for_state_change(sdev);

	/* enable GIE interrupt */
	snd_sof_dsp_update_bits(sdev, HDA_DSP_HDA_BAR,
				SOF_HDA_INTCTL,
				SOF_HDA_INT_GLOBAL_EN,
				SOF_HDA_INT_GLOBAL_EN);

	return IRQ_HANDLED;
}

int hda_dsp_probe_early(struct snd_sof_dev *sdev)
{
	struct pci_dev *pci = to_pci_dev(sdev->dev);
	struct sof_intel_hda_dev *hdev;
	const struct sof_intel_dsp_desc *chip;
	int ret = 0;

	if (!sdev->dspless_mode_selected) {
		/*
		 * detect DSP by checking class/subclass/prog-id information
		 * class=04 subclass 03 prog-if 00: no DSP, legacy driver is required
		 * class=04 subclass 01 prog-if 00: DSP is present
		 *   (and may be required e.g. for DMIC or SSP support)
		 * class=04 subclass 03 prog-if 80: either of DSP or legacy mode works
		 */
		if (pci->class == 0x040300) {
			dev_err(sdev->dev, "the DSP is not enabled on this platform, aborting probe\n");
			return -ENODEV;
		} else if (pci->class != 0x040100 && pci->class != 0x040380) {
			dev_err(sdev->dev, "unknown PCI class/subclass/prog-if 0x%06x found, aborting probe\n",
				pci->class);
			return -ENODEV;
		}
		dev_info(sdev->dev, "DSP detected with PCI class/subclass/prog-if 0x%06x\n",
			 pci->class);
	}

	chip = get_chip_info(sdev->pdata);
	if (!chip) {
		dev_err(sdev->dev, "error: no such device supported, chip id:%x\n",
			pci->device);
		ret = -EIO;
		goto err;
	}

	sdev->num_cores = chip->cores_num;

	hdev = devm_kzalloc(sdev->dev, sizeof(*hdev), GFP_KERNEL);
	if (!hdev)
		return -ENOMEM;
	sdev->pdata->hw_pdata = hdev;
	hdev->desc = chip;
	ret = hda_init(sdev);

err:
	return ret;
}
<<<<<<< HEAD
=======
EXPORT_SYMBOL_NS(hda_dsp_probe_early, SND_SOC_SOF_INTEL_HDA_GENERIC);
>>>>>>> 0c383648

int hda_dsp_probe(struct snd_sof_dev *sdev)
{
	struct pci_dev *pci = to_pci_dev(sdev->dev);
	struct sof_intel_hda_dev *hdev = sdev->pdata->hw_pdata;
	const struct sof_intel_dsp_desc *chip;
	int ret = 0;

	hdev->dmic_dev = platform_device_register_data(sdev->dev, "dmic-codec",
						       PLATFORM_DEVID_NONE,
						       NULL, 0);
	if (IS_ERR(hdev->dmic_dev)) {
		dev_err(sdev->dev, "error: failed to create DMIC device\n");
		return PTR_ERR(hdev->dmic_dev);
	}

	/*
	 * use position update IPC if either it is forced
	 * or we don't have other choice
	 */
#if IS_ENABLED(CONFIG_SND_SOC_SOF_DEBUG_FORCE_IPC_POSITION)
	hdev->no_ipc_position = 0;
#else
	hdev->no_ipc_position = sof_ops(sdev)->pcm_pointer ? 1 : 0;
#endif

	if (sdev->dspless_mode_selected)
		hdev->no_ipc_position = 1;

	if (sdev->dspless_mode_selected)
		goto skip_dsp_setup;

	/* DSP base */
	sdev->bar[HDA_DSP_BAR] = pci_ioremap_bar(pci, HDA_DSP_BAR);
	if (!sdev->bar[HDA_DSP_BAR]) {
		dev_err(sdev->dev, "error: ioremap error\n");
		ret = -ENXIO;
		goto hdac_bus_unmap;
	}

	sdev->mmio_bar = HDA_DSP_BAR;
	sdev->mailbox_bar = HDA_DSP_BAR;
skip_dsp_setup:

	/* allow 64bit DMA address if supported by H/W */
	if (dma_set_mask_and_coherent(&pci->dev, DMA_BIT_MASK(64))) {
		dev_dbg(sdev->dev, "DMA mask is 32 bit\n");
		dma_set_mask_and_coherent(&pci->dev, DMA_BIT_MASK(32));
	}
	dma_set_max_seg_size(&pci->dev, UINT_MAX);

	/* init streams */
	ret = hda_dsp_stream_init(sdev);
	if (ret < 0) {
		dev_err(sdev->dev, "error: failed to init streams\n");
		/*
		 * not all errors are due to memory issues, but trying
		 * to free everything does not harm
		 */
		goto free_streams;
	}

	/*
	 * register our IRQ
	 * let's try to enable msi firstly
	 * if it fails, use legacy interrupt mode
	 * TODO: support msi multiple vectors
	 */
	if (hda_use_msi && pci_alloc_irq_vectors(pci, 1, 1, PCI_IRQ_MSI) > 0) {
		dev_info(sdev->dev, "use msi interrupt mode\n");
		sdev->ipc_irq = pci_irq_vector(pci, 0);
		/* initialised to "false" by kzalloc() */
		sdev->msi_enabled = true;
	}

	if (!sdev->msi_enabled) {
		dev_info(sdev->dev, "use legacy interrupt mode\n");
		/*
		 * in IO-APIC mode, hda->irq and ipc_irq are using the same
		 * irq number of pci->irq
		 */
		sdev->ipc_irq = pci->irq;
	}

	dev_dbg(sdev->dev, "using IPC IRQ %d\n", sdev->ipc_irq);
	ret = request_threaded_irq(sdev->ipc_irq, hda_dsp_interrupt_handler,
				   hda_dsp_interrupt_thread,
				   IRQF_SHARED, "AudioDSP", sdev);
	if (ret < 0) {
		dev_err(sdev->dev, "error: failed to register IPC IRQ %d\n",
			sdev->ipc_irq);
		goto free_irq_vector;
	}

	pci_set_master(pci);
	synchronize_irq(pci->irq);

	/*
	 * clear TCSEL to clear playback on some HD Audio
	 * codecs. PCI TCSEL is defined in the Intel manuals.
	 */
	snd_sof_pci_update_bits(sdev, PCI_TCSEL, 0x07, 0);

	/* init HDA capabilities */
	ret = hda_init_caps(sdev);
	if (ret < 0)
		goto free_ipc_irq;

	if (!sdev->dspless_mode_selected) {
		/* enable ppcap interrupt */
		hda_dsp_ctrl_ppcap_enable(sdev, true);
		hda_dsp_ctrl_ppcap_int_enable(sdev, true);

		/* set default mailbox offset for FW ready message */
		sdev->dsp_box.offset = HDA_DSP_MBOX_UPLINK_OFFSET;

		INIT_DELAYED_WORK(&hdev->d0i3_work, hda_dsp_d0i3_work);
	}

	chip = get_chip_info(sdev->pdata);
	if (chip && chip->hw_ip_version >= SOF_INTEL_ACE_2_0) {
		ret = hda_sdw_startup(sdev);
		if (ret < 0) {
			dev_err(sdev->dev, "could not startup SoundWire links\n");
			goto disable_pp_cap;
		}

		hda_sdw_int_enable(sdev, true);
	}

	init_waitqueue_head(&hdev->waitq);

	hdev->nhlt = intel_nhlt_init(sdev->dev);

	return 0;

disable_pp_cap:
	if (!sdev->dspless_mode_selected) {
		hda_dsp_ctrl_ppcap_int_enable(sdev, false);
		hda_dsp_ctrl_ppcap_enable(sdev, false);
	}
free_ipc_irq:
	free_irq(sdev->ipc_irq, sdev);
free_irq_vector:
	if (sdev->msi_enabled)
		pci_free_irq_vectors(pci);
free_streams:
	hda_dsp_stream_free(sdev);
/* dsp_unmap: not currently used */
	if (!sdev->dspless_mode_selected)
		iounmap(sdev->bar[HDA_DSP_BAR]);
hdac_bus_unmap:
	platform_device_unregister(hdev->dmic_dev);

	return ret;
}
EXPORT_SYMBOL_NS(hda_dsp_probe, SND_SOC_SOF_INTEL_HDA_GENERIC);

void hda_dsp_remove(struct snd_sof_dev *sdev)
{
	struct sof_intel_hda_dev *hda = sdev->pdata->hw_pdata;
	const struct sof_intel_dsp_desc *chip = hda->desc;
	struct pci_dev *pci = to_pci_dev(sdev->dev);
	struct nhlt_acpi_table *nhlt = hda->nhlt;

	if (nhlt)
		intel_nhlt_free(nhlt);

	if (!sdev->dspless_mode_selected)
		/* cancel any attempt for DSP D0I3 */
		cancel_delayed_work_sync(&hda->d0i3_work);

	hda_codec_device_remove(sdev);

	hda_sdw_exit(sdev);

	if (!IS_ERR_OR_NULL(hda->dmic_dev))
		platform_device_unregister(hda->dmic_dev);

	if (!sdev->dspless_mode_selected) {
		/* disable DSP IRQ */
		hda_dsp_ctrl_ppcap_int_enable(sdev, false);
	}

	/* disable CIE and GIE interrupts */
	snd_sof_dsp_update_bits(sdev, HDA_DSP_HDA_BAR, SOF_HDA_INTCTL,
				SOF_HDA_INT_CTRL_EN | SOF_HDA_INT_GLOBAL_EN, 0);

	if (sdev->dspless_mode_selected)
		goto skip_disable_dsp;

	/* no need to check for error as the DSP will be disabled anyway */
	if (chip && chip->power_down_dsp)
		chip->power_down_dsp(sdev);

	/* disable DSP */
	hda_dsp_ctrl_ppcap_enable(sdev, false);

skip_disable_dsp:
	free_irq(sdev->ipc_irq, sdev);
	if (sdev->msi_enabled)
		pci_free_irq_vectors(pci);

	hda_dsp_stream_free(sdev);

	hda_bus_ml_free(sof_to_bus(sdev));

	if (!sdev->dspless_mode_selected)
		iounmap(sdev->bar[HDA_DSP_BAR]);
}
<<<<<<< HEAD
=======
EXPORT_SYMBOL_NS(hda_dsp_remove, SND_SOC_SOF_INTEL_HDA_GENERIC);
>>>>>>> 0c383648

void hda_dsp_remove_late(struct snd_sof_dev *sdev)
{
	iounmap(sof_to_bus(sdev)->remap_addr);
	sof_hda_bus_exit(sdev);
	hda_codec_i915_exit(sdev);
}

int hda_power_down_dsp(struct snd_sof_dev *sdev)
{
	struct sof_intel_hda_dev *hda = sdev->pdata->hw_pdata;
	const struct sof_intel_dsp_desc *chip = hda->desc;

	return hda_dsp_core_reset_power_down(sdev, chip->host_managed_cores_mask);
}
EXPORT_SYMBOL_NS(hda_power_down_dsp, SND_SOC_SOF_INTEL_HDA_GENERIC);

#if IS_ENABLED(CONFIG_SND_SOC_SOF_HDA_AUDIO_CODEC)
static void hda_generic_machine_select(struct snd_sof_dev *sdev,
				       struct snd_soc_acpi_mach **mach)
{
	struct hdac_bus *bus = sof_to_bus(sdev);
	struct snd_soc_acpi_mach_params *mach_params;
	struct snd_soc_acpi_mach *hda_mach;
	struct snd_sof_pdata *pdata = sdev->pdata;
	const char *tplg_filename;
	const char *idisp_str;
	int dmic_num = 0;
	int codec_num = 0;
	int ret;
	int i;

	/* codec detection */
	if (!bus->codec_mask) {
		dev_info(bus->dev, "no hda codecs found!\n");
	} else {
		dev_info(bus->dev, "hda codecs found, mask %lx\n",
			 bus->codec_mask);

		for (i = 0; i < HDA_MAX_CODECS; i++) {
			if (bus->codec_mask & (1 << i))
				codec_num++;
		}

		/*
		 * If no machine driver is found, then:
		 *
		 * generic hda machine driver can handle:
		 *  - one HDMI codec, and/or
		 *  - one external HDAudio codec
		 */
		if (!*mach && codec_num <= 2) {
			bool tplg_fixup;

			hda_mach = snd_soc_acpi_intel_hda_machines;

			dev_info(bus->dev, "using HDA machine driver %s now\n",
				 hda_mach->drv_name);

			if (codec_num == 1 && HDA_IDISP_CODEC(bus->codec_mask))
				idisp_str = "-idisp";
			else
				idisp_str = "";

			/* topology: use the info from hda_machines */
			if (pdata->tplg_filename) {
				tplg_fixup = false;
				tplg_filename = pdata->tplg_filename;
			} else {
				tplg_fixup = true;
				tplg_filename = hda_mach->sof_tplg_filename;
			}
			ret = dmic_detect_topology_fixup(sdev, &tplg_filename, idisp_str, &dmic_num,
							 tplg_fixup);
			if (ret < 0)
				return;

			hda_mach->mach_params.dmic_num = dmic_num;
			pdata->tplg_filename = tplg_filename;

			if (codec_num == 2 ||
			    (codec_num == 1 && !HDA_IDISP_CODEC(bus->codec_mask))) {
				/*
				 * Prevent SoundWire links from starting when an external
				 * HDaudio codec is used
				 */
				hda_mach->mach_params.link_mask = 0;
			} else {
				/*
				 * Allow SoundWire links to start when no external HDaudio codec
				 * was detected. This will not create a SoundWire card but
				 * will help detect if any SoundWire codec reports as ATTACHED.
				 */
				struct sof_intel_hda_dev *hdev = sdev->pdata->hw_pdata;

				hda_mach->mach_params.link_mask = hdev->info.link_mask;
			}

			*mach = hda_mach;
		}
	}

	/* used by hda machine driver to create dai links */
	if (*mach) {
		mach_params = &(*mach)->mach_params;
		mach_params->codec_mask = bus->codec_mask;
		mach_params->common_hdmi_codec_drv = true;
	}
}
#else
static void hda_generic_machine_select(struct snd_sof_dev *sdev,
				       struct snd_soc_acpi_mach **mach)
{
}
#endif

#if IS_ENABLED(CONFIG_SND_SOC_SOF_INTEL_SOUNDWIRE)

static struct snd_soc_acpi_mach *hda_sdw_machine_select(struct snd_sof_dev *sdev)
{
	struct snd_sof_pdata *pdata = sdev->pdata;
	const struct snd_soc_acpi_link_adr *link;
	struct sdw_extended_slave_id *ids;
	struct snd_soc_acpi_mach *mach;
	struct sof_intel_hda_dev *hdev;
	u32 link_mask;
	int i;

	hdev = pdata->hw_pdata;
	link_mask = hdev->info.link_mask;

	if (!link_mask) {
		dev_info(sdev->dev, "SoundWire links not enabled\n");
		return NULL;
	}

	if (!hdev->sdw) {
		dev_dbg(sdev->dev, "SoundWire context not allocated\n");
		return NULL;
	}

	if (!hdev->sdw->num_slaves) {
		dev_warn(sdev->dev, "No SoundWire peripheral detected in ACPI tables\n");
		return NULL;
	}

	/*
	 * Select SoundWire machine driver if needed using the
	 * alternate tables. This case deals with SoundWire-only
	 * machines, for mixed cases with I2C/I2S the detection relies
	 * on the HID list.
	 */
<<<<<<< HEAD
	if (link_mask) {
		for (mach = pdata->desc->alt_machines;
		     mach && mach->link_mask; mach++) {
			/*
			 * On some platforms such as Up Extreme all links
			 * are enabled but only one link can be used by
			 * external codec. Instead of exact match of two masks,
			 * first check whether link_mask of mach is subset of
			 * link_mask supported by hw and then go on searching
			 * link_adr
			 */
			if (~link_mask & mach->link_mask)
				continue;

			/* No need to match adr if there is no links defined */
			if (!mach->links)
				break;

			link = mach->links;
			for (i = 0; i < hdev->info.count && link->num_adr;
			     i++, link++) {
				/*
				 * Try next machine if any expected Slaves
				 * are not found on this link.
				 */
				if (!snd_soc_acpi_sdw_link_slaves_found(sdev->dev, link,
									hdev->sdw->ids,
									hdev->sdw->num_slaves))
					break;
			}
			/* Found if all Slaves are checked */
			if (i == hdev->info.count || !link->num_adr)
				break;
		}
		if (mach && mach->link_mask) {
			int dmic_num = 0;
			bool tplg_fixup;
			const char *tplg_filename;

			mach->mach_params.links = mach->links;
			mach->mach_params.link_mask = mach->link_mask;
			mach->mach_params.platform = dev_name(sdev->dev);
=======
	for (mach = pdata->desc->alt_machines;
	     mach && mach->link_mask; mach++) {
		/*
		 * On some platforms such as Up Extreme all links
		 * are enabled but only one link can be used by
		 * external codec. Instead of exact match of two masks,
		 * first check whether link_mask of mach is subset of
		 * link_mask supported by hw and then go on searching
		 * link_adr
		 */
		if (~link_mask & mach->link_mask)
			continue;
>>>>>>> 0c383648

		/* No need to match adr if there is no links defined */
		if (!mach->links)
			break;

		link = mach->links;
		for (i = 0; i < hdev->info.count && link->num_adr;
		     i++, link++) {
			/*
			 * Try next machine if any expected Slaves
			 * are not found on this link.
			 */
			if (!snd_soc_acpi_sdw_link_slaves_found(sdev->dev, link,
								hdev->sdw->ids,
								hdev->sdw->num_slaves))
				break;
		}
		/* Found if all Slaves are checked */
		if (i == hdev->info.count || !link->num_adr)
			break;
	}
	if (mach && mach->link_mask) {
		int dmic_num = 0;
		bool tplg_fixup;
		const char *tplg_filename;

		mach->mach_params.links = mach->links;
		mach->mach_params.link_mask = mach->link_mask;
		mach->mach_params.platform = dev_name(sdev->dev);

		if (pdata->tplg_filename) {
			tplg_fixup = false;
		} else {
			tplg_fixup = true;
			tplg_filename = mach->sof_tplg_filename;
		}

		/*
		 * DMICs use up to 4 pins and are typically pin-muxed with SoundWire
		 * link 2 and 3, or link 1 and 2, thus we only try to enable dmics
		 * if all conditions are true:
		 * a) 2 or fewer links are used by SoundWire
		 * b) the NHLT table reports the presence of microphones
		 */
		if (hweight_long(mach->link_mask) <= 2) {
			int ret;

			ret = dmic_detect_topology_fixup(sdev, &tplg_filename, "",
							 &dmic_num, tplg_fixup);
			if (ret < 0)
				return NULL;
		}
		if (tplg_fixup)
			pdata->tplg_filename = tplg_filename;
		mach->mach_params.dmic_num = dmic_num;

		dev_dbg(sdev->dev,
			"SoundWire machine driver %s topology %s\n",
			mach->drv_name,
			pdata->tplg_filename);

		return mach;
	}

	dev_info(sdev->dev, "No SoundWire machine driver found for the ACPI-reported configuration:\n");
	ids = hdev->sdw->ids;
	for (i = 0; i < hdev->sdw->num_slaves; i++)
		dev_info(sdev->dev, "link %d mfg_id 0x%04x part_id 0x%04x version %#x\n",
			 ids[i].link_id, ids[i].id.mfg_id, ids[i].id.part_id, ids[i].id.sdw_version);

	return NULL;
}
#else
static struct snd_soc_acpi_mach *hda_sdw_machine_select(struct snd_sof_dev *sdev)
{
	return NULL;
}
#endif

void hda_set_mach_params(struct snd_soc_acpi_mach *mach,
			 struct snd_sof_dev *sdev)
{
	struct snd_sof_pdata *pdata = sdev->pdata;
	const struct sof_dev_desc *desc = pdata->desc;
	struct snd_soc_acpi_mach_params *mach_params;

	mach_params = &mach->mach_params;
	mach_params->platform = dev_name(sdev->dev);
	if (IS_ENABLED(CONFIG_SND_SOC_SOF_NOCODEC_DEBUG_SUPPORT) &&
	    sof_debug_check_flag(SOF_DBG_FORCE_NOCODEC))
		mach_params->num_dai_drivers = SOF_SKL_NUM_DAIS_NOCODEC;
	else
		mach_params->num_dai_drivers = desc->ops->num_drv;
	mach_params->dai_drivers = desc->ops->drv;
}

static int check_tplg_quirk_mask(struct snd_soc_acpi_mach *mach)
{
	u32 dmic_ssp_quirk;
	u32 codec_amp_name_quirk;

	/*
	 * In current implementation dmic and ssp quirks are designed for es8336
	 * machine driver and could not be mixed with codec name and amp name
	 * quirks.
	 */
	dmic_ssp_quirk = mach->tplg_quirk_mask &
			 (SND_SOC_ACPI_TPLG_INTEL_DMIC_NUMBER | SND_SOC_ACPI_TPLG_INTEL_SSP_NUMBER);
	codec_amp_name_quirk = mach->tplg_quirk_mask &
			 (SND_SOC_ACPI_TPLG_INTEL_AMP_NAME | SND_SOC_ACPI_TPLG_INTEL_CODEC_NAME);

	if (dmic_ssp_quirk && codec_amp_name_quirk)
		return -EINVAL;

	return 0;
}

struct snd_soc_acpi_mach *hda_machine_select(struct snd_sof_dev *sdev)
{
	u32 interface_mask = hda_get_interface_mask(sdev);
	struct snd_sof_pdata *sof_pdata = sdev->pdata;
	const struct sof_dev_desc *desc = sof_pdata->desc;
	struct hdac_bus *bus = sof_to_bus(sdev);
	struct snd_soc_acpi_mach *mach = NULL;
	enum snd_soc_acpi_intel_codec codec_type;
	const char *tplg_filename;
	const char *tplg_suffix;

	/* Try I2S or DMIC if it is supported */
	if (interface_mask & (BIT(SOF_DAI_INTEL_SSP) | BIT(SOF_DAI_INTEL_DMIC)))
		mach = snd_soc_acpi_find_machine(desc->machines);

	if (mach) {
		bool add_extension = false;
		bool tplg_fixup = false;

		/*
		 * If tplg file name is overridden, use it instead of
		 * the one set in mach table
		 */
		if (!sof_pdata->tplg_filename) {
			sof_pdata->tplg_filename = mach->sof_tplg_filename;
			tplg_fixup = true;
		}

		/*
		 * Checking quirk mask integrity; some quirk flags could not be
		 * set concurrently.
		 */
		if (tplg_fixup &&
		    check_tplg_quirk_mask(mach)) {
			dev_err(sdev->dev, "Invalid tplg quirk mask 0x%x\n",
				mach->tplg_quirk_mask);
			return NULL;
		}

		/* report to machine driver if any DMICs are found */
		mach->mach_params.dmic_num = check_dmic_num(sdev);

		if (tplg_fixup &&
		    mach->tplg_quirk_mask & SND_SOC_ACPI_TPLG_INTEL_DMIC_NUMBER &&
		    mach->mach_params.dmic_num) {
			tplg_filename = devm_kasprintf(sdev->dev, GFP_KERNEL,
						       "%s%s%d%s",
						       sof_pdata->tplg_filename,
						       "-dmic",
						       mach->mach_params.dmic_num,
						       "ch");
			if (!tplg_filename)
				return NULL;

			sof_pdata->tplg_filename = tplg_filename;
			add_extension = true;
		}

		if (mach->link_mask) {
			mach->mach_params.links = mach->links;
			mach->mach_params.link_mask = mach->link_mask;
		}

		/* report SSP link mask to machine driver */
		mach->mach_params.i2s_link_mask = check_nhlt_ssp_mask(sdev);

		if (tplg_fixup &&
		    mach->tplg_quirk_mask & SND_SOC_ACPI_TPLG_INTEL_SSP_NUMBER &&
		    mach->mach_params.i2s_link_mask) {
			const struct sof_intel_dsp_desc *chip = get_chip_info(sdev->pdata);
			int ssp_num;
			int mclk_mask;

			if (hweight_long(mach->mach_params.i2s_link_mask) > 1 &&
			    !(mach->tplg_quirk_mask & SND_SOC_ACPI_TPLG_INTEL_SSP_MSB))
				dev_warn(sdev->dev, "More than one SSP exposed by NHLT, choosing MSB\n");

			/* fls returns 1-based results, SSPs indices are 0-based */
			ssp_num = fls(mach->mach_params.i2s_link_mask) - 1;

			if (ssp_num >= chip->ssp_count) {
				dev_err(sdev->dev, "Invalid SSP %d, max on this platform is %d\n",
					ssp_num, chip->ssp_count);
				return NULL;
			}

			tplg_filename = devm_kasprintf(sdev->dev, GFP_KERNEL,
						       "%s%s%d",
						       sof_pdata->tplg_filename,
						       "-ssp",
						       ssp_num);
			if (!tplg_filename)
				return NULL;

			sof_pdata->tplg_filename = tplg_filename;
			add_extension = true;

			mclk_mask = check_nhlt_ssp_mclk_mask(sdev, ssp_num);

			if (mclk_mask < 0) {
				dev_err(sdev->dev, "Invalid MCLK configuration\n");
				return NULL;
			}

			dev_dbg(sdev->dev, "MCLK mask %#x found in NHLT\n", mclk_mask);

			if (mclk_mask) {
				dev_info(sdev->dev, "Overriding topology with MCLK mask %#x from NHLT\n", mclk_mask);
				sdev->mclk_id_override = true;
				sdev->mclk_id_quirk = (mclk_mask & BIT(0)) ? 0 : 1;
			}
		}

		codec_type = snd_soc_acpi_intel_detect_amp_type(sdev->dev);

		if (tplg_fixup &&
		    mach->tplg_quirk_mask & SND_SOC_ACPI_TPLG_INTEL_AMP_NAME &&
		    codec_type != CODEC_NONE) {
			tplg_suffix = snd_soc_acpi_intel_get_amp_tplg_suffix(codec_type);
			if (!tplg_suffix) {
				dev_err(sdev->dev, "no tplg suffix found, amp %d\n",
					codec_type);
				return NULL;
			}

			tplg_filename = devm_kasprintf(sdev->dev, GFP_KERNEL,
						       "%s-%s",
						       sof_pdata->tplg_filename,
						       tplg_suffix);
			if (!tplg_filename)
				return NULL;

			sof_pdata->tplg_filename = tplg_filename;
			add_extension = true;
		}

		codec_type = snd_soc_acpi_intel_detect_codec_type(sdev->dev);

		if (tplg_fixup &&
		    mach->tplg_quirk_mask & SND_SOC_ACPI_TPLG_INTEL_CODEC_NAME &&
		    codec_type != CODEC_NONE) {
			tplg_suffix = snd_soc_acpi_intel_get_codec_tplg_suffix(codec_type);
			if (!tplg_suffix) {
				dev_err(sdev->dev, "no tplg suffix found, codec %d\n",
					codec_type);
				return NULL;
			}

			tplg_filename = devm_kasprintf(sdev->dev, GFP_KERNEL,
						       "%s-%s",
						       sof_pdata->tplg_filename,
						       tplg_suffix);
			if (!tplg_filename)
				return NULL;

			sof_pdata->tplg_filename = tplg_filename;
			add_extension = true;
		}

		if (tplg_fixup && add_extension) {
			tplg_filename = devm_kasprintf(sdev->dev, GFP_KERNEL,
						       "%s%s",
						       sof_pdata->tplg_filename,
						       ".tplg");
			if (!tplg_filename)
				return NULL;

			sof_pdata->tplg_filename = tplg_filename;
		}

		/* check if mclk_id should be modified from topology defaults */
		if (mclk_id_override >= 0) {
			dev_info(sdev->dev, "Overriding topology with MCLK %d from kernel_parameter\n", mclk_id_override);
			sdev->mclk_id_override = true;
			sdev->mclk_id_quirk = mclk_id_override;
		}
	}

	/*
	 * If I2S fails and no external HDaudio codec is detected,
	 * try SoundWire if it is supported
	 */
	if (!mach && !HDA_EXT_CODEC(bus->codec_mask) &&
	    (interface_mask & BIT(SOF_DAI_INTEL_ALH)))
		mach = hda_sdw_machine_select(sdev);

	/*
	 * Choose HDA generic machine driver if mach is NULL.
	 * Otherwise, set certain mach params.
	 */
	hda_generic_machine_select(sdev, &mach);
	if (!mach)
		dev_warn(sdev->dev, "warning: No matching ASoC machine driver found\n");

	return mach;
}

int hda_pci_intel_probe(struct pci_dev *pci, const struct pci_device_id *pci_id)
{
	int ret;

	ret = snd_intel_dsp_driver_probe(pci);
	if (ret != SND_INTEL_DSP_DRIVER_ANY && ret != SND_INTEL_DSP_DRIVER_SOF) {
		dev_dbg(&pci->dev, "SOF PCI driver not selected, aborting probe\n");
		return -ENODEV;
	}

	return sof_pci_probe(pci, pci_id);
}
EXPORT_SYMBOL_NS(hda_pci_intel_probe, SND_SOC_SOF_INTEL_HDA_GENERIC);

int hda_register_clients(struct snd_sof_dev *sdev)
{
	return hda_probes_register(sdev);
}

void hda_unregister_clients(struct snd_sof_dev *sdev)
{
	hda_probes_unregister(sdev);
}

MODULE_LICENSE("Dual BSD/GPL");
MODULE_DESCRIPTION("SOF support for HDaudio platforms");
MODULE_IMPORT_NS(SND_SOC_SOF_PCI_DEV);
MODULE_IMPORT_NS(SND_SOC_SOF_HDA_AUDIO_CODEC);
MODULE_IMPORT_NS(SND_SOC_SOF_HDA_AUDIO_CODEC_I915);
MODULE_IMPORT_NS(SND_SOC_SOF_XTENSA);
MODULE_IMPORT_NS(SND_INTEL_SOUNDWIRE_ACPI);
MODULE_IMPORT_NS(SOUNDWIRE_INTEL_INIT);
MODULE_IMPORT_NS(SOUNDWIRE_INTEL);
MODULE_IMPORT_NS(SND_SOC_SOF_HDA_MLINK);
MODULE_IMPORT_NS(SND_SOC_SOF_INTEL_HDA_COMMON);
MODULE_IMPORT_NS(SND_SOC_ACPI_INTEL_MATCH);<|MERGE_RESOLUTION|>--- conflicted
+++ resolved
@@ -34,7 +34,6 @@
 #include "../ops.h"
 #include "../ipc4-topology.h"
 #include "hda.h"
-#include "telemetry.h"
 
 #include <trace/events/sof_intel.h>
 
@@ -45,89 +44,6 @@
 /* platform specific devices */
 #include "shim.h"
 
-<<<<<<< HEAD
-#define EXCEPT_MAX_HDR_SIZE	0x400
-#define HDA_EXT_ROM_STATUS_SIZE 8
-
-static void hda_get_interfaces(struct snd_sof_dev *sdev, u32 *interface_mask)
-{
-	const struct sof_intel_dsp_desc *chip;
-
-	chip = get_chip_info(sdev->pdata);
-	switch (chip->hw_ip_version) {
-	case SOF_INTEL_TANGIER:
-	case SOF_INTEL_BAYTRAIL:
-	case SOF_INTEL_BROADWELL:
-		interface_mask[SOF_DAI_DSP_ACCESS] =  BIT(SOF_DAI_INTEL_SSP);
-		break;
-	case SOF_INTEL_CAVS_1_5:
-	case SOF_INTEL_CAVS_1_5_PLUS:
-		interface_mask[SOF_DAI_DSP_ACCESS] =
-			BIT(SOF_DAI_INTEL_SSP) | BIT(SOF_DAI_INTEL_DMIC) | BIT(SOF_DAI_INTEL_HDA);
-		interface_mask[SOF_DAI_HOST_ACCESS] = BIT(SOF_DAI_INTEL_HDA);
-		break;
-	case SOF_INTEL_CAVS_1_8:
-	case SOF_INTEL_CAVS_2_0:
-	case SOF_INTEL_CAVS_2_5:
-	case SOF_INTEL_ACE_1_0:
-		interface_mask[SOF_DAI_DSP_ACCESS] =
-			BIT(SOF_DAI_INTEL_SSP) | BIT(SOF_DAI_INTEL_DMIC) |
-			BIT(SOF_DAI_INTEL_HDA) | BIT(SOF_DAI_INTEL_ALH);
-		interface_mask[SOF_DAI_HOST_ACCESS] = BIT(SOF_DAI_INTEL_HDA);
-		break;
-	case SOF_INTEL_ACE_2_0:
-		interface_mask[SOF_DAI_DSP_ACCESS] =
-			BIT(SOF_DAI_INTEL_SSP) | BIT(SOF_DAI_INTEL_DMIC) |
-			BIT(SOF_DAI_INTEL_HDA) | BIT(SOF_DAI_INTEL_ALH);
-		 /* all interfaces accessible without DSP */
-		interface_mask[SOF_DAI_HOST_ACCESS] =
-			interface_mask[SOF_DAI_DSP_ACCESS];
-		break;
-	default:
-		break;
-	}
-}
-
-static u32 hda_get_interface_mask(struct snd_sof_dev *sdev)
-{
-	u32 interface_mask[SOF_DAI_ACCESS_NUM] = { 0 };
-
-	hda_get_interfaces(sdev, interface_mask);
-
-	return interface_mask[sdev->dspless_mode_selected];
-}
-
-bool hda_is_chain_dma_supported(struct snd_sof_dev *sdev, u32 dai_type)
-{
-	u32 interface_mask[SOF_DAI_ACCESS_NUM] = { 0 };
-	const struct sof_intel_dsp_desc *chip;
-
-	if (sdev->dspless_mode_selected)
-		return false;
-
-	hda_get_interfaces(sdev, interface_mask);
-
-	if (!(interface_mask[SOF_DAI_DSP_ACCESS] & BIT(dai_type)))
-		return false;
-
-	if (dai_type == SOF_DAI_INTEL_HDA)
-		return true;
-
-	switch (dai_type) {
-	case SOF_DAI_INTEL_SSP:
-	case SOF_DAI_INTEL_DMIC:
-	case SOF_DAI_INTEL_ALH:
-		chip = get_chip_info(sdev->pdata);
-		if (chip->hw_ip_version < SOF_INTEL_ACE_2_0)
-			return false;
-		return true;
-	default:
-		return false;
-	}
-}
-
-=======
->>>>>>> 0c383648
 #if IS_ENABLED(CONFIG_SND_SOC_SOF_INTEL_SOUNDWIRE)
 
 /*
@@ -184,36 +100,6 @@
 
 static int sdw_ace2x_params_stream(struct device *dev,
 				   struct sdw_intel_stream_params_data *params_data)
-<<<<<<< HEAD
-{
-	return sdw_hda_dai_hw_params(params_data->substream,
-				     params_data->hw_params,
-				     params_data->dai,
-				     params_data->link_id);
-}
-
-static int sdw_ace2x_free_stream(struct device *dev,
-				 struct sdw_intel_stream_free_data *free_data)
-{
-	return sdw_hda_dai_hw_free(free_data->substream,
-				   free_data->dai,
-				   free_data->link_id);
-}
-
-static int sdw_ace2x_trigger(struct snd_pcm_substream *substream, int cmd, struct snd_soc_dai *dai)
-{
-	return sdw_hda_dai_trigger(substream, cmd, dai);
-}
-
-static struct sdw_intel_ops sdw_ace2x_callback = {
-	.params_stream = sdw_ace2x_params_stream,
-	.free_stream = sdw_ace2x_free_stream,
-	.trigger = sdw_ace2x_trigger,
-};
-
-void hda_common_enable_sdw_irq(struct snd_sof_dev *sdev, bool enable)
-=======
->>>>>>> 0c383648
 {
 	return sdw_hda_dai_hw_params(params_data->substream,
 				     params_data->hw_params,
@@ -445,11 +331,7 @@
 	return false;
 }
 
-<<<<<<< HEAD
-void hda_sdw_process_wakeen(struct snd_sof_dev *sdev)
-=======
 void hda_sdw_process_wakeen_common(struct snd_sof_dev *sdev)
->>>>>>> 0c383648
 {
 	u32 interface_mask = hda_get_interface_mask(sdev);
 	struct sof_intel_hda_dev *hdev;
@@ -562,324 +444,6 @@
 module_param_named(mclk_id, mclk_id_override, int, 0444);
 MODULE_PARM_DESC(mclk_id, "SOF SSP mclk_id");
 
-<<<<<<< HEAD
-static const struct hda_dsp_msg_code hda_dsp_rom_fw_error_texts[] = {
-	{HDA_DSP_ROM_CSE_ERROR, "error: cse error"},
-	{HDA_DSP_ROM_CSE_WRONG_RESPONSE, "error: cse wrong response"},
-	{HDA_DSP_ROM_IMR_TO_SMALL, "error: IMR too small"},
-	{HDA_DSP_ROM_BASE_FW_NOT_FOUND, "error: base fw not found"},
-	{HDA_DSP_ROM_CSE_VALIDATION_FAILED, "error: signature verification failed"},
-	{HDA_DSP_ROM_IPC_FATAL_ERROR, "error: ipc fatal error"},
-	{HDA_DSP_ROM_L2_CACHE_ERROR, "error: L2 cache error"},
-	{HDA_DSP_ROM_LOAD_OFFSET_TO_SMALL, "error: load offset too small"},
-	{HDA_DSP_ROM_API_PTR_INVALID, "error: API ptr invalid"},
-	{HDA_DSP_ROM_BASEFW_INCOMPAT, "error: base fw incompatible"},
-	{HDA_DSP_ROM_UNHANDLED_INTERRUPT, "error: unhandled interrupt"},
-	{HDA_DSP_ROM_MEMORY_HOLE_ECC, "error: ECC memory hole"},
-	{HDA_DSP_ROM_KERNEL_EXCEPTION, "error: kernel exception"},
-	{HDA_DSP_ROM_USER_EXCEPTION, "error: user exception"},
-	{HDA_DSP_ROM_UNEXPECTED_RESET, "error: unexpected reset"},
-	{HDA_DSP_ROM_NULL_FW_ENTRY,	"error: null FW entry point"},
-};
-
-#define FSR_ROM_STATE_ENTRY(state)	{FSR_STATE_ROM_##state, #state}
-static const struct hda_dsp_msg_code fsr_rom_state_names[] = {
-	FSR_ROM_STATE_ENTRY(INIT),
-	FSR_ROM_STATE_ENTRY(INIT_DONE),
-	FSR_ROM_STATE_ENTRY(CSE_MANIFEST_LOADED),
-	FSR_ROM_STATE_ENTRY(FW_MANIFEST_LOADED),
-	FSR_ROM_STATE_ENTRY(FW_FW_LOADED),
-	FSR_ROM_STATE_ENTRY(FW_ENTERED),
-	FSR_ROM_STATE_ENTRY(VERIFY_FEATURE_MASK),
-	FSR_ROM_STATE_ENTRY(GET_LOAD_OFFSET),
-	FSR_ROM_STATE_ENTRY(FETCH_ROM_EXT),
-	FSR_ROM_STATE_ENTRY(FETCH_ROM_EXT_DONE),
-	/* CSE states */
-	FSR_ROM_STATE_ENTRY(CSE_IMR_REQUEST),
-	FSR_ROM_STATE_ENTRY(CSE_IMR_GRANTED),
-	FSR_ROM_STATE_ENTRY(CSE_VALIDATE_IMAGE_REQUEST),
-	FSR_ROM_STATE_ENTRY(CSE_IMAGE_VALIDATED),
-	FSR_ROM_STATE_ENTRY(CSE_IPC_IFACE_INIT),
-	FSR_ROM_STATE_ENTRY(CSE_IPC_RESET_PHASE_1),
-	FSR_ROM_STATE_ENTRY(CSE_IPC_OPERATIONAL_ENTRY),
-	FSR_ROM_STATE_ENTRY(CSE_IPC_OPERATIONAL),
-	FSR_ROM_STATE_ENTRY(CSE_IPC_DOWN),
-};
-
-#define FSR_BRINGUP_STATE_ENTRY(state)	{FSR_STATE_BRINGUP_##state, #state}
-static const struct hda_dsp_msg_code fsr_bringup_state_names[] = {
-	FSR_BRINGUP_STATE_ENTRY(INIT),
-	FSR_BRINGUP_STATE_ENTRY(INIT_DONE),
-	FSR_BRINGUP_STATE_ENTRY(HPSRAM_LOAD),
-	FSR_BRINGUP_STATE_ENTRY(UNPACK_START),
-	FSR_BRINGUP_STATE_ENTRY(IMR_RESTORE),
-	FSR_BRINGUP_STATE_ENTRY(FW_ENTERED),
-};
-
-#define FSR_WAIT_STATE_ENTRY(state)	{FSR_WAIT_FOR_##state, #state}
-static const struct hda_dsp_msg_code fsr_wait_state_names[] = {
-	FSR_WAIT_STATE_ENTRY(IPC_BUSY),
-	FSR_WAIT_STATE_ENTRY(IPC_DONE),
-	FSR_WAIT_STATE_ENTRY(CACHE_INVALIDATION),
-	FSR_WAIT_STATE_ENTRY(LP_SRAM_OFF),
-	FSR_WAIT_STATE_ENTRY(DMA_BUFFER_FULL),
-	FSR_WAIT_STATE_ENTRY(CSE_CSR),
-};
-
-#define FSR_MODULE_NAME_ENTRY(mod)	[FSR_MOD_##mod] = #mod
-static const char * const fsr_module_names[] = {
-	FSR_MODULE_NAME_ENTRY(ROM),
-	FSR_MODULE_NAME_ENTRY(ROM_BYP),
-	FSR_MODULE_NAME_ENTRY(BASE_FW),
-	FSR_MODULE_NAME_ENTRY(LP_BOOT),
-	FSR_MODULE_NAME_ENTRY(BRNGUP),
-	FSR_MODULE_NAME_ENTRY(ROM_EXT),
-};
-
-static const char *
-hda_dsp_get_state_text(u32 code, const struct hda_dsp_msg_code *msg_code,
-		       size_t array_size)
-{
-	int i;
-
-	for (i = 0; i < array_size; i++) {
-		if (code == msg_code[i].code)
-			return msg_code[i].text;
-	}
-
-	return NULL;
-}
-
-static void hda_dsp_get_state(struct snd_sof_dev *sdev, const char *level)
-{
-	const struct sof_intel_dsp_desc *chip = get_chip_info(sdev->pdata);
-	const char *state_text, *error_text, *module_text;
-	u32 fsr, state, wait_state, module, error_code;
-
-	fsr = snd_sof_dsp_read(sdev, HDA_DSP_BAR, chip->rom_status_reg);
-	state = FSR_TO_STATE_CODE(fsr);
-	wait_state = FSR_TO_WAIT_STATE_CODE(fsr);
-	module = FSR_TO_MODULE_CODE(fsr);
-
-	if (module > FSR_MOD_ROM_EXT)
-		module_text = "unknown";
-	else
-		module_text = fsr_module_names[module];
-
-	if (module == FSR_MOD_BRNGUP)
-		state_text = hda_dsp_get_state_text(state, fsr_bringup_state_names,
-						    ARRAY_SIZE(fsr_bringup_state_names));
-	else
-		state_text = hda_dsp_get_state_text(state, fsr_rom_state_names,
-						    ARRAY_SIZE(fsr_rom_state_names));
-
-	/* not for us, must be generic sof message */
-	if (!state_text) {
-		dev_printk(level, sdev->dev, "%#010x: unknown ROM status value\n", fsr);
-		return;
-	}
-
-	if (wait_state) {
-		const char *wait_state_text;
-
-		wait_state_text = hda_dsp_get_state_text(wait_state, fsr_wait_state_names,
-							 ARRAY_SIZE(fsr_wait_state_names));
-		if (!wait_state_text)
-			wait_state_text = "unknown";
-
-		dev_printk(level, sdev->dev,
-			   "%#010x: module: %s, state: %s, waiting for: %s, %s\n",
-			   fsr, module_text, state_text, wait_state_text,
-			   fsr & FSR_HALTED ? "not running" : "running");
-	} else {
-		dev_printk(level, sdev->dev, "%#010x: module: %s, state: %s, %s\n",
-			   fsr, module_text, state_text,
-			   fsr & FSR_HALTED ? "not running" : "running");
-	}
-
-	error_code = snd_sof_dsp_read(sdev, HDA_DSP_BAR, chip->rom_status_reg + 4);
-	if (!error_code)
-		return;
-
-	error_text = hda_dsp_get_state_text(error_code, hda_dsp_rom_fw_error_texts,
-					    ARRAY_SIZE(hda_dsp_rom_fw_error_texts));
-	if (!error_text)
-		error_text = "unknown";
-
-	if (state == FSR_STATE_FW_ENTERED)
-		dev_printk(level, sdev->dev, "status code: %#x (%s)\n", error_code,
-			   error_text);
-	else
-		dev_printk(level, sdev->dev, "error code: %#x (%s)\n", error_code,
-			   error_text);
-}
-
-static void hda_dsp_get_registers(struct snd_sof_dev *sdev,
-				  struct sof_ipc_dsp_oops_xtensa *xoops,
-				  struct sof_ipc_panic_info *panic_info,
-				  u32 *stack, size_t stack_words)
-{
-	u32 offset = sdev->dsp_oops_offset;
-
-	/* first read registers */
-	sof_mailbox_read(sdev, offset, xoops, sizeof(*xoops));
-
-	/* note: variable AR register array is not read */
-
-	/* then get panic info */
-	if (xoops->arch_hdr.totalsize > EXCEPT_MAX_HDR_SIZE) {
-		dev_err(sdev->dev, "invalid header size 0x%x. FW oops is bogus\n",
-			xoops->arch_hdr.totalsize);
-		return;
-	}
-	offset += xoops->arch_hdr.totalsize;
-	sof_block_read(sdev, sdev->mmio_bar, offset,
-		       panic_info, sizeof(*panic_info));
-
-	/* then get the stack */
-	offset += sizeof(*panic_info);
-	sof_block_read(sdev, sdev->mmio_bar, offset, stack,
-		       stack_words * sizeof(u32));
-}
-
-/* dump the first 8 dwords representing the extended ROM status */
-static void hda_dsp_dump_ext_rom_status(struct snd_sof_dev *sdev, const char *level,
-					u32 flags)
-{
-	const struct sof_intel_dsp_desc *chip;
-	char msg[128];
-	int len = 0;
-	u32 value;
-	int i;
-
-	chip = get_chip_info(sdev->pdata);
-	for (i = 0; i < HDA_EXT_ROM_STATUS_SIZE; i++) {
-		value = snd_sof_dsp_read(sdev, HDA_DSP_BAR, chip->rom_status_reg + i * 0x4);
-		len += scnprintf(msg + len, sizeof(msg) - len, " 0x%x", value);
-	}
-
-	dev_printk(level, sdev->dev, "extended rom status: %s", msg);
-
-}
-
-void hda_dsp_dump(struct snd_sof_dev *sdev, u32 flags)
-{
-	char *level = (flags & SOF_DBG_DUMP_OPTIONAL) ? KERN_DEBUG : KERN_ERR;
-	struct sof_ipc_dsp_oops_xtensa xoops;
-	struct sof_ipc_panic_info panic_info;
-	u32 stack[HDA_DSP_STACK_DUMP_SIZE];
-
-	/* print ROM/FW status */
-	hda_dsp_get_state(sdev, level);
-
-	/* The firmware register dump only available with IPC3 */
-	if (flags & SOF_DBG_DUMP_REGS && sdev->pdata->ipc_type == SOF_IPC_TYPE_3) {
-		u32 status = snd_sof_dsp_read(sdev, HDA_DSP_BAR, HDA_DSP_SRAM_REG_FW_STATUS);
-		u32 panic = snd_sof_dsp_read(sdev, HDA_DSP_BAR, HDA_DSP_SRAM_REG_FW_TRACEP);
-
-		hda_dsp_get_registers(sdev, &xoops, &panic_info, stack,
-				      HDA_DSP_STACK_DUMP_SIZE);
-		sof_print_oops_and_stack(sdev, level, status, panic, &xoops,
-					 &panic_info, stack, HDA_DSP_STACK_DUMP_SIZE);
-	} else {
-		hda_dsp_dump_ext_rom_status(sdev, level, flags);
-	}
-}
-
-void hda_ipc4_dsp_dump(struct snd_sof_dev *sdev, u32 flags)
-{
-	char *level = (flags & SOF_DBG_DUMP_OPTIONAL) ? KERN_DEBUG : KERN_ERR;
-
-	/* print ROM/FW status */
-	hda_dsp_get_state(sdev, level);
-
-	if (flags & SOF_DBG_DUMP_REGS)
-		sof_ipc4_intel_dump_telemetry_state(sdev, flags);
-	else
-		hda_dsp_dump_ext_rom_status(sdev, level, flags);
-}
-
-static bool hda_check_ipc_irq(struct snd_sof_dev *sdev)
-{
-	const struct sof_intel_dsp_desc *chip;
-
-	chip = get_chip_info(sdev->pdata);
-	if (chip && chip->check_ipc_irq)
-		return chip->check_ipc_irq(sdev);
-
-	return false;
-}
-
-void hda_ipc_irq_dump(struct snd_sof_dev *sdev)
-{
-	u32 adspis;
-	u32 intsts;
-	u32 intctl;
-	u32 ppsts;
-	u8 rirbsts;
-
-	/* read key IRQ stats and config registers */
-	adspis = snd_sof_dsp_read(sdev, HDA_DSP_BAR, HDA_DSP_REG_ADSPIS);
-	intsts = snd_sof_dsp_read(sdev, HDA_DSP_HDA_BAR, SOF_HDA_INTSTS);
-	intctl = snd_sof_dsp_read(sdev, HDA_DSP_HDA_BAR, SOF_HDA_INTCTL);
-	ppsts = snd_sof_dsp_read(sdev, HDA_DSP_PP_BAR, SOF_HDA_REG_PP_PPSTS);
-	rirbsts = snd_sof_dsp_read8(sdev, HDA_DSP_HDA_BAR, AZX_REG_RIRBSTS);
-
-	dev_err(sdev->dev, "hda irq intsts 0x%8.8x intlctl 0x%8.8x rirb %2.2x\n",
-		intsts, intctl, rirbsts);
-	dev_err(sdev->dev, "dsp irq ppsts 0x%8.8x adspis 0x%8.8x\n", ppsts, adspis);
-}
-
-void hda_ipc_dump(struct snd_sof_dev *sdev)
-{
-	u32 hipcie;
-	u32 hipct;
-	u32 hipcctl;
-
-	hda_ipc_irq_dump(sdev);
-
-	/* read IPC status */
-	hipcie = snd_sof_dsp_read(sdev, HDA_DSP_BAR, HDA_DSP_REG_HIPCIE);
-	hipct = snd_sof_dsp_read(sdev, HDA_DSP_BAR, HDA_DSP_REG_HIPCT);
-	hipcctl = snd_sof_dsp_read(sdev, HDA_DSP_BAR, HDA_DSP_REG_HIPCCTL);
-
-	/* dump the IPC regs */
-	/* TODO: parse the raw msg */
-	dev_err(sdev->dev, "host status 0x%8.8x dsp status 0x%8.8x mask 0x%8.8x\n",
-		hipcie, hipct, hipcctl);
-}
-
-void hda_ipc4_dump(struct snd_sof_dev *sdev)
-{
-	u32 hipci, hipcie, hipct, hipcte, hipcctl;
-
-	hda_ipc_irq_dump(sdev);
-
-	hipci = snd_sof_dsp_read(sdev, HDA_DSP_BAR, HDA_DSP_REG_HIPCI);
-	hipcie = snd_sof_dsp_read(sdev, HDA_DSP_BAR, HDA_DSP_REG_HIPCIE);
-	hipct = snd_sof_dsp_read(sdev, HDA_DSP_BAR, HDA_DSP_REG_HIPCT);
-	hipcte = snd_sof_dsp_read(sdev, HDA_DSP_BAR, HDA_DSP_REG_HIPCTE);
-	hipcctl = snd_sof_dsp_read(sdev, HDA_DSP_BAR, HDA_DSP_REG_HIPCCTL);
-
-	/* dump the IPC regs */
-	/* TODO: parse the raw msg */
-	dev_err(sdev->dev, "Host IPC initiator: %#x|%#x, target: %#x|%#x, ctl: %#x\n",
-		hipci, hipcie, hipct, hipcte, hipcctl);
-}
-
-bool hda_ipc4_tx_is_busy(struct snd_sof_dev *sdev)
-{
-	struct sof_intel_hda_dev *hda = sdev->pdata->hw_pdata;
-	const struct sof_intel_dsp_desc *chip = hda->desc;
-	u32 val;
-
-	val = snd_sof_dsp_read(sdev, HDA_DSP_BAR, chip->ipc_req);
-
-	return !!(val & chip->ipc_req_mask);
-}
-
-=======
->>>>>>> 0c383648
 static int hda_init(struct snd_sof_dev *sdev)
 {
 	struct hda_bus *hbus;
@@ -1243,10 +807,7 @@
 err:
 	return ret;
 }
-<<<<<<< HEAD
-=======
 EXPORT_SYMBOL_NS(hda_dsp_probe_early, SND_SOC_SOF_INTEL_HDA_GENERIC);
->>>>>>> 0c383648
 
 int hda_dsp_probe(struct snd_sof_dev *sdev)
 {
@@ -1457,10 +1018,7 @@
 	if (!sdev->dspless_mode_selected)
 		iounmap(sdev->bar[HDA_DSP_BAR]);
 }
-<<<<<<< HEAD
-=======
 EXPORT_SYMBOL_NS(hda_dsp_remove, SND_SOC_SOF_INTEL_HDA_GENERIC);
->>>>>>> 0c383648
 
 void hda_dsp_remove_late(struct snd_sof_dev *sdev)
 {
@@ -1613,50 +1171,6 @@
 	 * machines, for mixed cases with I2C/I2S the detection relies
 	 * on the HID list.
 	 */
-<<<<<<< HEAD
-	if (link_mask) {
-		for (mach = pdata->desc->alt_machines;
-		     mach && mach->link_mask; mach++) {
-			/*
-			 * On some platforms such as Up Extreme all links
-			 * are enabled but only one link can be used by
-			 * external codec. Instead of exact match of two masks,
-			 * first check whether link_mask of mach is subset of
-			 * link_mask supported by hw and then go on searching
-			 * link_adr
-			 */
-			if (~link_mask & mach->link_mask)
-				continue;
-
-			/* No need to match adr if there is no links defined */
-			if (!mach->links)
-				break;
-
-			link = mach->links;
-			for (i = 0; i < hdev->info.count && link->num_adr;
-			     i++, link++) {
-				/*
-				 * Try next machine if any expected Slaves
-				 * are not found on this link.
-				 */
-				if (!snd_soc_acpi_sdw_link_slaves_found(sdev->dev, link,
-									hdev->sdw->ids,
-									hdev->sdw->num_slaves))
-					break;
-			}
-			/* Found if all Slaves are checked */
-			if (i == hdev->info.count || !link->num_adr)
-				break;
-		}
-		if (mach && mach->link_mask) {
-			int dmic_num = 0;
-			bool tplg_fixup;
-			const char *tplg_filename;
-
-			mach->mach_params.links = mach->links;
-			mach->mach_params.link_mask = mach->link_mask;
-			mach->mach_params.platform = dev_name(sdev->dev);
-=======
 	for (mach = pdata->desc->alt_machines;
 	     mach && mach->link_mask; mach++) {
 		/*
@@ -1669,7 +1183,6 @@
 		 */
 		if (~link_mask & mach->link_mask)
 			continue;
->>>>>>> 0c383648
 
 		/* No need to match adr if there is no links defined */
 		if (!mach->links)
